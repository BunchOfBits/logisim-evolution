[![Logisim-evolution](docs/img/logisim-evolution-logo.png)](https://github.com/logisim-evolution/logisim-evolution)

# Changes #

* @dev (????-??-??)
<<<<<<< HEAD
  * Introduced user-defined color for components.
=======
  * Added architecture designation to macOS build
>>>>>>> bf713d97
  * Added TTL 74182: look-ahead carry generator.
  * Added TTL 74181: arithmetic logic unit.
  * Fixed Karnaugh map color index bug.
  * Added TTL 74381: arithmetic logic unit.
  * Attribute sheet now honors application color theme.
  * Attribute sheet now displays HEX value of color properties.

* v3.8.0 (2022-10-02)
  * Added reset value attribute to input pins
  * Fixed boolean algebra minimal form bug
  * Fixed random fill Rom bug
  * Added TTL 74164, 74192 and 74193.
  * Fixed off grid components bug that could lead to OutOfMemory error.
  * Removed autolabler for tunnels, such that all get the same label in case of renaming.
  * Fixed bug preventing TTL 7442, 7443 and 7444 from being placed on the circuit canvas.
  * Sub-circuit can now be deleted with `DELETE` key, along with `BACKSPACE` used so far.
  * Fixed `Simulate` -> `Timing Diagram` not opening when using "Nimbus" look and feel.
  * Fixed pressing `CTRL`+`0` selecting the wrong element in the toolbar.
  * Fixed TTL 7485 `7485HdlGenerator` generating wrong HDL type.
  * Fixed TTL 74139, 7447 outputting inverted logic
  * Fixed TTL 74175, CLR inverted
  * Fixed TTL 7436 pin arrangement
  * Added TTL 74138: 3-line to 8-line decoder
  * Added TTL 74240, 74241, 74244: octal buffers with three-state outputs.
  * Added TTL 74245: octal bus transceivers with three-state outputs.
  * Moved TTL 74266 to 747266, correctly reimplemented 74266 with open-collector outputs.
  * Fixed TTL 74165, correct order of inputs, load asynchronously
  * Added TTL 74166: 8-bit parallel-to-serial shift register with clear
  * Removed fixed LM_Licence setting

* v3.7.2 (2021-11-09)
  * Fixed Preferences/Window "Reset window layout to defaults" not doing much.
  * Fixed Gradle builder failing to compile LSe if sources were not checked out from Git.
  * You can now swap the placement of main canvas and component tree/properties pane.
  * Several bug fixes.

* v3.7.1 (2021-10-21)
  * Logisim has now an internal font-chooser to comply to the font-values used.
  * Several bug fixes.

* v3.7.0 (2021-10-12)
  * Reworked the slider component in the I/O extra library.
  * Tick clock frequency display moved to left corner. It's also bigger and text color is configurable.
  * Completely rewritten command line argument parser:
    * All options have both short and long version now,
    * All long arguments require `--` prefix i.e. `--version`,
    * All short arguments require single `-` as prefix i.e. `-v`,
    * `-clearprefs` is now `--clear-prefs`,
    * `-clearprops` option is removed (use `--clear-prefs` instead),
    * `-geom` is now `--geometry`,
    * `-nosplash` is now `--no-splash` or `-ns`,
    * `-sub` is now `--substitute` or `-s`,
    * `-testvector` is now `--test-vector` or `-w`,
    * `-test-fpga-implementation` is now `--test-fpga` or `-f`,
    * `-questa` is removed.
  * PortIO HDL generator and component bug-fixed.
  * Cleanup/rework of the HDL-generation.
  * Each circuit stores/restores the last board used for Download (handy for templates to give to students)
  * Fixed startup crash related to incorrectly localized date format.
  * Added a setting to select lower- or upper-case VHDL keywords.
  * Added project export feature.
  * Cleaned-up the written .circ file.

* v3.6.1 (2021-09-27)
  * Fixed bug in LED-array

* v3.6.0 (2021-09-05)
  * Introducing project logo.
  * Fixed project loader to correctly handle hex values with a 1 in bit 63rd.
  * Added TTL74x34 hex buffer gate.
  * Made pins' tooltips more descriptive for 74161.
  * Added new component LED Bar.
  * Added 74157 and 74158: Quad 2-line to1-line selectors.
  * Added option to configure canvas' and grid's colors.
  * Added DIP switch state visual feedback for ON state.
  * Augmented direction verbal labels (East, North, etc), with corresponding arrow symbols.
  * Application title string now adds app name/version at the very end of the title.
  * Added option to configure size of connection pin markers.
  * Added TTL 74x139: dual 2-line to 4-lines decoders.
  * Fixed missing port on DotMatrix.
  * Combined `Select Location` from Plexers and `Gate Location` from Wiring to one attribute.
    * Breaks backwards comparability for Transistors and Transmission Gates.
      When opening old .circ files, they will have the default `Select Location` ("Bottom/Left").
  * Replace DarkLaf with FlatLaf for better compatibility.
  * Adds "Rotate Left" context menu action.
  * Display "Too few inputs for table" if Karnaugh Map has only 1 input.
  * HexDisplay is stays blank if no valid data is fed instead of showing "H" [#365].
  * Project's "Dirty" (unsaved) state is now also reflected by adding `*` marker to the window title.
  * Support for `AnimatedIcon` has been completely removed.
  * Canvas Zoom controls new offer wider range of zoom and three level of granularity.
  * Added predefined quick zoom buttons.
  * Tons of code cleanup and internal improvements.
  * Added duplicated component placement on same location refusal
  * Fixed pin duplication on load in case a custom apearance is used for a circuit
  * Added LED-array support for FPGA-boards
  * Improved partial placement on FPGA-boards for multi-pin components
  * Fixed several small bugs
  * Each circuit will now remember, restore, and save:
    * The last tick-frequency used for simulation
    * The last download frequency used
  * Removed obsolete VHDL-Architecture attribute from circuit

* v3.5.0 (2021-05-25)
  * Many code-cleanups, bug fixes and again the chronogram.<|MERGE_RESOLUTION|>--- conflicted
+++ resolved
@@ -3,11 +3,8 @@
 # Changes #
 
 * @dev (????-??-??)
-<<<<<<< HEAD
   * Introduced user-defined color for components.
-=======
   * Added architecture designation to macOS build
->>>>>>> bf713d97
   * Added TTL 74182: look-ahead carry generator.
   * Added TTL 74181: arithmetic logic unit.
   * Fixed Karnaugh map color index bug.
