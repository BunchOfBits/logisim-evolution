--- conflicted
+++ resolved
@@ -16,12 +16,9 @@
   * Fixed TTL 74139, 7447 outputting inverted logic
   * Fixed TTL 74175, CLR inverted
   * Fixed TTL 7436 pin arrangement
+  * Added TTL 74138: 3-line to 8-line decoder
   * Added TTL 74245: octal bus transceivers with three-state outputs.
-<<<<<<< HEAD
   * Added TTL 74240, 74241, 74244: octal buffers with three-state outputs.
-=======
-  * Added TTL 74138: 3-line to 8-line decoder
->>>>>>> 37ad2ea0
   * Fixed TTL 74165, correct order of inputs, load asynchronously
   * Added TTL 74166: 8-bit parallel-to-serial shift register with clear
 
