--- conflicted
+++ resolved
@@ -4,9 +4,7 @@
 
 * @dev (????-??-??)
   * Reworked the slider component in the I/O extra library
-<<<<<<< HEAD
   * Tick clock frequency display moved to left corner. It's also bigger and text color is configurable.
-=======
   * Completely rewritten command line argument parser:
     * All options have both short and long version now,
     * All long arguments require `--` prefix i.e. `--version`,
@@ -19,7 +17,6 @@
     * `-testvector` is now `--test-vector` or `-w`,
     * `-test-fpga-implementation` is now `--test-fpga` or `-f`,
     * `-questa` is removed.
->>>>>>> 24e043a0
 
 * v3.6.0 (2021-??-??)
   * Introducing project logo.
