[![Logisim-evolution](docs/img/logisim-evolution-logo.png)](https://github.com/logisim-evolution/logisim-evolution)

# Changes #

* @dev (????-??-??)
  * Fixed boolean algebra minimal form bug
  * Fixed random fill Rom bug
  * Added TTL 74164, 74192 and 74193.
  * Fixed off grid components bug that could lead to OutOfMemory error.
  * Removed autolabler for tunnels, such that all get the same label in case of renaming.
  * Fixed bug preventing TTL 7442, 7443 and 7444 from being placed on the circuit canvas.
  * Sub-circuit can now be deleted with `DELETE` key, along with `BACKSPACE` used so far.
  * Fixed `Simulate` -> `Timing Diagram` not opening when using "Nimbus" look and feel.
  * Fixed pressing `CTRL`+`0` selecting the wrong element in the toolbar.
  * Fixed TTL 7485 `7485HdlGenerator` generating wrong HDL type.
  * Fixed TTL 74139, 7447 outputting inverted logic
  * Fixed TTL 74175, CLR inverted
  * Fixed TTL 7436 pin arrangement
  * Added TTL 74245: octal bus transceivers with three-state outputs.
  * Fixed TTL 74165, correct order of inputs, load asynchronously
<<<<<<< HEAD
  * Removed fixed LM_Licence setting
=======
  * Added TTL 74166: 8-bit parallel-to-serial shift register with clear
>>>>>>> 51307fa5

* v3.7.2 (2021-11-09)
  * Fixed Preferences/Window "Reset window layout to defaults" not doing much.
  * Fixed Gradle builder failing to compile LSe if sources were not checked out from Git.
  * You can now swap the placement of main canvas and component tree/properties pane.
  * Several bug fixes.

* v3.7.1 (2021-10-21)
  * Logisim has now an internal font-chooser to comply to the font-values used.
  * Several bug fixes.

* v3.7.0 (2021-10-12)
  * Reworked the slider component in the I/O extra library.
  * Tick clock frequency display moved to left corner. It's also bigger and text color is configurable.
  * Completely rewritten command line argument parser:
    * All options have both short and long version now,
    * All long arguments require `--` prefix i.e. `--version`,
    * All short arguments require single `-` as prefix i.e. `-v`,
    * `-clearprefs` is now `--clear-prefs`,
    * `-clearprops` option is removed (use `--clear-prefs` instead),
    * `-geom` is now `--geometry`,
    * `-nosplash` is now `--no-splash` or `-ns`,
    * `-sub` is now `--substitute` or `-s`,
    * `-testvector` is now `--test-vector` or `-w`,
    * `-test-fpga-implementation` is now `--test-fpga` or `-f`,
    * `-questa` is removed.
  * PortIO HDL generator and component bug-fixed.
  * Cleanup/rework of the HDL-generation.
  * Each circuit stores/restores the last board used for Download (handy for templates to give to students)
  * Fixed startup crash related to incorrectly localized date format.
  * Added a setting to select lower- or upper-case VHDL keywords.
  * Added project export feature.
  * Cleaned-up the written .circ file.

* v3.6.1 (2021-09-27)
  * Fixed bug in LED-array

* v3.6.0 (2021-09-05)
  * Introducing project logo.
  * Fixed project loader to correctly handle hex values with a 1 in bit 63rd.
  * Added TTL74x34 hex buffer gate.
  * Made pins' tooltips more descriptive for 74161.
  * Added new component LED Bar.
  * Added 74157 and 74158: Quad 2-line to1-line selectors.
  * Added option to configure canvas' and grid's colors.
  * Added DIP switch state visual feedback for ON state.
  * Augmented direction verbal labels (East, North, etc), with corresponding arrow symbols.
  * Application title string now adds app name/version at the very end of the title.
  * Added option to configure size of connection pin markers.
  * Added TTL 74x139: dual 2-line to 4-lines decoders.
  * Fixed missing port on DotMatrix.
  * Combined `Select Location` from Plexers and `Gate Location` from Wiring to one attribute.
    * Breaks backwards comparability for Transistors and Transmission Gates.
      When opening old .circ files, they will have the default `Select Location` ("Bottom/Left").
  * Replace DarkLaf with FlatLaf for better compatibility.
  * Adds "Rotate Left" context menu action.
  * Display "Too few inputs for table" if Karnaugh Map has only 1 input.
  * HexDisplay is stays blank if no valid data is fed instead of showing "H" [#365].
  * Project's "Dirty" (unsaved) state is now also reflected by adding `*` marker to the window title.
  * Support for `AnimatedIcon` has been completely removed.
  * Canvas Zoom controls new offer wider range of zoom and three level of granularity.
  * Added predefined quick zoom buttons.
  * Tons of code cleanup and internal improvements.
  * Added duplicated component placement on same location refusal
  * Fixed pin duplication on load in case a custom apearance is used for a circuit
  * Added LED-array support for FPGA-boards
  * Improved partial placement on FPGA-boards for multi-pin components
  * Fixed several small bugs
  * Each circuit will now remember, restore, and save:
    * The last tick-frequency used for simulation
    * The last download frequency used
  * Removed obsolete VHDL-Architecture attribute from circuit

* v3.5.0 (2021-05-25)
  * Many code-cleanups, bug fixes and again the chronogram.<|MERGE_RESOLUTION|>--- conflicted
+++ resolved
@@ -18,11 +18,8 @@
   * Fixed TTL 7436 pin arrangement
   * Added TTL 74245: octal bus transceivers with three-state outputs.
   * Fixed TTL 74165, correct order of inputs, load asynchronously
-<<<<<<< HEAD
+  * Added TTL 74166: 8-bit parallel-to-serial shift register with clear
   * Removed fixed LM_Licence setting
-=======
-  * Added TTL 74166: 8-bit parallel-to-serial shift register with clear
->>>>>>> 51307fa5
 
 * v3.7.2 (2021-11-09)
   * Fixed Preferences/Window "Reset window layout to defaults" not doing much.
