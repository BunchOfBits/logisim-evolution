--- conflicted
+++ resolved
@@ -639,14 +639,8 @@
 argAccentsOption = yes|no Использовать специфичные символы или ASCII эквиваленты
 argAccentsOptionArgName = yes/no
 argAccentsOptionError = Аргумент для параметра -accents должен быть "yes" или "no".
-<<<<<<< HEAD
-argAnalyzeOption = Ключить опцию анализа
 argCircuitOption = Имя схемы проверяется данной схемой вместо основной, используемой с "--tty table".
 argClearOption = очистить настройки приложения при запуске
-=======
-argCircuitOption = -имя схемы проверяется данной схемой вместо основной, используемой с "-tty table".
-argClearOption = -clearprops       очистить настройки приложения при запуске
->>>>>>> bc32417b
 argDuplicateSubstitutionError = Невозможно заменить тот же файл несколько раз.
 argEmptyOption = использовать пустой шаблон
 argGatesOption = shaped|rectangular. Использовать указанный стиль элементов
