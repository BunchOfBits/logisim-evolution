--- conflicted
+++ resolved
@@ -543,12 +543,7 @@
 layoutHelp = Skonfiguruj zachowanie edytora layoutów
 layoutMoveKeepConnect = Zachowuj połączenia podczas przesuwania elementu
 layoutNamedCircuitBoxesFixedSize = Używaj stałego rozmiaru elementów
-<<<<<<< HEAD
-layoutPrinterView = Widok wydruku
 layoutRadix1 = pierwszy radix po przeciągnięciu drutu:
-=======
-layoutRadix1 =  pierwszy radix po przeciągnięciu drutu:
->>>>>>> 16419656
 layoutRadix2 = Drugi promień po przekręceniu drutu:
 layoutShowTips = Pokaż końcówki komponentów
 layoutTitle = Układ
