#
# appear/AppearanceEditHandler.java
#
deleteSelectionAction = Eliminar selección
duplicateSelectionAction = Duplicar selección
pasteClipboardAction = Pegar del portapapeles
#
# appear/ClipboardActions.java
#
copySelectionAction = Copiar selección
cutSelectionAction = Cortar selección
#
# appear/RevertAppearanceAction.java
#
revertAppearanceAction = Reestablecer apariencia
#
# appear/ShowStateDialog.java
#
showStateDialogCancelButton = Cancelar
showStateDialogEmptyNode = Circuito vacío %s
showStateDialogNodeTitle = Estado para %s
showStateDialogOkButton = O.k.
showStateDialogTitle = Estado para %s
#
# chronogram/chronogui/ChronoFrame.java
#
ButtonExport = Exportar...
ButtonLoad = Abrir archivo
ChronoTitle = Cronograma
# ==> ChronoHelp =
# ==> ChronoPrintTitle =
ButtonExportAsImage = Exportar como imagen
InputFileLoaded = Archivo cargado:
InputFileNoSysclk = Señal sysclk no encontrada
SimStatusCurrentScheme = Simulando el diseño actual
SimStatusName = Estado:
SimStatusNoSignal = Ninguna señal detectada en Simular -> Cronograma
SimStatusNoSysclk = Añade la señal 'sysclk' en Simular -> Cronograma para uso en tiempo real, o abre un archivo
# ==> NoSignalsSelected =
# ==> optionsTab =
# ==> optionsHelp =
# ==> selectionLabel =
# ==> modeLabel =
# ==> timingLabel =
# ==> historyLabel =
# ==> historyUnlimited =
# ==> historyLimit =
# ==> timeScale =
# ==> gateDelay =
# ==> cycleLength =
# ==> nsFormat =
# ==> usFormat =
# ==> msFormat =
# ==> sFormat =
# ==> perSecond =
# ==> perTick =
# ==> stepTime =
# ==> stepCoarse =
# ==> stepCoarseDescription =
# ==> fineDetail =
# ==> stepFineDescription =
# ==> realTime =
# ==> realCoarse =
# ==> realCoarseDescription =
# ==> realFine =
# ==> realFineDescription =
# ==> clockTime =
# ==> clockCoarse =
# ==> clockCoarseDescriptionDual =
# ==> clockCoarseDescriptionRising =
# ==> clockCoarseDescriptionFalling =
# ==> clockCoarseDescriptionHigh =
# ==> clockCoarseDescriptionLow =
# ==> clockFine =
# ==> clockFineDescription =
# ==> clockSourceLabel =
# ==> clockSourceNone =
# ==> selectClockDriverMessage =
# ==> selectClockObserverMessage =
# ==> selectClockMissingMessage =
# ==> selectClockMultipleMessage =
# ==> clockDisciplineLabel =
# ==> clockDisciplineRising =
# ==> clockDisciplineFalling =
# ==> clockDisciplineDual =
# ==> clockDisciplineHigh =
# ==> clockDisciplineLow =
#
# chronogram/chronogui/LeftPanel.java
#
SignalName = Nombre de la señal
SignalValue = Valor de la señal
#
# chronogram/chronogui/PopupMenu.java
#
BusExpand = Expandir
BusFormat = Formato
#
# generic/AttributeSetTableModel.java
#
attributeChangeInvalidError = Atributo no modificado porque los cambios no son válidos
# ==> FPGA_Supported =
#
# generic/AttrTable.java
#
attributeChangeInvalidTitle = Valor no válido
attributeDialogTitle = Seleccionar valor
#
# generic/ZoomControl.java
#
zoomShowGrid = Activar o desactivar cuadrícula
# ==> zoomAuto =
#
# hex/Clip.java
#
hexPasteErrorTitle = Error al pegar
hexPasteSupportedError = Los contenidos del portapapeles no se pueden pegar en el editor.
# ==> hexPasteTooSmall =
#
# hex/HexFile.java
#
confirmOverwriteMessage = El archivo ya existe. ¿Quieres sobreescribirlo?
confirmOverwriteTitle = Confirmar sobreescribir
hexFileOpenError = No se pudo abrir el archivo.
hexFileWriteError = Error al escribir archivo.
hexFormatTitle = Formato de archivo hexadecimal
ramLoadDialogTitle = Cargar la imagen de la memoria
ramLoadErrorTitle = Error de carga de la imagen de la memoria
ramSaveDialogTitle = Guardar imagen de la memoria
ramSaveErrorTitle = Error de guardado de la imagen de la memoria
#
# hex/HexFrame.java
#
closeButton = Cerrar ventana
hexFrameMenuItem = Editor hexadecimal
hexFrameTitle = Editor hexadecimal
openButton = Abrir...
saveButton = Guardar...
#
# log/FilePanel.java
#
fileAppendOption = Añadir
fileCancelOption = Cancelar
fileCannotWriteMessage = No tienes permiso para escribir en "%s".
fileCannotWriteTitle = Archivo no disponible
fileDisableButton = Desactivar
fileDisabled = Archivo de salida desactivado.
fileEnableButton = Activar
fileEnabled = Archivo de salida activado.
fileExistsMessage = El archivo "%s" ya existe.
fileExistsTitle = Archivo ya existente
fileHeaderCheck = Incluir línea de cabecera
fileHelp = Configurar archivo de salida.
fileLabel = Archivo:
fileOverwriteOption = Sobreescribir
fileSelectButton = Seleccionar...
fileTab = Archivo
#
# log/LogFrame.java
#
logFrameMenuItem = %s: Registro
logFrameTitle = Registro %s de %s
# ==> addRemoveSignals =
#
# log/SelectionPanel.java
#
selectionTab = Selección
selectionHelp = Seleccionar qué valores de los componentes son registrados.
# ==> selectionDesc =
# ==> exploreLabel =
# ==> listLabel =
timeSelectionClock = Selecciona tu reloj:
timeSelectionEnable = Activa la selección de tiempo
timeSelectionFrequency = Frecuencia:
#
# log/TablePanel.java
#
tableHelp = Ver valores registrados recientemente.
tableTab = Tabla
#
# log/ValueTable.java
#
tableEmptyMessage = La selección está vacía.
tableHeaderHelp = Radix:
#
# main/AttrTableCircuitModel.java
#
cannotModifyCircuitError = Este circuito no puede ser modificado.
changeCircuitAttrAction = Cambiar circuito
circuitAttrTitle = Circuito: %s
#
# main/AttrTableComponentModel.java
#
changeAttributeAction = Cambiar atributo
#
# main/AttrTableSelectionModel.java
#
hdlAttrTitle = Entidad VHDL: %s
selectionAttributeAction = Cambiar atributo de la selección
selectionMultiple = %s × %s
selectionVarious = Varios elementos × %s
#
# main/Canvas.java
#
canvasExceptionError = Simulación detenida debido a error interno
canvasOscillationError = Osciación aparente
canvasWidthError = Anchos incompatibles
#
# main/ExportImage.java
#
couldNotCreateFile = El archivo no pudo ser creado.
exportEmptyCircuitsMessage = No hay circuitos no vacíos disponibles para la exportación.
exportEmptyCircuitsTitle = No se puede exportar
exportGifFilter = Archivos GIF (*.gif)
exportImageDirectorySelect = Seleccionar carpeta para la exportación
exportImageProgress = Generando imagen...
exportImageSelect = Exportar imagen
exportJpgFilter = Archivos JPEG (*.jpeg, *.jpg)
exportNewDirectoryErrorMessage = La carpeta no pudo ser creada.
exportNewDirectoryErrorTitle = No se puede crear la carpeta
exportPngFilter = Archivos PNG (*.png)
exportSvgFilter = Archivos SVG (*.svg)
exportTikZFilter = Archivos TikZ (*.tex)
labelCircuits = Circuitos:
labelImageFormat = Formato de imagen:
labelPrinterView = Vista de impresión:
labelScale = Factor de escala:
#
# main/Frame.java
#
cancelOption = Cancelar
confirmCloseTitle = Cerrar
confirmDiscardMessage = ¿Qué quieres hacer con los cambios sin guardar en %s?
# ==> designTab =
discardOption = Descartar
# ==> propertiesTab =
saveOption = Guardar
# ==> simulateTab =
# ==> stateTab =
titleCircFileKnown = %s de %s
titleFileKnown = %s
# ==> titleUnsavedProjectState =
#
# main/Print.java
#
labelHeader = Cabecera:
labelRotateToFit = Rotar para encajar:
printEmptyCircuitsMessage = No hay circuitos no vacíos disponibles para imprimir.
printEmptyCircuitsTitle = No se puede imprimir
printParmsTitle = Parámetros de impresión
#
# main/SelectionActions.java
#
circularError = Error circular
dropComponentAction = Soltar componente
dropComponentsAction = Soltar componentes
moveSelectionAction = Mover selección
pasteCloneCancel = Cancelar
pasteCloneIgnore = Ignorar
pasteCloneQuery = El portapapeles incluye "%s". El proyecto no lo incluye, pero tiene otro del mismo nombre.
pasteCloneReplace = Reemplazar
pasteCloneTitle = Componente
pasteDropMessage = Algunos componentes del portapapeles no se han pegado porque las librerías del proyecto no tienen soporte para ellos:
pasteDropTitle = Componentes no pegados
#
# main/SimulationToolbarModel.java
#
simulateDisableTicksTip = Desactivar reloj
simulateEnableTicksTip = Activar reloj
simulateRunTip = Ejecutar simulador continuamente
simulateStepTip = Propagar señal paso a paso por el circuito una vez
simulateStopTip = Detener simulador
simulateTickFullTip = Marca de reloj de un ciclo completo
simulateTickHalfTip = Reloj de tick medio ciclo.
#
# main/StatisticsDialog.java
#
statsCloseButton = Cerrar
statsComponentColumn = Componente
statsDialogTitle = Estadísticas de %s
statsLibraryColumn = Librería
statsRecursiveCountColumn = Recursivo
statsSimpleCountColumn = Simple
statsUniqueCountColumn = Único
#
# main/TickCounter.java
#
tickRateHz = %s Hz
tickRateKHz = %s kHz
#
# main/ToolAttributeAction.java
#
changeToolAttrAction = Cambiar atributo de la herramienta
#
# main/ToolboxToolbarModel.java
#
projectAddCircuitTip = Añadir circuito
projectEditAppearanceTip = Editar apariencia del bloque del circuito actual
projectMoveCircuitDownTip = Mover circuito actual hacia el final de la lista
projectMoveCircuitUpTip = Mover circuito actual hacia el inicio de la lista
projectRemoveCircuitTip = Eliminar circuito actual
#
# menu/EditPopup.java
#
editAddControlItem = Añadir vértice
editClearItem = Eliminar
editCopyItem = Copiar
editCutItem = Cortar
editDuplicateItem = Duplicar
editLowerBottomItem = Enviar al fondo
editLowerItem = Enviar atrás
editRaiseItem = Traer adelante
editRaiseTopItem = Traer al frente
editRemoveControlItem = Eliminar vértice
#
# menu/MenuEdit.java
#
editCantRedoItem = No se puede rehacer
editCantUndoItem = No se puede deshacer
editMenu = Editar
editPasteItem = Pegar
editRedoItem = Rehacer %s
editSelectAllItem = Seleccionar todo
editUndoItem = Deshacer %s
#
# menu/MenuFile.java
#
fileCloseItem = Cerrar
fileExportImageItem = Exportar imagen...
fileMenu = Archivo
fileMergeItem = Fusionar...
fileNewItem = Nuevo
fileOpenItem = Abrir...
filePreferencesItem = Ajustes...
filePrintItem = Imprimir...
fileQuitItem = Salir
fileSaveAsItem = Guardar como...
fileSaveItem = Guardar
#
# menu/MenuHelp.java
#
helpAboutItem = Acerca de...
helpDisplayError = No se puede mostrar la ayuda.
helpGuideItem = Manual de usuario
helpLibraryItem = Referencia de las librerías
helpMenu = Ayuda
helpNotFoundError = Información de ayuda no encontrada.
helpsetUrl = doc/doc_es.hs
helpTutorialItem = Tutorial
helpUnavailableError = No se puede cargar la ayuda.
helpWindowTitle = Documentación de Logisim-evolution
# ==> helpProjectWebsite =
#
# menu/MenuProject.java
#
projectImportVhdlItem = Importar entidad VHDL ...
projectMenu = Proyecto
projectMoveCircuitDownItem = Mover circuito hacia abajo
projectMoveCircuitUpItem = Mover circuito hacia arriba
projectOptionsItem = Opciones...
projectRevertAppearanceItem = Volver a la apariencia original
projectUnloadLibrariesItem = Dejar de usar librerías...
#
# menu/MenuSimulate.java
#
simulateDownStateMenu = Ir a
simulateGenVhdlFilesItem = Reiniciar simulación VHDL
simulateLogItem = Cronograma
simulateMenu = Simular
simulateRunItem = Simulación activada
simulateResetItem = Reiniciar simulación
simulateStepItem = Simulación por pasos
simulateTestItem = Vector de test...
simulateTickFreqItem = %s Hz
simulateTickHalfItem = Tick medio ciclo
simulateTickFullItem = Tick Ciclo completo
simulateTickItem = Activar reloj
simulateTickFreqMenu = Frecuencia de reloj
simulateTickKFreqItem = %s kHz
simulateUpStateMenu = Volver a
simulateVhdlEnableItem = Simulación VHDL activada
#
# menu/OpenRecent.java
#
fileOpenRecentItem = Abrir reciente
fileOpenRecentNoChoices = (ninguno)
#
# menu/Popups.java
#
circuitMenu = Circuito
libMenu = Librería
projectAddCircuitItem = Añadir circuito...
projectAddVhdlItem = Añadir entidad VHDL ...
projectAnalyzeCircuitItem = Analizar circuito
projectEditCircuitAppearanceItem = Editar apariencia del circuito
projectEditCircuitLayoutItem = Editar disposición del circuito
# ==> projectToggleCircuitAppearanceItem =
projectEditVhdlItem = Editar código VHDL
projectGetCircuitStatisticsItem = Ver estadísticas del circuito
projectLoadBuiltinItem = Librería incorporada...
projectLoadJarItem = Librería JAR...
projectLoadLibraryItem = Cargar librería
projectLoadLogisimItem = Librería Logisim-evolution...
projectReloadLibraryItem = Recargar librería
projectRemoveCircuitItem = Eliminar circuito
projectRemoveVhdlItem = Eliminar Entidad VHDL
projectSetAsMainItem = Seleccionar como circuito principal
projectUnloadLibraryItem = Dejar de usar librería
projMenu = Proyecto
vhdlMenu = Entidad VHDL
#
# menu/PrintHandler.java
#
couldNotCreateImage = La imagen no pudo ser creada.
exportImageButton = Exportar
exportImageFileSelect = Seleccionar archivo de exportación
printError = Error al imprimir: %s
printErrorTitle = Error al imprimir
#
# menu/ProjectCircuitActions.java
#
analyzeErrorTitle = No se puede analizar
analyzeNoExpressionTitle = Expresión indefinida
analyzeTooManyInputsError = El análisis no se puede llevar cabo con mas de %s entradas.
analyzeTooManyOutputsError = El análisis no se puede llevar a cabo con mas de %s salidas.
circuitCreateTitle = Añadir circuito
circuitNameDialogTitle = Especificar nombre del circuito
circuitNameExists = Este nombre ya está en uso en tu proyecto, por lo que no se puede utilizar.
circuitNameInvalidName = El nombre no es válido (debe seguir la regla ([a-zA-Z]+\\w*))
circuitNameKeyword = Este nombre es una palabra reservada, por lo que no puede ser usado.
circuitNameMissingError = Es necesario un nombre para todos los circuitos.
circuitNamePrompt = Nombre del circuito:
circuitRemoveErrorTitle = El circuito no se puede eliminar
circuitRemoveLastError = La librería debe contener al menos un circuito.
circuitRemoveUsedError = El circuito está siendo utilizado en otros circuitos, no se puede eliminar.
# ==> vhdlNameDialogTitle =
vhdlNamePrompt = Nombre de la entidad VHDL:
#
# menu/ProjectLibraryActions.java
#
jarClassNamePrompt = Nombre de la clase:
jarClassNameTitle = Introducir una clase JAR
loadBuiltinDialogTitle = Cargar una librería incorporada
loadBuiltinErrorTitle = No se puede cargar la librería incorporada
loadBuiltinNoneError = Ya están cargadas todas las librerías incorporadas.
loadJarDialogTitle = Cargar un archivo JAR
loadLogisimDialogTitle = Cargar un archivo Logisim
unloadErrorTitle = No se puede eliminar la librería
unloadLibrariesDialogTitle = Seleccionar librerías para dejar de usar
unloadNoneError = Todas las librerías abiertas estan en uso.
#
# opts/MouseOptions.java
#
mouseHelp = Editar las herramientas asociadas a los botones del ratón.
mouseMapNone = No hay herramientas seleccionadas
mouseMapText = Haz clic usando la combinación de botones
mouseMapText2 = Para asociarle %s
mouseRemoveButton = Eliminar
mouseTitle = Ratón
#
# opts/OptionsActions.java
#
addMouseMappingAction = Añadir acciones de ratón
removeMouseMappingAction = Borrar acciones de ratón
setOptionAction = Establecer %s
#
# opts/OptionsFrame.java
#
optionsFrameMenuItem = %s: opciones
optionsFrameTitle = Opciones de %s
revertButton = Restablecer plantilla
revertHelp = Revertir la configuración del proyecto a los valores predeterminados.
revertTitle = Reiniciar
#
# opts/SimulateOptions.java
#
gateUndefined = Salida de puerta cuando es indefinida
MemoriesStartupUnknown = Los elementos de memoria comienzan en un estado desconocido/aleatorio (en vez de 0)
simulateHelp = Configurar el motor de simulación del comportamiento del circuito.
simulateLimit = Iteraciones hasta oscilación
simulateRandomness = Añadir ruido a los retardos de los componentes
simulateTitle = Simulación
#
# opts/ToolbarActions.java
#
toolbarAddAction = Añadir botón a la barra
toolbarInsertSepAction = Insertar separador
toolbarMoveAction = Mover botón de la barra
toolbarRemoveAction = Eliminar botón de la barra
toolbarRemoveSepAction = Eliminar separador
#
# opts/ToolbarOptions.java
#
toolbarAddSeparator = Añadir separador
toolbarAddTool = Añadir herramienta
toolbarHelp = Editar las herramientas de la barra
toolbarMoveDown = Mover abajo
toolbarMoveUp = Mover arriba
toolbarRemove = Eliminar
toolbarTitle = Barra de herramientas
#
# PrefMonitorBooleanConvert.java
#
OptionConvertAll = Convertir la apariencia actual de los pines y sondas.
OptionConvertAllPinsProbes = ¿Convertir todos los pines y sondas en el proyecto para usar la apariencia "%s"?
OptionNo = No, mantenlos como son
OptionYes = Si, convertir
#
# prefs/ExperimentalOptions.java
#
accelD3D = Direct 3D
accelDefault = Usar valores por defecto
accelLabel = Aceleración gráfica:
accelNone = Desactivada
accelOpenGL = OpenGL
accelRestartLabel = Reinicia Logisim para que se apliquen los cambios.
experimentHelp = Activa funciones que no han sido acabadas
experimentTitle = Experimental
#
# prefs/IntlOptions.java
#
intlGateShape = Forma de las puertas
intlHelp = Cambiar los ajustes de localización
intlLocale = Idioma:
intlReplaceAccents = Reemplazar caracteres con acentos
intlTitle = Internacional
shapeDIN40700 = DIN 40700
shapeRectangular = IEC
shapeShaped = ANSI
#
# prefs/LayoutOptions.java
#
layoutAddAfter = Tras añadir componente:
layoutAddAfterEdit = Cambiar a herramienta de edición
layoutAddAfterUnchanged = Mantener la herramienta del componente
layoutAddShowGhosts = Mostrar sombra de componente al añadir
layoutAntiAliasing = Utilizar antialiasing
layoutAttributeHalo = Indicar elemento seleccionado en pantalla
layoutDefaultApearance = Utiliza la aparencia predederminada por:
layoutHelp = Configurar comportamiento de los elementos de pantalla
layoutMoveKeepConnect = Mantener conexiones al mover
layoutNamedCircuitBoxesFixedSize = Use cajas de circuito de tamaño fijo
layoutPrinterView = Vista de impresión
layoutRadix1 = Primera base a usar cuando se inserta un cable:
layoutRadix2 = Segunda base a usar cuando se inserta un cable:
layoutShowTips = Mostrar consejos de componente
layoutTitle = Área de trabajo
layoutUseNewInputOutputSymbols = Utilizar nuevas formas de entrada y salida.
layoutPinAppearance = Dibuja las conexión como:
layoutPinAppearanceDotSmall = Punto pequeño
layoutPinAppearanceDotMedium = Punto medio
layoutPinAppearanceDotBig = Punto grande
layoutPinAppearanceDotBigger = Punto más grande
#
# prefs/PreferencesFrame.java
#
preferencesFrameMenuItem = Ajustes
preferencesFrameTitle = Ajustes
#
# prefs/SimOptions.java
#
# ==> simBusColTitle =
# ==> simColorBlindColors =
# ==> simDefaultColors =
# ==> simDontCareCharTitle =
# ==> simErrorCharTitle =
# ==> simErrorColTitle =
# ==> simFalseCharTitle =
# ==> simFalseColTitle =
# ==> simHelp =
# ==> simKmapColors =
# ==> simKmapColorsTitle =
# ==> simNilColTitle =
# ==> simStrokeColTitle =
# ==> simTitle =
# ==> simTrueCharTitle =
# ==> simTrueColTitle =
# ==> simUnknownCharTitle =
# ==> simUnknownColTitle =
# ==> simWidthErrorBackgroundTitle =
# ==> simWidthErrorCaptionTitle =
# ==> simWidthErrorHighlightTitle =
# ==> simWidthErrorTitle =
#
# prefs/TemplateOptions.java
#
selectDialogButton = Seleccionar
selectDialogTitle = Seleccionar plantilla
templateCustomOption = Plantilla personalizada:
templateEmptyOption = Plantilla vacía
templateErrorMessage = No se pudo cargar la plantilla: %s
templateErrorTitle = Error al cargar plantilla
templateHelp = Selecciona la plantilla actual
templatePlainOption = Plantilla por defecto
templateSelectButton = Seleccionar...
templateTitle = Plantilla
#
# prefs/WindowOptions.java
#
windowHelp = Configurar la ventana de edición principal
windowTickRate = Mostrar frecuencia de reloj
windowTitle = Ventana
windowToolbarHidden = Oculto
windowToolbarImportant = Importante: cambiar estos valores puede tener resultados\nimpredecibles.
windowToolbarLocation = Posición de la barra de herramientas:
windowToolbarLookandfeel = Apariencia:
windowToolbarPleaserestart = Por favor, reinicia Logisim.
# ==> windowToolbarPreview =
# ==> windowToolbarReset =
windowToolbarZoomfactor = Factor de zoom
# ==> windowCanvasBgColor =
# ==> windowGridBgColor =
# ==> windowGridDotColor =
# ==> windowGridZoomedDotColor =
# ==> windowGridColorsReset =
#
# start/AboutCredits.java
#
creditsRoleFork = Bifurcación del proyecto original
creditsRoleOriginal = Versión original
#
# start/SplashScreen.java
#
progressFileCreate = Creando archivo...
progressFileLoad = Cargando archivo...
progressFrameCreate = Creando ventana...
progressGuiInitialize = Iniciando interfaz...
progressLibraries = Cargando componentes...
progressProjectCreate = Creando proyecto...
progressTemplateClose = Cerrando plantilla...
progressTemplateCreate = Creando plantilla...
progressTemplateLoad = Cargando plantilla...
progressTemplateOpen = Abriendo plantilla...
startupCloseButton = Cerrar
startupQuitButton = Salir
#
# start/Startup.java
#
argAccentsOption = yes|no. Utilizar caracteres acentuados o los equivalentes de ASCII
# ==> argAccentsOptionArgName =
argAccentsOptionError = El agumento de la opción -accents debe ser "yes" o "no".
<<<<<<< HEAD
argAnalyzeOption = Habilitar la opción de análisis
argCircuitOption = Prueba el circuito dado en lugar del principal, usado con "-tty table"
argClearOption = Volver a ajustes por defecto al iniciar el programa
=======
argCircuitOption = -circuit name     prueba el circuito dado en lugar del principal, usado con "-tty table"
argClearOption = -clearprops       volver a ajustes por defecto al iniciar el programa
>>>>>>> bc32417b
argDuplicateSubstitutionError = No se puede sustituir el mismo archivo varias veces.
argEmptyOption = Utilizar plantilla vacía
argGatesOption = shaped|rectangular. Utilizar estilo de puerta seleccionado
# ==> argGatesOptionArgName =
argGatesOptionError = El argumento de la opción -gates debe ser "shaped" o "rectangular".
argGeometryError = Argumento para -geom debe ser "WxH" o "WxH+X+Y"
argGeometryOption = WxH[+X+Y]. Establecer geometría para ventana principal
# ==> argGeometryOptionArgName =
argHelpOption = Mostrar este resumen y salir
argLoadOption = Cargar archivo imagen en la RAM (solo funciona con -tty)
# ==> argLoadOptionArgName =
argLocaleOption = Utilizar idioma dado por "idm"
# ==> argLocaleOptionArgName =
argNoSplashOption = No mostrar la pantalla de inicio
argOneTemplateError = Sólo se permite una plantilla.
argPlainOption = Utilizar plantilla estándar de Logisim
argQuestaOption = yes|no. Usar Questa Advanced Simulator para validar entidades HDL
# ==> argQuestaOptionArgName =
argQuestaOptionError = El argumento de la opción -questa debe ser "yes" o "no".
argSubOption = Cargar archivo reemplazando librería file1 por file2
# ==> argSubOptionArgName =
argTemplateOption = Utilizar archivo "file" como plantilla
# ==> argTemplateOptionArgName =
argTestCircGen = <circ_input> <circ_output>. Abrir el archivo circ y escribir uno nuevo para después comprobar el contenido XML
# ==> argTestCircGenArgName =
argTestCircuit = <path_to_circ> abrir el archivo circ y comenzar el "test bench" en el. Devuelve "Success" o "Fail".
# ==> argTestCircuitArgName =
argTestImplement = <circ_input> [map_input] <circuit_name> <board> [tick frequency] [HDLONLY] prueba la implementación del diseño usando los archivos circ_input y map_input. La implementación circuit_name es el circuito a implementar (FPGA_Top) y board es el nombre de la placa, localizado en resources/logisim/boards/ sin la extensión XML
argTtyOption = Ejecutar sin interfaz gráfica
# ==> argTtyOptionArgName =
argVersionOption = Mostrar número de versión y salir
invalidLocaleError = El idioma no está disponible.
invalidLocaleOptionsHeader = Idiomas disponibles:
loadMultipleError = La opción "--load" solo se puede especificar una vez.
loadNeedsTtyError = La opción "--load" solo funciona cuando se usa junto a "--tty".
templateCannotReadError = No hay permiso para leer la plantilla %s.
templateMissingError = La plantilla %s no existe.
ttyFormatError = --tty necesita al menos una de las siguientes opciones: halt, speed, stats, table, tty
ttyNeedsFileError = Para usar "--tty" hace falta proporcionar un nombre de archivo en la línea de comandos.
#
# start/TtyInterface.java
#
loadIoError = Error al leer el archivo imagen
loadNoRamError = No se encontró ninguna RAM para la opción "-load".
statsTotalWith = TOTAL (con subcircuitos)
statsTotalWithout = TOTAL (sin los subcircuitos del proyecto)
ttyHaltReasonOscillation = detenido debido a la detección de una oscilación
ttyHaltReasonPin = detenido debido a la detención de un pin
ttyLoadError = Error al tratar el archivo de circuito: %s
ttyNoTtyError = No se ha encontrado ningún TTY o componente Teclado.
ttySpeedMsg = %s Hz (%s ciclos en %s milisegundos)
#
# test/TestFrame.java
#
failMessage = Fallidos: %s
fileCannotParseMessage = No se pudo analizar el vector de test en "%s".\n Detalles: %s.
fileCannotReadMessage = No tienes permiso para leer en "%s".
fileCannotReadTitle = Archivo no disponible
fileWrongPinsMessage = El vector de test en "%s" no se corresponde con el circuito.\n Detalles: %s.
fileWrongPinsTitle = Error al cargar el vector de test
loadButton = Cargar vector
passMessage = Correctos: %s
resetButton = Reiniciar
runButton = Ejecutar
stopButton = Detener
testFrameMenuItem = %s: vector de test
testFrameTitle = vector de test %s de %s
#
# test/TestPanel.java
#
expectedValueMessage = Valor esperado: %s
failStatus = fallido
passStatus = correcto
statusHeader = Estado
#
# test/TestThread.java
#
testFailed = Error en vector de test %s:
testLoadingFailed = Error al cargar el vector de test: %s
testLoadingVector = Cargando vector de test "%s"...
testResults = Correctos: %s, Fallidos: %s
testRunning = Ejecutando %s vectores...
testSetupFailed = Error al preparar vector de test: %s
untitled = Sin título<|MERGE_RESOLUTION|>--- conflicted
+++ resolved
@@ -639,14 +639,8 @@
 argAccentsOption = yes|no. Utilizar caracteres acentuados o los equivalentes de ASCII
 # ==> argAccentsOptionArgName =
 argAccentsOptionError = El agumento de la opción -accents debe ser "yes" o "no".
-<<<<<<< HEAD
-argAnalyzeOption = Habilitar la opción de análisis
 argCircuitOption = Prueba el circuito dado en lugar del principal, usado con "-tty table"
 argClearOption = Volver a ajustes por defecto al iniciar el programa
-=======
-argCircuitOption = -circuit name     prueba el circuito dado en lugar del principal, usado con "-tty table"
-argClearOption = -clearprops       volver a ajustes por defecto al iniciar el programa
->>>>>>> bc32417b
 argDuplicateSubstitutionError = No se puede sustituir el mismo archivo varias veces.
 argEmptyOption = Utilizar plantilla vacía
 argGatesOption = shaped|rectangular. Utilizar estilo de puerta seleccionado
