fontBoldFont = Bold
fontItalicFont = Italic
fontExampleLineText = The quick brown fox jumps over the lazy dog
#
# appear/AppearanceEditHandler.java
#
deleteSelectionAction = Delete Selection
duplicateSelectionAction = Duplicate Selection
pasteClipboardAction = Paste Clipboard
#
# appear/ClipboardActions.java
#
copySelectionAction = Copy Selection
cutSelectionAction = Cut Selection
#
# appear/RevertAppearanceAction.java
#
revertAppearanceAction = Revert Appearance
#
# appear/ShowStateDialog.java
#
showStateDialogCancelButton = Cancel
showStateDialogEmptyNode = Empty circuit %s
showStateDialogNodeTitle = State for %s
showStateDialogOkButton = OK
showStateDialogTitle = State for %s
#
# chronogram/chronogui/ChronoFrame.java
#
ButtonExport = Export...
ButtonLoad = Load file
ChronoTitle = Timing diagram
ChronoHelp = Displays signal values in real time.
ChronoPrintTitle = Timing diagram: %s of %s
ButtonExportAsImage = Export as image
InputFileLoaded = Loaded File:
InputFileNoSysclk = No sysclk signal found
SimStatusCurrentScheme = Simulating the current scheme
SimStatusName = Status:
SimStatusNoSignal = No signal selected in Simulate->Chronogram
SimStatusNoSysclk = Add 'sysclk' signal in Simulate->Chronogram for real time use, or load file
NoSignalsSelected = No signals currently selected. | Add pins to circuit, or select signals | using the "Options" panel.
optionsTab = Options
optionsHelp = Configure timing diagram signals, mode, and timing
selectionLabel = Signals and Formats
buttonAddRemoveSignals = Add or Remove
modeLabel =  Logging Mode
timingLabel = Timing Options
historyLabel = History
historyUnlimited = Store unlimited history
historyLimit = Number of recent values to store:
timeScale = Time scale:
gateDelay = Gate delay:
cycleLength = Clock cycle: %s ticks
nsFormat = %s ns
usFormat = %s \u00b5s
msFormat = %s ms
sFormat = %s s
perSecond = per second
perTick = per tick
stepTime = Stop-motion mode
stepCoarse = Coarse-grained summary
stepCoarseDescription = Data is captured only when all signals have stabilized, ignoring any transient signal fluctuations that may happen during propagation. Each captured value is recorded as if it were held stable for %s.
fineDetail = Capture fine-grained details
stepFineDescription = Data is captured whenever any signal value changes, including any transient signal fluctuations that may happen during propagation. Transient fluctuations are recorded as if the gate delay were %s, and stable signals are recorded as if they were held stable for %s.
realTime = Continuous real-time mode
realCoarse = Coarse-grained summary
realCoarseDescription = Data is captured continuously, whenever the simulator is enabled, but transient signal fluctuations are ignored. Each second of real time is recorded as %s of simulated circuit time.
realFine = Fine-grained details
realFineDescription = Data is captured continuously, whenever the simulator is enabled, includin transient signal fluctuations. Each second of real time is recorded as %s of simulated circuit time.
clockTime = Clocked mode
clockCoarse = Coarse-grained summary
clockCoarseDescriptionDual = Data is captured at each clock transition, ignoring any transient fluctuations that may happen between transitions or during propagation. Each clock cycle is recorded as if it took %s per cycle (%s per tick).
clockCoarseDescriptionRising = Data is captured at each rising clock transition, ignoring any transient fluctuations that may happen between transitions or during propagation. Each clock cycle is recorded as if it took %s per cycle (%s per tick).
clockCoarseDescriptionFalling = Data is captured at each falling clock transition, ignoring any transient fluctuations that may happen between transitions or during propagation. Each clock cycle is recorded as if it took %s per cycle (%s per tick).
clockCoarseDescriptionHigh = Data is captured continuously only when the clock is high, ignoring any transient signal fluctuations that may happen during propagation or while the clock is low. Changes when the clock is high are recorded as if the gate delay were %s, and each clock cycle is recorded as if it took %s per cycle (%s per tick).
clockCoarseDescriptionLow = Data is captured continuously only when the clock is low, ignoring any transient signal fluctuations that may happen during propagation or while the clock is high. Changes when the clock is low are recorded as if the gate delay were %s, and each clock cycle is recorded as if it took %s per cycle (%s per tick).
clockFine = Fine-grained details
clockFineDescription = Data is captured whenever any signal value changes, including any transient signal fluctuations that may happen during propagation. Transient fluctuations are recorded as if the gate delay were %s, and each clock cycle is recorded as if it took %s per cycle (%s per tick).
clockSourceLabel = Clock Source:
clockSourceNone = n/a
selectClockDriverMessage = This feature requires a clock component, but none were found within the circuit. Either add a clock component to the circuit, or select one of the inputs below to serve as a clock.
selectClockObserverMessage = Select a clock or signal to use as the primary clock.
selectClockMissingMessage = This mode requires a clock component, but none were found within the circuit. Either add a clock component to the circuit, or select one of the signals below to serve as a clock.
selectClockMultipleMessage = The circuit contains multiple clocks. Select one of the clocks or signals below to use as the primary clock.
clockDisciplineLabel = Clock Discipline:
clockDisciplineRising = capture on rising edge
clockDisciplineFalling = capture on falling edge
clockDisciplineDual = capture on both edges
clockDisciplineHigh = capture during clock high
clockDisciplineLow = capture during clock low
#
# chronogram/chronogui/LeftPanel.java
#
SignalName = Signal Name
SignalValue = Signal Value
#
# chronogram/chronogui/PopupMenu.java
#
BusExpand = Expand
BusFormat = Format
#
# generic/AttributeSetTableModel.java
#
attributeChangeInvalidError = Attribute unchanged because request is invalid
FPGA_Supported = FPGA supported
#
# generic/AttrTable.java
#
attributeChangeInvalidTitle = Value Invalid
attributeDialogTitle = Select Value
#
# generic/ZoomControl.java
#
zoomShowGrid = Toggle whether grid is shown
zoomAuto = Auto
#
# hex/Clip.java
#
hexPasteErrorTitle = Paste Error
hexPasteSupportedError = The clipboard contents cannot be pasted into the editor.
hexPasteTooSmall = Clipboard (%d words) is too small to fill selected\nregion (%d words). Paste anyway?
#
# hex/HexFile.java
#
confirmOverwriteMessage = The file already exists. Do you want to overwrite it?
confirmOverwriteTitle = Confirm Overwrite
hexFileOpenError = Could not open file: %s
hexFileWriteError = Error writing file: %s
hexFormatTitle = Hex file format
ramLoadDialogTitle = Load Memory Image
ramLoadErrorTitle = Memory Image Load Error
ramSaveDialogTitle = Save Memory Image
ramSaveErrorTitle = Memory Image Save Error
#
# hex/HexFrame.java
#
closeButton = Close Window
hexFrameMenuItem = Hex Editor
hexFrameTitle = Hex Editor
openButton = Open...
saveButton = Save...
#
# log/FilePanel.java
#
fileAppendOption = Append
fileCancelOption = Cancel
fileCannotWriteMessage = You do not have permission to write to "%s."
fileCannotWriteTitle = File Not Available
fileDisableButton = Disable
fileDisabled = File output disabled.
fileEnableButton = Enable
fileEnabled = File output enabled.
fileExistsMessage = The file "%s" already exists.
fileExistsTitle = File Already Exists
fileHeaderCheck = Include Header Line
fileHelp = Configure file output.
fileLabel = File:
fileOverwriteOption = Overwrite
fileSelectButton = Select...
fileTab = File
#
# log/LogFrame.java
#
logFrameMenuItem = %s: Timing diagram
logFrameTitle = Timing diagram %s of %s
addRemoveSignals = Add or Remove Signals
#
# log/SelectionPanel.java
#
selectionTab = Signals
selectionHelp = Select signals to view.
selectionDesc = Drag signals to select or rearrange.
exploreLabel = Signals available in circuit:
listLabel = Signals to be viewed:
timeSelectionClock = Choose your clock:
timeSelectionEnable = Enable time selection
timeSelectionFrequency = Frequency:
#
# log/TablePanel.java
#
tableHelp = View log of recent values.
tableTab = Table
#
# log/ValueTable.java
#
tableEmptyMessage = Selection is empty.
tableHeaderHelp = Radix:
#
# main/AttrTableCircuitModel.java
#
cannotModifyCircuitError = This circuit cannot be modified.
changeCircuitAttrAction = Change Circuit
circuitAttrTitle = Circuit: %s
#
# main/AttrTableComponentModel.java
#
changeAttributeAction = Change Attribute
#
# main/AttrTableSelectionModel.java
#
hdlAttrTitle = VHDL Entity: %s
selectionAttributeAction = Change Selection Attribute
selectionMultiple = %s × %s
selectionVarious = Various items × %s
#
# main/Canvas.java
#
canvasExceptionError = Simulation halted by internal error
canvasOscillationError = Oscillation apparent
canvasWidthError = Incompatible widths
#
# main/ExportImage.java
#
couldNotCreateFile = The file could not be created.
exportEmptyCircuitsMessage = No non-empty circuits are available for export.
exportEmptyCircuitsTitle = Cannot Export
exportGifFilter = GIF Files (*.gif)
exportImageDirectorySelect = Select Export Directory
exportImageProgress = Computing Image...
exportImageSelect = Export Image
exportJpgFilter = JPEG Files (*.jpeg, *.jpg)
exportNewDirectoryErrorMessage = The directory could not be created.
exportNewDirectoryErrorTitle = Cannot Create Directory
exportPngFilter = PNG Files (*.png)
exportSvgFilter = SVG Files (*.svg)
exportTikZFilter = TikZpicture Files (*.tex)
labelCircuits = Circuits:
labelImageFormat = Image Format:
labelPrinterView = Printer View:
labelScale = Scale Factor:
#
# main/Frame.java
#
cancelOption = Cancel
confirmCloseTitle = Confirm Close
confirmDiscardMessage = What should happen to your unsaved changes to %s?
designTab = Design
discardOption = Discard
propertiesTab = Properties
saveOption = Save
simulateTab = Simulate
stateTab = State
titleCircFileKnown = %s of %s
titleFileKnown = %s
titleUnsavedProjectState = Unsaved
#
# main/Print.java
#
labelHeader = Header:
labelRotateToFit = Rotate To Fit:
printEmptyCircuitsMessage = No non-empty circuits are available for printing.
printEmptyCircuitsTitle = Cannot Print
printParmsTitle = Print Parameters
#
# main/SelectionActions.java
#
circularError = Circular error
dropComponentAction = Drop Component
dropComponentsAction = Drop Components
moveSelectionAction = Move Selection
pasteCloneCancel = Cancel
pasteCloneIgnore = Ignore
pasteCloneQuery = The clipboard includes "%s." The project doesn't include it, but it has another of the same name.
pasteCloneReplace = Replace
pasteCloneTitle = Component
pasteDropMessage = Some clipboard components were not pasted because the project libraries do not support them:
pasteDropTitle = Components Not Pasted
#
# main/SimulationToolbarModel.java
#
simulateDisableTicksTip = Disable clock ticks
simulateEnableTicksTip = Enable clock ticks
simulateRunTip = Run simulator continuously
simulateStepTip = Step simulator once
simulateStopTip = Stop simulator
simulateTickFullTip = Tick clock one full cycle
simulateTickHalfTip = Tick clock one half cycle
#
# main/StatisticsDialog.java
#
statsCloseButton = Close
statsComponentColumn = Component
statsDialogTitle = %s Statistics
statsLibraryColumn = Library
statsRecursiveCountColumn = Recursive
statsSimpleCountColumn = Simple
statsUniqueCountColumn = Unique
#
# main/TickCounter.java
#
tickRateHz = %s Hz
tickRateKHz = %s kHz
#
# main/ToolAttributeAction.java
#
changeToolAttrAction = Change Tool Attribute
#
# main/ToolboxToolbarModel.java
#
projectAddCircuitTip = Add circuit
projectEditAppearanceTip = Edit viewed circuit's appearance
projectMoveCircuitDownTip = Move viewed circuit down list
projectMoveCircuitUpTip = Move viewed circuit up list
projectRemoveCircuitTip = Remove viewed circuit
#
# menu/EditPopup.java
#
editAddControlItem = Add Vertex
editClearItem = Delete
editCopyItem = Copy
editCutItem = Cut
editDuplicateItem = Duplicate
editLowerBottomItem = Lower To Bottom
editLowerItem = Lower Selection
editRaiseItem = Raise Selection
editRaiseTopItem = Raise To Top
editRemoveControlItem = Remove Vertex
#
# menu/MenuEdit.java
#
editCantRedoItem = Can't Redo
editCantUndoItem = Can't Undo
editMenu = Edit
editPasteItem = Paste
editRedoItem = Redo %s
editSelectAllItem = Select All
editUndoItem = Undo %s
#
# menu/MenuFile.java
#
fileCloseItem = Close
fileExportImageItem = Export Image...
fileMenu = File
fileMergeItem = Merge...
fileNewItem = New
fileOpenItem = Open...
filePreferencesItem = Preferences...
filePrintItem = Print...
fileQuitItem = Exit
fileSaveAsItem = Save As...
fileSaveItem = Save
fileExportProject = Export project
#
# menu/MenuHelp.java
#
helpAboutItem = About...
helpDisplayError = Could not display help data.
helpGuideItem = User's Guide
helpLibraryItem = Library Reference
helpMenu = Help
helpNotFoundError = Help data not found.
helpsetUrl = doc/doc_en.hs
helpTutorialItem = Tutorial
helpUnavailableError = Could not load help data.
helpWindowTitle = Logisim-evolution Documentation
helpProjectWebsite = Project Website
#
# menu/MenuProject.java
#
projectImportVhdlItem = Import VHDL Entity...
projectMenu = Project
projectMoveCircuitDownItem = Move Circuit Down
projectMoveCircuitUpItem = Move Circuit Up
projectOptionsItem = Options...
projectRevertAppearanceItem = Revert To Default Appearance
projectUnloadLibrariesItem = Unload Libraries...
#
# menu/MenuSimulate.java
#
simulateAssemblyViewer = Assembly viewer
simulateDownStateMenu = Go In To State
simulateGenVhdlFilesItem = Restart VHDL simulator
simulateLogItem = Timing diagram
simulateMenu = Simulate
simulateRunItem = Auto-Propagate
simulateResetItem = Reset Simulation
simulateStepItem = Single-Step Propagation
simulateTestItem = Test Vector...
simulateTickFreqItem = %s Hz
simulateTickHalfItem = Manual Tick Half Cycle
simulateTickFullItem = Manual Tick Full Cycle
simulateTickItem = Auto-Tick Enabled
simulateTickFreqMenu = Auto-Tick Frequency
simulateTickKFreqItem = %s kHz
simulateUpStateMenu = Go Out To State
simulateVhdlEnableItem = VHDL Simulation Enabled
#
# menu/OpenRecent.java
#
fileOpenRecentItem = Open Recent
fileOpenRecentNoChoices = (None)
#
# menu/Popups.java
#
circuitMenu = Circuit
libMenu = Library
projectAddCircuitItem = Add Circuit...
projectAddVhdlItem = Add VHDL Entity...
projectAnalyzeCircuitItem = Analyze Circuit
projectEditCircuitAppearanceItem = Edit Circuit Appearance
projectEditCircuitLayoutItem = Edit Circuit Layout
projectToggleCircuitAppearanceItem = Switch Between Layout and Appearance Views
projectEditVhdlItem = Edit VHDL Code
projectGetCircuitStatisticsItem = Get Circuit Statistics
projectLoadBuiltinItem = Built-in Library...
projectLoadJarItem = JAR Library...
projectLoadLibraryItem = Load Library
projectLoadLogisimItem = Logisim-evolution Library...
projectReloadLibraryItem = Reload Library
projectRemoveCircuitItem = Remove Circuit
projectRemoveVhdlItem = Remove VHDL Entity
projectSetAsMainItem = Set As Main Circuit
projectUnloadLibraryItem = Unload Library
projMenu = Project
vhdlMenu = VHDL Entity
#
# menu/PrintHandler.java
#
couldNotCreateImage = The image could not be created.
exportImageButton = Export
exportImageFileSelect = Select Export File
printError = Error during printing: %s
printErrorTitle = Error During Print
#
# menu/ProjectCircuitActions.java
#
analyzeErrorTitle = Cannot Analyze
analyzeNoExpressionTitle = Expression Not Determined
analyzeTooManyInputsError = Analysis cannot handle more than %s inputs.
analyzeTooManyOutputsError = Analysis cannot handle more than %s outputs.
circuitCreateTitle = Adding circuit action
circuitNameDialogTitle = Input Circuit Name
circuitNameExists = This name is already in use in your project and can therefore not be used.
circuitNameInvalidName = The name is invalid (it must follow the rule ([a-zA-Z]+\\w*)).
circuitNameKeyword = This name is a keyword and can therefore not be used.
circuitNameMissingError = Every circuit requires a name.
circuitNamePrompt = Circuit Name:
circuitRemoveErrorTitle = Cannot Remove Circuit
circuitRemoveLastError = Library must contain at least one circuit.
circuitRemoveUsedError = Circuit used in other circuits cannot be removed.
vhdlNameDialogTitle = Input VHDL Entity Name
vhdlNamePrompt = VHDL Entity Name:
#
# menu/ProjectLibraryActions.java
#
jarClassNamePrompt = Class Name:
jarClassNameTitle = Enter JAR Class
loadBuiltinDialogTitle = Load Built-in Library
loadBuiltinErrorTitle = Cannot Load Built-In Library
loadBuiltinNoneError = All built-in libraries are already loaded.
loadJarDialogTitle = Load JAR File
loadLogisimDialogTitle = Load Logisim File
unloadErrorTitle = Cannot Remove Library
unloadLibrariesDialogTitle = Select Libraries To Unload
unloadNoneError = All open libraries are in use.
#
# opts/MouseOptions.java
#
mouseHelp = Edit tools associated with mouse buttons.
mouseMapNone = No Tool Selected
mouseMapText = Click Using Combination
mouseMapText2 = To Map %s
mouseRemoveButton = Remove
mouseTitle = Mouse
#
# opts/OptionsActions.java
#
addMouseMappingAction = Add Mouse Mapping
removeMouseMappingAction = Remove Mouse Mapping
setOptionAction = Set %s
#
# opts/OptionsFrame.java
#
optionsFrameMenuItem = %s: Project Options
optionsFrameTitle = %s Project Options
revertButton = Reset All Settings
revertHelp = Revert project settings to template defaults.
revertTitle = Reset
#
# opts/SimulateOptions.java
#
gateUndefined = Gate output when undefined
MemoriesStartupUnknown = Memory elements start in unknown/random state (rather than 0)
simulateHelp = Configure the engine for simulating circuit behavior.
simulateLimit = Iterations until oscillation
simulateRandomness = Add noise to component delays
simulateTitle = Simulation
#
# opts/ToolbarActions.java
#
toolbarAddAction = Add Toolbar Button
toolbarInsertSepAction = Insert Separator
toolbarMoveAction = Move Toolbar Button
toolbarRemoveAction = Remove Toolbar Button
toolbarRemoveSepAction = Remove Separator
#
# opts/ToolbarOptions.java
#
toolbarAddSeparator = Add Separator
toolbarAddTool = Add Tool
toolbarHelp = Edit tools appearing in toolbar.
toolbarMoveDown = Move Down
toolbarMoveUp = Move Up
toolbarRemove = Remove
toolbarTitle = Toolbar
#
# PrefMonitorBooleanConvert.java
#
OptionConvertAll = Converting current appearance of Pins and Probes
OptionConvertAllPinsProbes = Convert all Pins and Probes in the project to use the appearance "%s"?
OptionNo = No, keep as they are
OptionYes = Yes, convert
#
# prefs/ExperimentalOptions.java
#
accelD3D = Direct 3D
accelDefault = Use defaults
accelLabel = Graphics acceleration:
accelNone = None
accelOpenGL = OpenGL
accelRestartLabel = Restart Logisim for changes to take effect.
experimentHelp = Enable features that haven't yet been thoroughly tested
experimentTitle = Experimental
#
# prefs/IntlOptions.java
#
intlGateShape = Gate shape:
intlHelp = Edit localization preferences
intlLocale = Language:
intlTitle = International
shapeDIN40700 = DIN 40700
shapeRectangular = IEC
shapeShaped = ANSI
#
# prefs/LayoutOptions.java
#
layoutAddAfter = After adding component:
layoutAddAfterEdit = Switch to Edit Tool
layoutAddAfterUnchanged = Keep at component tool
layoutAddShowGhosts = Show ghosts while adding
layoutAntiAliasing = Use anti aliasing
layoutAttributeHalo = Show attribute halo
layoutDefaultApearance = Use the default appearances provided by:
layoutHelp = Configure behavior of layout editor
layoutMoveKeepConnect = Keep connections while moving
layoutNamedCircuitBoxesFixedSize = Use fixed size circuit boxes
layoutRadix1 = First radix when wire poked:
layoutRadix2 = Second radix when wire poked:
layoutShowTips = Show component tips
layoutTitle = Layout
layoutUseNewInputOutputSymbols = Use new input and output shapes
layoutPinAppearance = Draw connection pins as:
layoutPinAppearanceDotSmall = Small dot
layoutPinAppearanceDotMedium = Medium dot
layoutPinAppearanceDotBig = Big dot
layoutPinAppearanceDotBigger = Bigger dot
#
# prefs/PreferencesFrame.java
#
preferencesFrameMenuItem = Preferences
preferencesFrameTitle = Preferences
#
# prefs/SimOptions.java
#
simBusColTitle = Bus color:
simColorBlindColors = Color blind colors
simDefaultColors = Logisim default colors
simDontCareCharTitle = Don't care character:
simErrorCharTitle = Error value character:
simErrorColTitle = Error color:
simFalseCharTitle = False value character:
simFalseColTitle = False color:
simHelp = Edit simulation colors and symbols used
simKmapColors = Map color %d:
simKmapColorsTitle = Karnaugh diagram map colors:
simNilColTitle = Unconnected color:
simStrokeColTitle = Wire/Bus stroke color:
simTitle = Simulation
simTrueCharTitle = True value character:
simTrueColTitle = True color:
simUnknownCharTitle = Unknown value character:
simUnknownColTitle = Unknown color:
simWidthErrorBackgroundTitle = Width error background color:
simWidthErrorCaptionTitle = Width error caption color:
simWidthErrorHighlightTitle = Width error highlight color:
simWidthErrorTitle = Width error color:
simClockFrequencyTitle = Clock frequency display color:
#
# prefs/TemplateOptions.java
#
selectDialogButton = Select
selectDialogTitle = Select Template
templateCustomOption = User template:
templateEmptyOption = Empty template
templateErrorMessage = Could not load template: %s
templateErrorTitle = Error loading template
templateHelp = Select the current template
templatePlainOption = Plain template
templateSelectButton = Select...
templateTitle = Template
templateRemoveLibsOnSave = Remove unused libraries on save
#
# prefs/AutosaveOptions.java
#
autosaveEnabled = Enable autosaving (Takes effect after a restart).
autosaveInterval = Autosaving interval in seconds:
autosaveTitle = Autosave
autosaveHelp = Select autosave settings
#
# prefs/WindowOptions.java
#
windowHelp = Configure the main editing window
windowTickRate = Show tick rate
windowTitle = Window
windowToolbarHidden = Hidden
windowToolbarImportant = Important: changing the below values may have unpredictable results!
windowToolbarLocation = Toolbar location:
windowToolbarLookandfeel = Look and feel:
windowToolbarPleaserestart = Please restart Logisim.
windowToolbarPreview = Preview
windowToolbarReset = Reset window layout to Logisim's defaults
windowToolbarZoomfactor = Zoom factor
<<<<<<< HEAD
windowCanvasBgColor = Canvas background color:
windowComponentColor = Component color:
windowGridBgColor = Grid background color:
windowGridDotColor = Grid dot color:
windowGridZoomedDotColor = Grid zoomed dot color:
=======
windowCanvasBgColor = Canvas Background Color:
windowComponentColor = Component Color:
windowComponentIconColor = Component Icon Color:
windowGridBgColor = Grid Background Color:
windowGridDotColor = Grid Dot Color:
windowGridZoomedDotColor = Grid Zoomed Dot Color:
>>>>>>> 9f774763
windowGridColorsReset = Reset grid colors to Logisim's defaults
windowSetAutoScaleFactor = Set zoom factor to Logisim's default
windowCanvasLocation = Main canvas location:
#
# prefs/HotkeyOptions.java
#
hotkeyOptMenuKeyHeader = Menu shortcuts that require the %s key:
hotkeyOptNormalKeyHeader = Context dependent hotkeys that do not require the %s key:
hotkeyOptOrientDesc = Component's orientation shortcuts
hotkeyOptHelp = To set the key bindings, click the bordered area right-side and press your expected keys in the keypad. Click the check mark to save, or discard by clicking the cross mark.
hotkeyOptTitle = Hotkey settings
hotkeyOptResetBtn = Reset to defaults
hotkeySimAutoPropagate = Auto-Propagate
hotkeySimReset = Reset simulation
hotkeySimStep = Single-step propagation
hotkeySimTickHalf = Manual tick half cycle
hotkeySimTickFull = Manual tick full cycle
hotkeySimTickEnabled = Auto-tick enabled
hotkeyEditUndo = Edit undo
hotkeyEditRedo = Edit redo
hotkeyWindowClose = Close the window
hotkeyWindowMinimize = Minimize the window
hotkeyFileExport = Export file
hotkeyFilePrint = Print file
hotkeyErrMeta = Must contain the %s key
hotkeyErrConflict = This key conflicts with: %s
hotkeyDirNorth = ↑ North
hotkeyDirSouth = ↓ South
hotkeyDirEast = → East
hotkeyDirWest = ← West
hotkeyEditMenuDuplicate = Duplicate
hotkeyEditToolDuplicate = Duplicate selected object(s)
hotkeyProjMoveUp = Move circuit up
hotkeyProjMoveDown = Move circuit down
hotkeyAutoLabelOpen = Edit/specify a component's label
hotkeyAutoLabelToggle = Toggle label visibility
hotkeyAutoLabelView = Set label visibility
hotkeyAutoLabelHide = Reset label visibility
hotkeyAutoLabelSelfNumberedStop = End self numbered function
hotkeyAddToolRotate = Rotate when adding a component
hotkeyGateModifierSizeSmall = Small size of a gate
hotkeyGateModifierSizeMedium = Medium size of a gate
hotkeyGateModifierSizeWide = Wide size of a gate
hotkeyGateModifierInputAdd = Add input for a gate
hotkeyGateModifierInputSub = Subtract input from a gate
#
# start/About.java
#
aboutDialogTitle = About Logisim-evolution
aboutDialogClose = Close
aboutDialogCopyDetails = Copy details
#
# start/AboutCredits.java
#
creditsRoleFork = Fork from original project
creditsRoleOriginal = Original Version
creditsBuildInfo = Build info
creditsCompiled = Compiled: %s
creditsDevelopedBy = Developed by
creditsDevelopedByAndOthers = and others...
#
# start/SplashScreen.java
#
progressFileCreate = Creating file...
progressFileLoad = Loading file...
progressFrameCreate = Creating window...
progressGuiInitialize = Initializing interface...
progressLibraries = Loading components...
progressProjectCreate = Creating project...
progressTemplateClose = Closing template...
progressTemplateCreate = Creating template...
progressTemplateLoad = Loading template...
progressTemplateOpen = Opening template...
startupCloseButton = Close
startupQuitButton = Quit
#
# start/Startup.java
#
argCircuitOption = Test the circuit of name passed as argument instead of "main"; used with "-tty table".
argClearOption = Clear application preferences at startup.
argDuplicateSubstitutionError = Cannot substitute the same file multiple times.
argGatesOption = Sets "ANSI" or "IEC" gate style.
argGatesOptionArgName = shape
argGatesOptionError = Argument for --gates option must be "ANSI" or "IEC".
argGeometryError = Argument for --geometry must be in form of "WIDTHxHEIGHT" or "WIDTHxHEIGHT+X+Y".
argGeometryOption = Sets geometry for main window: Arguments: WIDTHxHEIGHT[+X+Y]
argGeometryOptionArgName = geometry
argHelpOption = Displays this argument summary help page.
argLoadOption = Load image file into RAM (works with -tty only).
argLoadOptionArgName = file
argSaveOption = Save RAM to image file (works with -tty only).
argSaveOptionArgName = file
argLocaleOption = Sets locale as given as argument.
argLocaleOptionArgName = lang
argNoSplashOption = Hides splash screen at startup.
argMainCircuitOption = Set main circuit to use. Arguments: <circuit_name>
argMainCircuitOptionArgName = name
argTestVectorOption = Test vector. Arguments: <circuit_name> <test_vector> <circ_file>
argTestVectorOptionArgName = args
argOneTemplateError = Only one template allowed.
argSubOption = Substitutes library lib1 with lib2. Arguments: lib1 lib2.
argSubOptionArgName = args
argTemplateOption = Select template. Argument: "empty" for an empty template, "plain" for the default template, or the filename of the template to load.
argTemplateOptionArgName = arg
argTestCircGenOption = Open a .circ file of any version of Logisim and write a new one in the current format used in Logisim-evolution. Arguments: <circ_input> <circ_output>
argTestCircGenOptionArgName = args
argTestCircuitOption = Open up a circ file and start the test bench within it. It returns Success or fail. Arguments: <path_to_circ>
argTestCircuitOptionArgName = file
argTestImplement = Test implementations design using circ_input file. The implementation circuit_name is the circuit choose to implement (FPGA_Top) and the board is the board name located in resources/logisim/boards/ without the ".xml" extension. The optional tick frequency is in Hz. The optional switch HDLONLY will only generate the HDL-description and will not perform synthesis, P&R, and Download. Arguments: <circ_input> <circuit_name> <board> [tick frequency] [HDLONLY]
argTestImplementArgName = args
argTestInvalidArguments = Invalid arguments for --test-fpga option. Supported are: <circ_input> <circuit_name> <board> [tick frequency] [HDLONLY]"
argTestUnknownFlagOrValue = Invalid value or unknown flag: %s
argTtyOption = Run without graphical interface. Argument: TTY format.
argTtyOptionArgName = format
argVersionOption = Display version number and exit
invalidLocaleError = Specified locale is not supported.
invalidLocaleOptionsHeader = Supported locales:
loadMultipleError = The "--load" option can be specified only once.
loadNeedsTtyError = The "--load" option works only in conjunction with "--tty".
saveMultipleError = The "--save" option can be specified only once.
saveNeedsTtyError = The "--save" option works only in conjunction with "--tty".
templateCannotReadError = No permission to read template file: %s
templateMissingError = Template file does not exist: %s
ttyFormatError = "--tty" requires at least one of the following: halt, speed, stats, table, tty, binary, hex, csv, tabs
ttyNeedsFileError = Using "--tty" requires a filename provided on command line.
saveAndLoadOption = Save and load
titleHandleAutosave = Autosave found
contentHandleAutosave = Autosave file '%s' found. What should be done?

#
# start/TtyInterface.java
#
loadIoError = Error while reading image file
loadNoRamError = No RAM was found for the "--load" option.
saveIoError = Error while writing image file
saveNoRamError = No RAM was found for the "--save" option.
statsTotalWith = TOTAL (with sub circuits)
statsTotalWithout = TOTAL (without project's sub circuits)
ttyHaltReasonOscillation = halted due to detected oscillation
ttyHaltReasonPin = halted due to halt pin
ttyLoadError = Error loading circuit file: %s
ttyNoTtyError = No TTY or Keyboard component was found.
ttySpeedMsg = %s Hz (%s ticks in %s milliseconds)
#
# test/TestFrame.java
#
failMessage = Failed: %s
fileCannotParseMessage = Test vector in "%s" could not be parsed.\n Detail: %s.
fileCannotReadMessage = You do not have permission to read to "%s."
fileCannotReadTitle = File Not Available
fileWrongPinsMessage = Test vector in "%s" does not match circuit.\n Details: %s.
fileWrongPinsTitle = Error Loading Test Vector
loadButton = Load Vector
passMessage = Passed: %s
resetButton = Reset
runButton = Run
stopButton = Stop
testFrameMenuItem = %s: Test Vector
testFrameTitle = Test Vector %s of %s
#
# test/TestPanel.java
#
expectedValueMessage = Expected %s
failStatus = fail
passStatus = pass
statusHeader = Status
#
# test/TestThread.java
#
testFailed = Error on test vector %s:
testLoadingFailed = Error loading test vector: %s
testLoadingVector = Loading test vector "%s" ...
testResults = Passed: %s, Failed: %s
testRunning = Running %s vectors ...
testSetupFailed = Error preparing test vector: %s
untitled = untitled<|MERGE_RESOLUTION|>--- conflicted
+++ resolved
@@ -621,20 +621,11 @@
 windowToolbarPreview = Preview
 windowToolbarReset = Reset window layout to Logisim's defaults
 windowToolbarZoomfactor = Zoom factor
-<<<<<<< HEAD
 windowCanvasBgColor = Canvas background color:
 windowComponentColor = Component color:
 windowGridBgColor = Grid background color:
 windowGridDotColor = Grid dot color:
 windowGridZoomedDotColor = Grid zoomed dot color:
-=======
-windowCanvasBgColor = Canvas Background Color:
-windowComponentColor = Component Color:
-windowComponentIconColor = Component Icon Color:
-windowGridBgColor = Grid Background Color:
-windowGridDotColor = Grid Dot Color:
-windowGridZoomedDotColor = Grid Zoomed Dot Color:
->>>>>>> 9f774763
 windowGridColorsReset = Reset grid colors to Logisim's defaults
 windowSetAutoScaleFactor = Set zoom factor to Logisim's default
 windowCanvasLocation = Main canvas location:
