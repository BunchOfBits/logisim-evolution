--- conflicted
+++ resolved
@@ -780,12 +780,8 @@
 TTL7420 = 7420：双4输入与非门
 TTL7421 = 7421：双4输入与门
 TTL7424 = 7424：四路2输入与非门(施密特触发器)
-<<<<<<< HEAD
-# ==> TTL74266 = 74266：四路2输入异或门 - FIXME: "(open-collector)"
-=======
 # ==> TTL74245 =
-TTL74266 = 74266：四路2输入异或门
->>>>>>> cd5b702d
+# ==> TTL74266 =
 TTL7427 = 7427：三路3输入或非门
 TTL74273 = 74273：带清零的八进制D触发器
 TTL74283 = 74283：4位二进制全加器
