--- conflicted
+++ resolved
@@ -780,13 +780,10 @@
 TTL7420 = 7420: podwójna 4-wejściowa bramka NAND
 TTL7421 = 7421: podwójne 4 wejścia i brama
 TTL7424 = 7424: poczwórna 2-wejściowa bramka NAND (schmitt-trigger)
-<<<<<<< HEAD
 # ==> TTL74240 =
 # ==> TTL74241 =
 # ==> TTL74244 =
-=======
 # ==> TTL74245 =
->>>>>>> cd5b702d
 TTL74266 = 74266: quad 2-wejściowa bramka XNOR
 TTL7427 = 7427: potrójna bramka 3-wejściowa NOR
 TTL74273 = 74273: ośmiokrotny D-Flipflop z przezroczystą klapką
