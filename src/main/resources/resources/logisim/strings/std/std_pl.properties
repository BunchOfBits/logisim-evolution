#
# arith/Adder.java
#
adderCarryInTip = Carry In: jeśli 1, do wyjścia dodana jest dodatkowa 1
adderCarryOutTip = Carry Out: 1 jeśli suma przekracza dostępne bity
adderComponent = Dodawanie
adderInputTip = Wejście: jedna z liczb do dodania
adderOutputTip = Wyjście: suma wejść (plus carry in)
#
# arith/ArithmeticLibrary.java
#
arithmeticLibrary = Arytmetyka
#
# arith/BitAdder.java
#
bitAdderComponent = Dodawanie bitów
bitAdderInputTip = Wejście: bity do policzenia
bitAdderOutputManyTip = Wyjście: ile bitów wejściowych jest równa 1
gateInputsAttr = liczba wejść
#
# arith/BitFinder.java
#
bitFinderComponent = Wyszukiwarka bitów
bitFinderFindLabel = znajdź
bitFinderHighLabel = wysoki
bitFinderHighOption = Najwyższa kolejność %s
bitFinderIndexHighTip = indeks: indeks najwyższego rzędu wejścia %s
bitFinderIndexLowTip = Indeks: indeks najniższego rzędu wejścia %s
bitFinderInputTip = Wejście: bity do przeszukania
bitFinderLowLabel = niski
bitFinderLowOption = Najniższa kolejność %s
bitFinderPresentTip = Obecne: 1 jeśli wejście zawiera %s
bitFinderTypeAttr = Typ
#
# arith/Comparator.java
#
comparatorComponent = Porównywanie
comparatorEqualTip = Równe: 1 jeśli A jest równe B
comparatorGreaterTip = Większe: 1 jeśli A jest większe niż B
comparatorInputATip = A: liczba poprzedzająca operację porównywania
comparatorInputBTip = B: numer następujący po operacji porównania
comparatorLessTip = Mniejsze: 1 jeżeli A jest mniejsze od B
comparatorType = Typ numeryczny
twosComplementOption = Uzupełnienie 2
unsignedOption = Bez znaku
#
# arith/Divider.java
#
dividerComponent = Dzielenie
dividerDividendLowerTip = Dolna dzielna: dolna połowa liczby do podzielenia
dividerDividendUpperTip = Górna dzielna: górna połowa liczby do podzielenia
dividerDivisorTip = Dzielnik: liczba, przez którą należy podzielić
dividerOutputTip = Wyjście: wynik dzielenia dzielnej przez dzielnik
dividerRemainderOutput = reszta
dividerRemainderTip = Reszta: reszta (dzielna - wyjście * dzielnik)
dividerUpperInput = górna
#
# arith/FPAdder.java
#
fpAdderComponent = Dodawanie zmiennoprzecinkowe
fpAdderOutputTip = Wyjście: suma danych wejściowych
fpErrorTip = Błąd: 1 jeśli wejście lub wyjście nie jest liczbą
#
# arith/FPComparator.java
#
fpComparatorComponent = Porównywanie zmiennoprzecinkowe
#
# arith/FPDivider.java
#
fpDividerDividendTip = Dzielna: liczba od podzielenia
fpDividerComponent = Dzielenie zmiennoprzecinkowe
#
# arith/FPMultiplier.java
#
fpMultiplierComponent = Mnożenie zmiennoprzecinkowe
fpMultiplierOutputTip = Wyjście: iloczyn danych wejściowych
#
# arith/FPNegator.java
#
fpNegatorComponent = Inwersja zmiennoprzecinkowa
fpNegatorOutputTip = Wyjście: zanegowane dane wejściowe
#
# arith/FPSubtractor.java
#
fpSubtractorComponent = Odejmowanie zmiennoprzecinkowe
#
# arith/FPToInt.java
#
ceilOption = Zaokrąglaj w górę
floorOption = Zaokrąglaj w dół
fpToIntComponent = Liczba zmiennoprzecinkowa do całkowitej
fpToIntInputTip = Wejście: liczba zmiennoprzecinkowa do skonwertowania na całkowitą
fpToIntOutputTip = Output: signed output containing the rounded floating point value
fpToIntType = Sposób zaokrąglania
roundOption = Do najbliższej wartości
truncateOption = Obcinanie
#
# arith/IntToFP.java
#
intToFPComponent = Liczba całkowita do zmiennoprzecinkowej
# ==> intToFPInputTip =
# ==> intToFPOutputTip =
#
# arith/Multiplier.java
#
multiplierCarryInTip = Carry In: kwota, którą należy dodać do wyjścia
multiplierCarryOutTip = Carry Out: górne bity produktu
multiplierComponent = Mnożenie
multiplierInputTip = Wejście: jedna z liczb do pomnożenia
multiplierOutputTip = Wyjście: iloczyn wejść i przeniesienia
#
# arith/Negator.java
#
negatorComponent = Negator
negatorInputTip = Wejście: liczba do zanegowania
negatorOutputTip = Wyjście: negacja obustronnego uzupełniania wejścia
#
# arith/Shifter.java
#
shiftArithmeticRight = Artmetyczne w prawo
shifterComponent = Przesuwnik
shifterDistanceTip = Odległość: o ile przesunąć dane wejściowe
shifterInputTip = Wejście: bity do przesunięcia
shifterOutputTip = Wyjście: wynik przesunięcia danych wejściowych
shifterShiftAttr = Rodzaj przesuwania
shiftLogicalLeft = Logiczne w lewo
shiftLogicalRight = Logiczne w prawo
shiftRollLeft = Rotacja w lewo
shiftRollRight = Rotacja w prawo
#
# arith/Subtractor.java
#
subtractorBorrowInTip = Borrow In: jeżeli 1, produkcja jest zmniejszona o 1
subtractorBorrowOutTip = Borrow Out: 1 jeśli różnica daje wartość ujemną
subtractorComponent = Odejmowanie
subtractorMinuendTip = Odjemna: liczba, od której należy odjąć
subtractorOutputTip = Wyjście: różnica pomiędzy minuend a subtrahendem
subtractorSubtrahendTip = Odjemnik: liczba do odjęcia od minuendu
#
# base/BaseLibrary.java
#
baseLibrary = Baza
#
# base/Text.java
#
textComponent = Etykieta
textFontAttr = Czcionka
textColorAttr = Kolor
textHorzAlignAttr = Wyrównanie w poziomie
textHorzAlignCenterOpt = Środek
textHorzAlignLeftOpt = Lewy
textHorzAlignRightOpt = Prawo
textTextAttr = Tekst
textVertAlignAttr = Wyrównanie w pionie
textVertAlignBaseOpt = Baza
textVertAlignBottomOpt = Dół
textVertAlignCenterOpt = Środek
textVertAlignTopOpt = Góra
#
# base/VhdlParser.java
#
CannotFindEntityException = Nie można znaleźć deklaracji elementu
emptySourceException = Nie można przetwarzać pustej zawartości
genericDeclarationException = Nieprawidłowa składnia generyków
genericTypeException = Hieobsługiwany typ generyczny
genericValueException = Nierozpoznana wartość domyślna generyka
invalidTypeException = Nieprawidłowy typ portu
portDeclarationException = Nielegalna składnia portowa
portTypeException = Niebsługiwany typ portu: "%s". Proszę używaj tylko "std_logic" i "std_logic_vector".
#
# Builtin.java
#
builtinLibrary = Wbudowany
#
# gates/AndGate.java
#
andGateComponent = AND (koniunkcja)
#
# gates/Buffer.java
#
bufferComponent = Bufor
#
# gates/ControlledBuffer.java
#
controlledBufferComponent = Bufor sterowany
controlledControlOption = Linia sterująca
controlledInverterComponent = Negator sterowany
controlledLeftHanded = Z lewej strony
controlledRightHanded = Z prawej strony
#
# gates/EvenParityGate.java
#
evenParityComponent = Parzysty parytet
#
# gates/GateAttributes.java
#
gateOutput01 = 0/1
gateOutput0Z = 0/pływające
gateOutputAttr = Wartość wyjściowa
gateOutputZ1 = Pływające/1
gateSizeNormalOpt = Średnia
xorBehaviorAttr = Zachowanie wielu wejść
xorBehaviorOdd = Kiedy liczba nieparzysta jest włączona
xorBehaviorOne = Gdy jedno wejście jest włączone
#
# gates/GatesLibrary.java
#
gatesLibrary = Bramki
#
# gates/NandGate.java
#
nandGateComponent = NAND (zaprzeczony AND)
#
# gates/NegateAttribute.java
#
gateNegateAttr = Negacja %s
#
# gates/NorGate.java
#
norGateComponent = NOR (zaprzeczony OR)
#
# gates/NotGate.java
#
notGateComponent = NOT (negacja)
#
# gates/OddParityGate.java
#
oddParityComponent = Nieparzysty parytet
#
# gates/OrGate.java
#
orGateComponent = OR (alternatywa)
#
# gates/PLA.java
#
plaBitWidthIn = Liczba bitów wejściowych
plaBitWidthOut = Liczba bitów wyjściowych
input = wejście
output = wyjście
PLA = PLA
plaClickToEdit = (kliknij, aby edytować)
plaEditMenuItem = Edytuj program PLA...
plaProgram = Program
#
# gates/PLATable.java
#
plaEditorTitle = Edytor programu PLA
plaFileCreateError = Nie można utworzyć pliku.
plaFileOpenError = Nie można było otworzyć pliku.
plaLoadDialogTitle = Wczytaj program PLA.
plaLoadErrorTitle = Błąd ładowania programu PLA
plaSaveDialogTitle = Zapisz program PLA
plaSaveErrorTitle = Program do zapisywania błędów PLA
#
# gates/XnorGate.java
#
xnorGateComponent = XNOR (zaprzeczony XOR)
#
# gates/XorGate.java
#
xorGateComponent = XOR (alternatywa wykluczająca)
#
# InstanceComponent.java
#
KeywordNameError = Etykieta nie może zawierać słów zastrzeżonych. Proszę podaj inną etykietę.
MatchedLabelNameError = Etykieta i nazwa komponentu nie mogą być takie same (wielkość liter nie ma znaczenia). Proszę podaj etykietę różną od nazwy komponentu.
#
# InstanceTextField.java
#
changeLabelAction = Zmień etykietę
#
# io/DipSwitch.java
#
DIP = DIP
DipSwitchComponent = Przełącznik DIP
nrOfSwitch = Liczba przełączników
#
# io/LedCluster.java
#
#
# io/DotMatrix.java
#
ioInputColumn = Kolumny
ioInputRow = Rzędy
ioInputSelect = Wybierane rzędy/kolumny
ioMatrixCols = Liczba kolumn
ioMatrixInput = Format wejścia
ioMatrixPersistenceAttr = Długość świecenia
ioMatrixRows = Liczba wierszy
ioMatrixShape = Kształt kropki
ioShapeCircle = Okrągła
ioShapeSquare = Kwadrat
# ==> ioShapePaddedSquare =
ioLedBarComponent = Listwa LED
ioLedBarSegments = Liczba segmentów
ioLedBarInput = Format wejścia
ioLedBarInputSeparated = Rozdzielone
ioLedBarInputOneWire = Jeden przewód
#
# io/extra/Buzzer.java
#
buzzerFrequecy = częstotliwość
buzzerVolume = objętość
buzzerVolumeBitWidth = liczba bitów głośności
# ==> buzzerUnitDhz =
# ==> buzzerWaveform =
# ==> buzzerSine =
# ==> buzzerSquare =
# ==> buzzerSmoothLevel =
# ==> buzzerSmoothWidth =
# ==> buzzerChannel =
# ==> buzzerChannelBoth =
# ==> buzzerChannelLeft =
# ==> buzzerChannelRight =
# ==> buzzerTriangle =
# ==> buzzerSawtooth =
# ==> buzzerNoise =
# ==> buzzerDutyCycle =
enableSound = Włącz dźwięk
Hz = Hz
#
# io/extra/DigitalOscilloscope.java
#
BorderColor = Kolor granicy
bothOption = oba
ClearDiagram = Wyczyść wykres
DigitalOscilloscopeClock = zegar
DrawClockFrontLine = narysuj linię frontu zegara
noOption = brak
ShowClockAttribute = Pokaż atrybut zegara
stdTriggerFalling = Zbocze opadające
stdTriggerRising = Zbocze narastające
#
# io/extra/ExtraIoLibrary.java
#
buzzerComponent = Brzęczyk
DigitalOscilloscopeComponent = Oscyloskop cyfrowy
PlaRomComponent = PLA
Slider = Suwak
switchComponent = Przełącznik
#
# io/extra/PlaRom.java
#
memCSTip = Chip Select: 0 wyłącza komponent
PlaANDAttr = I
PlaOutputsAttr = Wyjście
# ==> ramCSLabel =
#
# io/extra/PlaRomData.java
#
PlaEditWindowTitel = okno edycji PlaRom %s
#
# io/extra/ProgrammableGenerator.java
#
NStateAttr = Liczba stanów
ProgrammableGeneratorComponent = Generator programowalny
ramClearMenuItem = Wyczytść zawartość
ramEditMenuItem = Edytuj zawartość...
romContentsAttr = Zawartość
romContentsValue = (kliknij, aby edytować)
#
# io/extra/Slider.java
#
left_to_rightOption = od lewej do prawej
right_to_leftOption = od prawej do lewej
#
# io/HexDigit.java
#
hexDigitDataTip = Dane: nibble do wyświetlania
hexDigitDPTip = DecimalPoint: zapala kropkę dziesiętną
#
# io/IoLibrary.java
#
buttonComponent = Przycisk
dipswitchComponent = Przełącznik DIP
dotMatrixComponent = Matryca LED
hexDigitComponent = Wyświetlacz szesnastkowy
ioActiveAttr = Aktywne gdy wysoki?
ioBackgroundColor = Kolor tła
ioColorAttr = Kolor
ioLibrary = I/O
ioOffColor = Segment wyłączony
ioOnColor = Segment włączony
joystickComponent = Joystick
ledComponent = LED
pioComponent = Port I/O
# ==> repLBComponent =
RGBledComponent = RGB LED
sevenSegmentComponent = Wyświetlacz 7-segmentowy
ttyComponent = TTY
#
# io/Button.java
#
# ==> buttonPressAttr =
# ==> buttonPressActive =
# ==> buttonPressPassive =
#
# io/Joystick.java
#
ioBitWidthAttr = Liczba bitów
joystickCoordinateX = Wyjście: Wartość X
joystickCoordinateY = Wyjście: Wartość Y
#
# io/Keyboard.java
#
keybAvailTip = Dostępna: 1 gdy bufor zawiera znaki
keybBufferLengthAttr = Rozmiar bufora
keybClearTip = Wyczyść: 1 czyści bufor
keybClockTip = Zegar: używa pierwszego znaku z bufora
keybDesc = klawiatura (wielkość bufora %s)
keybEnableTip = Read enable: 0 wyłącza zegar
keyboardComponent = Klawiatura
keybOutputTip = Dane: wartość ASCII pierwszego znaku z bufora
#
# io/PortIO.java
#
pioDirection = Typ portu:
pioInput = Tylko wejścia
pioInputs = Wejścia %s
pioIOMultiple = I/O (zezwolenie na każdy bit)
pioIOSingle = I/O (pojedyncze zezwolenie)
pioNumber = Liczba pinów
pioOutEnable = zezwolenie na wyjście
pioOutEnables = Wyjście umożliwia %s
pioOutput = Tylko wyjścia
pioOutputs = Wyjścia %s
#
# io/ReptarLocalBus.java
#
repLBTip = Końcówka B
#
# io/RgbLed.java
#
BLUE = Wejście B
GREEN = Wejście G
RED = Wejście R
#
# io/SevenSegment.java
#
DecimalPoint = Kropka dziesiętna
Segment_A = Segment A
Segment_B = Segment B
Segment_C = Segment C
Segment_D = Segment D
Segment_E = Segment E
Segment_F = Segment F
Segment_G = Segment G
SevenSegDP = Kropka dziesiętna:
#
# io/Tty.java
#
ttyClearTip = Clear: Jeśli 1, czyści ekran
ttyClockTip = Zegar: wyzwalacz dodaje znak z wejścia
ttyColsAttr = Kolumny
ttyDesc = TTY (%s rzędów, %s kolumn)
ttyDescShort = TTY
ttyEnableTip = Write Enable: 0 wyłącza zegar
ttyInputTip = Dane: Wartość ASCII kolejnego znaku do zapisu
ttyRowsAttr = Wiersze
#
# io/Video.java
#
rgbVideoCLK = Zegar
rgbVideoColor = Model barw
rgbVideoComponent = RGB Video
rgbVideoCursor = Kursor
rgbVideoData = Dane w formacie %s
rgbVideoHeight = Wysokość
rgbVideoReset = Tryb resetowania
rgbVideoRST = Resetowanie
rgbVideoScale = Skala
rgbVideoWE = Write Enable
rgbVideoWidth = Szerokość
rgbVideoX = Współrzędna X
rgbVideoY = Współrzędna Y
#
# bfh/bcd2sevenseg.java
#
BCDValue = Wartość BCD
BCD2SevenSegment = BCD do 7-segmentów
#
# bfh/BfhLibrary.java
#
BFHMegaFunctions = Mega funkcje BFH
Bin2BCD = Binarny do BCD
#
# bfh/bin2bcd.java
#
BinaryDataBits = bity danych binarnych
BinaryInputTip = wejście Binairy
#
# memory/AbstractFlipFlop.java
#
flipFlopClockTip = Clock: aktualizacja stanu wyzwalacza
flipFlopNotQTip = Uzupełnienie aktualnego stanu klapki
flipFlopPresetTip = Wstępnie ustawiony: Kiedy 1, stan pinów na 1 asynchronicznie
flipFlopQTip = Aktualny stan
flipFlopResetTip = Wyczyść: Kiedy 1, stan pinu do 0 asynchronicznie
#
# memory/Counter.java
#
counterCarryTip = Nośność: wynosi 1, gdy wartość osiąga maksimum (minimum w przypadku dekrementowania)
counterClockTip = Zegar: wartość może być aktualizowana po wyzwoleniu
counterComponent = Licznik
counterDataTip = Dane: wartość do załadowania do licznika
counterEnableLabel = ct
counterEnableTip = Włącz: gdy 1, licznik przyrostów lub dekadencji
counterGoalAttr = Działanie na przelewie
counterGoalContinue = Kontynuuj liczenie
counterGoalLoad = Załaduj następną wartość
counterGoalStay = Trzymaj się wartości
counterGoalWrap = Owiń się
counterLabel = ctr
counterLoadTip = Obciążenie: gdy 1, obciążenie z wprowadzania danych
counterMaxAttr = Wartość maksymalna
counterQTip = Wyjście: aktualna wartość licznika
counterResetTip = Clear: kiedy 1, resetuje się asynchronicznie do 0
counterUpDownTip = góra-dół: kiedy 1, licznik przyrostów, kiedy 0, licznik dekretacji
#
# memory/JKFlipFlop.java
#
jkFlipFlopComponent = J-K Flip-Flop
#
# memory/Mem.java
#
memAsyncRead = Odczyt asynchroniczny:
memByte = Użycie bajtu umożliwia
memDual = Dual
memEnables = Włącza:
memLine = Linia użytkowa umożliwia
memLineSize = Rozmiar linii
memMisaligned = Zezwalać nia brak wyrównania?
# ==> memOcto =
# ==> memQuad =
memRaw = Odczytaj po zapisie
memReadBehav = Sposób odczytu
memSingle = Pojedynczy
memWar = Zapisz po odczytaniu
ramAddrWidthAttr = Liczba bitów adresu
ramDataWidthAttr = Liczba bitów danych
ramSelAttr = Wybierz
stdTriggerHigh = Wysoki poziom
stdTriggerLow = Niski poziom
#
# memory/MemMenu.java
#
ramConfirmClearMsg = Czy na pewno chcesz wyzerować pamięć?
ramConfirmClearTitle = Potwierdź Wyczyść
ramLoadMenuItem = Załaduj obraz...
ramSaveMenuItem = Zapisz obraz...
#
# memory/MemoryLibrary.java
#
dFlipFlopComponent = D Flip-Flop
memoryLibrary = Pamięć
tFlipFlopComponent = T Flip-Flop
#
# memory/Ram.java
#
ramComponent = RAM
#
# memory/RamAppearance.java
#
memAddrTip = Adres: lokalizacja dostępna w pamięci
memDataTip = Dane: wartość załadowana z adresu
memDataTip0 = Dane: wartość załadowana z adresu+0
memDataTip1 = Dane: wartość załadowana z adresu+1
memDataTip2 = Dane: wartość załadowana z adresu+2
memDataTip3 = Dane: wartość załadowana z adresu+3
ramByteEnableTip0 = Bajt enable dla bajtu 0
ramByteEnableTip1 = Bajt enable dla bajtu 1
ramByteEnableTip2 = Bajt enable dla bajtu 2
ramByteEnableTip3 = Bajt enable dla bajtu 3
ramClkTip = Zegar: aktualizacja wartości pamięci przy wzroście od 0 do 1
ramClrPin = Clear: jeden ustawia wszystkie lokalizacje pamięci na 0
ramInTip = Wejście: wartość, która ma być zapisana pod adresem
ramInTip0 = Wejście: wartość do zapisania pod adresem+0
ramInTip1 = Wejście: wartość do zapisania pod adresem+1
ramInTip2 = Wejście: wartość do zapisania pod adresem+2
ramInTip3 = wejście: wartość, która ma być zapisana pod adresem+3
ramLETip0 = Włączenie linii dla adresu+0
ramLETip1 = zezwolenie na linię dla adresu+1
ramLETip2 = Włączenie linii dla adresu+2
ramLETip3 = Włączenie linii dla adresu+3
ramOETip = Obciążenie: jeżeli 1, to pamięć załadunkowa do wyjścia
ramWETip = Zapisz: jeśli 1, zapisz wejście do pamięci
#
# memory/RamAttributes.java
#
ramBidirDataBus = jedna dwukierunkowa magistrala danych
ramByteEnables = kontrola zapisu odczytu
RamClearPin = Użyj pinu czyszczenia
ramDataAttr = Implementacja szyny danych
ramNoByteEnables = Odczyt/zapis tylko całych słów
ramSeparateDataBus = Oddzielne szyny do odczytu i zapisu
ramTypeAttr = Typ pamięci
ramTypeNonVolatile = Nieulotna
ramTypeVolatile = ulotna
ramWithByteEnables = Użycie bajtu umożliwia
#
# memory/Random.java
#
randomClockTip = Clock: wartość może się aktualizowanć po otrzymaniu sygnału
randomComponent = Generator losowy
randomLabel = losowy
randomNextTip = Enable: przechodzi do nastepnej wartości w sekwencji po otrzymaniu sygnału zegarowego.
randomQTip = Wyjście: bieżąca liczba w sekwencji
randomResetTip = Clear: Kiedy 1, resetuje zegar asynchronicznie do stanu początkowego.
randomSeedAttr = Stan początkowy
randomWidthLabel = Szerokość: %d
#
# memory/Register.java
#
registerClkTip = Clock: aktualizacja wartości przy wyzwalaniu
registerClrTip = Clear: Kiedy 1, wartość pinu do 0 asynchronicznie
registerComponent = Rejestr
registerDTip = Data: wartość zapisana na wyzwalaczu zegarowym
registerEnableTip = Enable: Gdy 0, wyzwalacze zegara są nieskuteczne
# ==> registerLabel =
registerQTip = Wyjście: aktualna wartość rejestru
registerShowInTab = Pokaż w zakładce "Rejestry"
registerWidthLabel = (%sb)
#
# memory/Rom.java
#
romComponent = ROM
#
# memory/RomContentsListener.java
#
romChangeAction = Edytuj zawartość ROMu
#
# memory/ShiftRegister.java
#
shiftRegClearTip = Clear: kiedy 1, resetuje wszystko do 0 asynchronicznie
shiftRegClockTip = Clock: wartości mogą być aktualizowane przy wyzwalaniu
shiftRegInTip = Wejście: wartość, która ma być przeniesiona do pierwszego etapu
shiftRegisterComponent = Rejestr przesuwny
shiftRegisterLabel1 = rejestr przesuwny
shiftRegisterLabel2 = %sx%s
shiftRegLengthAttr = liczba etapów
shiftRegLoadTip = LOAD: kiedy 1 (z przesunięciem równym 0), obciążenie wszystkich etapów z wejść
shiftRegOutTip = Wyjście: zawartość ostatniego etapu
shiftRegParallelAttr = Ładowanie równoległe
shiftRegShiftTip = Shift: zmiana jest wyłączona, gdy 0
#
# memory/SRFlipFlop.java
#
srFlipFlopComponent = S-R Flip-Flop
#
# plexers/BitSelector.java
#
bitSelectorComponent = Selektor bitów
bitSelectorDataTip = Dane
bitSelectorGroupAttr = Bity wyjściowe
bitSelectorOutputTip = Wyjście: wartość wybranej grupy bitów z danych
bitSelectorSelectTip = Wybierz: określa która grupa danych jest wybrana.
#
# plexers/Decoder.java
#
decoderEnableTip = Enable: gdy nie ma wartości 0, wybrane wyjście ma wartość 1
decoderOutTip = Wyjście %s
decoderSelectTip = Select: określa na którym wyjściu pojawi się 1
#
# plexers/Demultiplexer.java
#
demultiplexerEnableTip = Enable: gdy nie ma wartości 0, wybrane wyjście jest wejściem.
demultiplexerInTip = Wejście
demultiplexerOutTip = Wyjście %s
demultiplexerSelectTip = Select: określa, na którym wyjściu pojawi się sygnał wejściowy
#
# plexers/Multiplexer.java
#
multiplexerEnableTip = Enable: jeśli nie 0, wyjście jest wybranym wejściem.
multiplexerInTip = Wejście %s
multiplexerOutTip = Wyjście
multiplexerSelectTip = Select: określa, które wejście stanie się wyjściem.
#
# plexers/PlexersLibrary.java
#
decoderComponent = Dekoder
demultiplexerComponent = Demultiplekser
gateSizeAttr = Rozmiar bramki
gateSizeNarrowOpt = Wąska
gateSizeWideOpt = Szeroka
multiplexerComponent = Multiplekser
plexerDisabledAttr = Wyłączone wyjście
plexerDisabledFloating = pływające
plexerDisabledZero = Zero
plexerEnableAttr = Dołączyć Enable?
plexerLibrary = Pleksery
plexerSelectBitsAttr = Bitów wyboru
plexerThreeStateAttr = Trzystanowe?
priorityEncoderComponent = Priorytetowy koder
#
# plexers/PriorityEncoder.java
#
priorityEncoderEnableInTip = Włącz wejście: 0 wyłącza komponent
priorityEncoderEnableOutTip = Włącz wyjście: 1 jeśli włączone, a żadne z wejść nie jest 1
priorityEncoderGroupSignalTip = Wybierz grupę: 1 jeśli jest włączony, a dowolne wejście ma wartość 1
priorityEncoderInTip = Wejście %s
priorityEncoderOutTip = Wyjście: adres najwyżej indeksowanego 1 wejścia
#
# StdAttr.java
#
ioLabelColorAttr = Kolor etykiety
stdClassicAppearance = Klasyczny Logisim
stdDataWidthAttr = Bity danych
stdEvolutionAppearance = Logisim-HolyCross
stdFacingAttr = Kierunek
stdFPDataWidthAttr = Liczba bitów liczby
stdLabelAttr = Etykieta
stdLabelCenter = Na środku
stdLabelFontAttr = Czcionka etykiety
stdLabelLocAttr = Lokalizacja etykiety
stdLabelVisibility = Etykieta widoczna
stdLogisimEvolutionAppearance = Logisim-Evolution
stdTriggerAttr = Trigger
stdSelectLocAttr = Wybierz lokalizację
stdSelectBottomLeftOption = Dół/Lewo
stdSelectTopRightOption = Góra/Prawo
#
# tcl/TclLibrary.java
#
tclLibrary = TCL
#
# tcl/TclComponentAttributes.java
#
tclConsoleContentFile = Plik z zawartością TCL
#
# tcl/TclConsoleReds.java
#
tclConsoleReds = Konsola TCL REDS
#
# tcl/TclGeneric.java
#
# ==> tclGeneric =
tclInterfaceDefinition = interfejs TCL Podmiot VHDL
tclInterfaceDefinitionValue = (kliknij, aby edytować)
#
# ttl/AbstractTtlGate.java
#
GNDPin = Pin uziemiający %s
VCCPin = Pin VCC %s
#
# ttl/DisplayDecoder.java
#
BI = BI
BlankingInputInTip = Wygaszenie
DisplayDecoderComponent = Dekoder wyświetlacza
DisplayDecoderInTip = Wejście
DisplayDecoderOutTip = Wyjście
ioMultiBit = multi bit
LampTestInTip = wejście do testu lampy
LT = LT
memEnableLabel = pl
RBI = RBI
RippleBlankingInputInTip = Wejście wygaszające tętnienia
#
# ttl/TtlLibrary.java
#
ShowInternalStructure = Pokaż wewnętrze
TTL7400 = 7400: poczwórna bramka 2-wejściowa NAND
TTL7402 = 7402: poczwórna bramka 2-wejściowa NOR
TTL7404 = 7404: falownik sześciokątny
TTL7408 = 7408: quad 2-wejściowy I bramka
TTL7410 = 7410: potrójna bramka 3-wejściowa NAND
TTL7411 = 7411: potrójne 3 wejścia i bramka
TTL74125 = 74125: bufor czterobusowy, wyjścia trójstanowe, ujemne zezwolenie
# ==> TTL74157 =
# ==> TTL74158 =
# ==> TTL74139 =
TTL7413 = 7413: podwójna 4-wejściowa bramka NAND (schmitt-trigger)
TTL7414 = 7414: falownik sześciokątny (schmitt-trigger)
# ==> TTL74161 =
# ==> TTL74163 =
<<<<<<< HEAD
# ==> TTL74165 =
=======
# ==> TTL74164 =
TTL74165 = 74165: 8-bitowy rejestr przesunięcia równoległego do szeregowego
>>>>>>> f2ba96a8
TTL74175 = 74175: quad D-flipflop, reset asynchroniczny
TTL7418 = 7418: podwójna 4-wejściowa bramka NAND (schmitt-trigger)
TTL7419 = 7419: falownik sześciokątny (schmitt-trigger)
# ==> TTL74192 =
# ==> TTL74193 =
TTL7420 = 7420: podwójna 4-wejściowa bramka NAND
TTL7421 = 7421: podwójne 4 wejścia i brama
TTL7424 = 7424: poczwórna 2-wejściowa bramka NAND (schmitt-trigger)
# ==> TTL74245 =
TTL74266 = 74266: quad 2-wejściowa bramka XNOR
TTL7427 = 7427: potrójna bramka 3-wejściowa NOR
TTL74273 = 74273: ośmiokrotny D-Flipflop z przezroczystą klapką
TTL74283 = 74283: 4-bitowa binarna pełna adder
TTL7430 = 7430: pojedyncza 8-wejściowa bramka NAND
TTL7432 = 7432: poczwórna bramka 2-wejściowa OR
# ==> TTL7434 =
TTL7436 = 7436: poczwórna bramka 2-wejściowa NOR
TTL74377 = 74377: ośmiokątny D-Flipflop z zezwoleniem
TTL7442 = 7442: BCD do dekodera dziesiętnego
TTL7443 = 7443: Nadmiar-3 do dekodera dziesiętnego
TTL7444 = 7444: Dekoder szary do dekodera dziesiętnego
TTL7447 = 7447: dekoder BCD na 7-segmentowy
TTL7451 = 7451: podwójna brama AND-OR-INVERT
TTL7454 = 7454: Cztery szerokie bramy AND-OR-INVERT
TTL7458 = 7458: podwójna bramka AND-OR
TTL7464 = 7464: 4-2-3-2 bramka AND-OR-INVERT
TTL7474 = 7474: podwójne klapki D z ustawieniem wstępnym i przezroczystością
TTL7485 = 7485: 4-bitowy komparator wielkości
TTL7486 = 7486: quad 2-wejściowa bramka XOR
VccGndPorts = włączenie portów Vcc i Gnd
#
# wiring/BitExtender.java
#
extenderInAttr = Bitów wejściowych
extenderInputLabel = wejście
extenderInputType = Wejście
extenderMainLabel = rozsz.
extenderOneLabel = 1
extenderOneType = Jeden
extenderOutAttr = Bitów wyjściowych
extenderSignLabel = znak
extenderSignType = Znak
extenderTypeAttr = Typ rozszerzania
extenderZeroLabel = 0
extenderZeroType = Zero
#
# wiring/Clock.java
#
clockComponent = Zegar
clockHighAttr = Wysoki czas trwania
clockLowAttr = Niski czas trwania
clockPhaseAttr = Przesunięcie fazowe
#
# wiring/Constant.java
#
constantComponent = Stała
constantValueAttr = Wartość
#
# wiring/DurationAttribute.java
#
clockDurationOneValue = 1 tyknięcie
clockDurationValue = %s tyknięć
durationLargeMessage = Wartość musi być %s lub mniejsza.
durationSmallMessage = Wartość musi wynosić co najmniej %s.
freqInvalidMessage = Wartość nie jest poprawną liczbą całkowitą.
PORDurationOneValue = 1 sekunda
PORDurationValue = %s sekund
#
# wiring/Pin.java
#
PinCancel = Anuluj
pinComponent = Pin
PinEnterDecimal = Wprowadź wartości dziesiętne
PinEnterFloat = Wprowadz wartości zmiennoprzecinkowe
pinFrozenQuestion = Pin jest przypisany do stanu superobwodu. Czy stworzyć nowy stan obwodu?
pinFrozenTitle = Pin przypisany do super obwodu.
pinInputName = Wejście
pinInputToolTip = Dodaj pin wejściowy
PinOkay = OK
pinOutputAttr = Wyjście?
pinOutputName = Wyjście
pinOutputToolTip = Dodaj pin wyjściowy
pinPullAttr = Rodzaj ściągania
pinPullDownOption = Ściągnij w dół
pinPullNoneOption = Bez zmian
pinPullUpOption = Podciągnij do góry
pinThreeStateAttr = Trzystanowe?
#
# wiring/PowerOnReset.java
#
porHighAttr = Czas POR
PowerOnResetComponent = POR
#
# wiring/Probe.java
#
probeComponent = Sonda
#
# wiring/ProbeAttributes.java
#
probeNewPin = Kształty strzałek
stdAppearanceAttr = Wygląd
#
# wiring/PullResistor.java
#
pullComponent = Rezystor ściągający
pullErrorType = Błąd
pullOneType = Do jedynki
pullTypeAttr = Ściąganie
pullZeroType = Do zera
#
# wiring/Transistor.java
#
transistorNDrain = odpływ: niskie źródło pociągnie za sobą niski odpływ (tylko gdy brama jest wysoka)
transistorNGate = bramka: gdy jest wysoki, pozwala na przepływ prądu przez tranzystor
transistorNSource = źródło: niskie źródło pociągnie za sobą niski odpływ (tylko gdy brama jest wysoka)
transistorPDrain = odpływ: wysokie źródło będzie wyciągać odpływ wysoko (tylko przy niskiej bramie)
transistorPGate = bramka: gdy jest niski, pozwala na przepływ prądu przez tranzystor
transistorPSource = źródło: wysokie źródło pociągnie za sobą wysoki odpływ (tylko gdy brama jest niska)
transistorTypeAttr = Typ
transistorTypeN = N-TypeN
transistorTypeP = P-TypeP
#
# wiring/TransmissionGate.java
#
transmissionGateDrain = Odpływ: sterowany przez źródło, w zależności od p-gate i n-gate
transmissionGateNGate = Bramka N: gdy ma niski stan, pozwala na przejście niskiego sygnału ze źródła do odpływu
transmissionGatePGate = Bramka P: gdy ma stan wysoki, pozwala na przejście wysokiego sygnału ze źródła do odpływu
transmissionGateSource = Żródło: steruje odpływem w zależności od stanu bramki P i N
#
# wiring/Tunnel.java
#
tunnelComponent = Tunel
#
# wiring/WiringLibrary.java
#
extenderComponent = Extender bitów
groundComponent = Masa
noConnectionComponent = Nie podłączaj
powerComponent = Zasilanie
transistorComponent = Tranzystor
transmissionGateComponent = Brama transmisyjna
wiringLibrary = Przewody
input.output.extra = I/O Extra<|MERGE_RESOLUTION|>--- conflicted
+++ resolved
@@ -773,12 +773,8 @@
 TTL7414 = 7414: falownik sześciokątny (schmitt-trigger)
 # ==> TTL74161 =
 # ==> TTL74163 =
-<<<<<<< HEAD
+# ==> TTL74164 =
 # ==> TTL74165 =
-=======
-# ==> TTL74164 =
-TTL74165 = 74165: 8-bitowy rejestr przesunięcia równoległego do szeregowego
->>>>>>> f2ba96a8
 TTL74175 = 74175: quad D-flipflop, reset asynchroniczny
 TTL7418 = 7418: podwójna 4-wejściowa bramka NAND (schmitt-trigger)
 TTL7419 = 7419: falownik sześciokątny (schmitt-trigger)
