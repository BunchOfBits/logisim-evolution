#
# arith/Adder.java
#
adderCarryInTip = Carry In: 1の場合、出力に1が追加されます。
adderCarryOutTip = Carry Out: 合計が利用可能なビットをオーバーフローした場合は1
adderComponent = 加算器
adderInputTip = Input: 追加する数値の1つ
adderOutputTip = Output: 入力の合計 (+繰り上がり)
#
# arith/Arithmetic.java
#
arithmeticLibrary = 算術
#
# arith/BitAdder.java
#
bitAdderComponent = ビット加算器
bitAdderInputTip = Input : カウントするビット
bitAdderOutputManyTip = Output : 入力ビットの中で1であるものの合計。
gateInputsAttr = 入力数
#
# arith/BitFinder.java
#
bitFinderComponent = ビットファインダー
bitFinderFindLabel = find
bitFinderHighLabel = high
bitFinderHighOption = 最上位の %s
bitFinderIndexHighTip = Index: 入力の最上位の %s のインデックス。
bitFinderIndexLowTip = Index: 入力の最下位 %s のインデックス。
bitFinderInputTip = 入力: 検索するビット
bitFinderLowLabel = low
bitFinderLowOption = 最下位の %s
bitFinderPresentTip = Present: 入力に %s が含まれている場合は 1
bitFinderTypeAttr = Type
#
# arith/Comparator.java
#
comparatorComponent = コンパレーター
comparatorEqualTip = Equal: 1 (A が B と等しい場合)
comparatorGreaterTip = 大：AがBより大きい場合は1
comparatorInputATip = A: 比較操作の前の番号
comparatorInputBTip = B: 比較操作に続く番号
comparatorLessTip = Less: AがBより小さい場合は1
comparatorType = 数値型
twosComplementOption = 2の補数
unsignedOption = 符号なし
#
# arith/Divider.java
#
dividerComponent = 除算器
dividerDividendLowerTip = Dividend Lower: 割る数字の下半分。
dividerDividendUpperTip = Dividend Upper: 割る数字の上半分。
dividerDivisorTip = Divisor: 割られる数
dividerOutputTip = Output: 割る数を割られる数で割った結果
dividerRemainderOutput = rem
dividerRemainderTip = Remainder: 割り算のあまり (割られる数 - 出力 * 割る数)
dividerUpperInput = upper
#
# arith/Multiplier.java
#
multiplierCarryInTip = Carry In: 出力に追加される量
multiplierCarryOutTip = Carry Out: 積の上位ビット
multiplierComponent = 乗算器
multiplierInputTip = Input: 乗算する数値の一つ
multiplierOutputTip = Output: 入力の積にキャリーを加えたもの。
#
# arith/Negator.java
#
negatorComponent = 符号反転器
negatorInputTip = Input: 反転する数値
negatorOutputTip = Output: 入力の2の補数反転
#
# arith/Shifter.java
#
shiftArithmeticRight = 算術右
shifterComponent = シフト演算器
shifterDistanceTip = Distance: 入力をどこまでシフトさせるか
shifterInputTip = Input: シフトを行うビット
shifterOutputTip = Output: 入力をシフトした結果
shifterShiftAttr = シフトタイプ
shiftLogicalLeft = 論理右
shiftLogicalRight = 論理左
shiftRollLeft = 回転左
shiftRollRight = 回転右
#
# arith/Subtractor.java
#
subtractorBorrowInTip = Borrow In: 1の場合、出力が1減少します。
subtractorBorrowOutTip = Borrow Out: 差分が負の値になる場合は1
subtractorComponent = 減算器
subtractorMinuendTip = Minuend: 引き算の対象となる数
subtractorOutputTip = Output: minuendとsubtrahendの差
subtractorSubtrahendTip = Subtrahend: minuendから引くべき数
#
# base/Base.java
#
baseLibrary = Base
#
# base/Text.java
#
textComponent = ラベル
textFontAttr = Font
textHorzAlignAttr = Horizontal Alignment
textHorzAlignCenterOpt = 中央
textHorzAlignLeftOpt = 左
textHorzAlignRightOpt = 右
textTextAttr = Text
textVertAlignAttr = Vertical Alignment
textVertAlignBaseOpt = Base
textVertAlignBottomOpt = 下
textVertAlignCenterOpt = 中央
textVertAlignTopOpt = 上
#
# base/VhdlParser.java
#
CannotFindEntityException = エンティティ宣言が見つかりません。
emptySourceException = 空のコンテンツを解析できません。
genericDeclarationException = 不正なジェネリック構文
genericTypeException = サポートされていないジェネリック型
genericValueException = 認識されていないジェネリックのデフォルト値
invalidTypeException = 無効なポートタイプ
portDeclarationException = 不正なポート構文
#
# Builtin.java
#
builtinLibrary = 組み込み
#
# gates/AndGate.java
#
andGateComponent = AND回路
#
# gates/Buffer.java
#
bufferComponent = バッファ
#
# gates/ControlledBuffer.java
#
controlledBufferComponent = バッファ制御器
controlledControlOption = 制御線の位置
controlledInverterComponent = コントロールインバータ
controlledLeftHanded = 左利き向き
controlledRightHanded = 右利き向き
#
# gates/EvenParityGate.java
#
evenParityComponent = 偶数パリティ
#
# gates/GateAttributes.java
#
gateOutput01 = 0/1
gateOutput0Z = 0/浮動小数
gateOutputAttr = 出力値
gateOutputZ1 = 浮動小数/1
gateSizeNormalOpt = Medium
xorBehaviorAttr = 複数入力の動作
xorBehaviorOdd = 奇数の場合
xorBehaviorOne = 1つの入力がオンの場合
#
# gates/Gates.java
#
gatesLibrary = 回路
#
# gates/NandGate.java
#
nandGateComponent = NAND回路
#
# gates/NegateAttribute.java
#
gateNegateAttr = %sを反転する
#
# gates/NorGate.java
#
norGateComponent = NOR回路
#
# gates/NotGate.java
#
notGateComponent = NOT回路
#
# gates/OddParityGate.java
#
oddParityComponent = 奇数パリティ
#
# gates/OrGate.java
#
orGateComponent = OR回路
#
# gates/PLA.java
#
plaBitWidthIn = 入力のビット幅
plaBitWidthOut = 出力のビット幅
input = 入力
output = 出力
PLA = PLA
plaClickToEdit = (クリックして編集)
plaEditMenuItem = PLAプログラムの編集中...
plaProgram = プログラム
#
# gates/PLATable.java
#
plaEditorTitle = PLA プログラムエディタ
plaFileCreateError = ファイルを作成できませんでした。
plaFileOpenError = ファイルを開くことができませんでした。
plaLoadDialogTitle = PLA プログラムのロード
plaLoadErrorTitle = PLAプログラムの読み込みエラー
plaSaveDialogTitle = PLAプログラムの保存
plaSaveErrorTitle = PLAプログラムの保存エラー
#
# gates/XnorGate.java
#
xnorGateComponent = XNOR回路
#
# gates/XorGate.java
#
xorGateComponent = XOR回路
#
# InstanceComponent.java
#
KeywordNameError = ラベルは予約キーワードであり、使用できません。別のラベルを指定してください。
MatchedLabelNameError = ラベルとコンポーネント名が同じではない可能性があります (大文字と小文字は区別されません)。コンポーネント名とは異なるラベルを指定してください。.
#
# InstanceTextField.java
#
changeLabelAction = ラベルの変更
#
# io/DipSwitch.java
#
DIP = DIP
DipSwitchComponent = Dipスイッチ
nrOfSwitch = スイッチの数
#
# io/DotMatrix.java
#
ioInputColumn = 列
ioInputRow = 行
ioInputSelect = 行/列の選択
ioMatrixCols = マトリックスの列
ioMatrixInput = フォーマットの入力
ioMatrixPersistenceAttr = Light Persistence
ioMatrixRows = マトリックスの行
ioMatrixShape = ドットの形
ioShapeCircle = 円形
ioShapeSquare = 正方形
#
# io/extra/Buzzer.java
#
buzzerFrequecy = 周波数
buzzerVolume = ボリューム
buzzerVolumeBitWidth = ボリュームのビット幅
buzzerUnitDhz = dHz (0.1Hz)
enableSound = サウンドの有効化
Hz = Hz
#
# io/extra/DigitalOscilloscope.java
#
BorderColor = ボーダーカラー
bothOption = 両方
ClearDiagram = ダイアグラムのクリア
DigitalOscilloscopeClock = クロック
DrawClockFrontLine = クロックの前線を描く
noOption = なし
ShowClockAttribute = クロックの属性を表示
stdTriggerFalling = Falling Edge
stdTriggerRising = Rising Edge
#
# io/extra/ITA_IO.java
#
buzzerComponent = ブザー
DigitalOscilloscopeComponent = digital oscill.
PlaRomComponent = PLA
Slider = スライダー
switchComponent = スイッチ
#
# io/extra/PlaRom.java
#
memCSTip = Chip select: 0はコンポーネントを無効にします
PlaANDAttr = And
PlaOutputsAttr = Output
ramCSLabel = sel
#
# io/extra/PlaRomData.java
#
PlaEditWindowTitel = Pla Rom %s 編集ウィンドウ
#
# io/extra/ProgrammableGenerator.java
#
NStateAttr = Nr. of States
ProgrammableGeneratorComponent = プログラム可能ジェネレータ
ramClearMenuItem = コンテンツをクリア
ramEditMenuItem = コンテンツの編集...
romContentsAttr = Contents
romContentsValue = (クリックして編集)
#
# io/extra/Slider.java
#
left_to_rightOption = 左から右へ
right_to_leftOption = 右から左へ
#
# io/HexDigit.java
#
hexDigitDataTip = Data: 16進数で表示するニブル
hexDigitDPTip = DecimalPoint: 小数点を点灯します。
#
# io/Io.java
#
buttonComponent = ボタン
dipswitchComponent = Dip スイッチ
dotMatrixComponent = マトリックス型LED
hexDigitComponent = 16進数ディスプレイ
ioActiveAttr = Active On High?
ioBackgroundColor = Background
ioColorAttr = Color
ioLibrary = 入力/出力
ioOffColor = オフカラー
ioOnColor = オンカラー
joystickComponent = ジョイスティック
ledComponent = LED
pioComponent = ポート I/O
repLBComponent = リピータローカルバス
RGBledComponent = RGBLED
sevenSegmentComponent = 7セグメントディスプレイ
ttyComponent = TTY
#
# io/Joystick.java
#
ioBitWidthAttr = ビット幅
#
# io/Keyboard.java
#
keybAvailTip = Available: バッファに文字が含まれている場合は1
keybBufferLengthAttr = バッファ長
keybClearTip = Clear: 1 バッファを空にする
keybClockTip = Clock: トリガはバッファの前面文字を消費する。
keybDesc = キーボード (バッファキャップ %s)
keybEnableTip = 読み込み有効化: 0はクロックを無効にします。
keyboardComponent = キーボード
keybOutputTip = Data: バッファの先頭文字のASCII値
#
# io/PortIO.java
#
pioDirection = ポートタイプ:
pioInput = 入力のみ
pioInputs = 入力 %s
pioIOMultiple = I/O (ビットごとの有効化)
pioIOSingle = I/O (単体ごとの有効化)
pioNumber = ピンの数
pioOutEnable = 出力有効化
pioOutEnables = 出力は %s　を有効にします
pioOutput = 出力のみ
pioOutputs = 出力 %s
#
# io/ReptarLocalBus.java
#
repLBTip = B チップ
#
# io/RGBLed.java
#
BLUE = Blue input
GREEN = Green input
RED = Red input
#
# io/SevenSegment.java
#
DecimalPoint = 小数点
Segment_A = セグメント A
Segment_B = セグメント B
Segment_C = セグメント C
Segment_D = セグメント D
Segment_E = セグメント E
Segment_F = セグメント F
Segment_G = セグメント G
SevenSegDP = 小数点の保持:
#
# io/Tty.java
#
ttyClearTip = Clear: 1は画面をクリアします。
ttyClockTip = Clock: トリガが入力に文字を追加する
ttyColsAttr = Columns
ttyDesc = TTY (%s 行, %s 列)
ttyDescShort = TTY
ttyEnableTip = 書き込み可能: 0はクロックを無効にします。
ttyInputTip = Data: 次に書き込む文字のASCII値
ttyRowsAttr = Rows
#
# io/Video.java
#
rgbVideoCLK = クロック
rgbVideoColor = カラーモデル
rgbVideoComponent = RGB ビデオ
rgbVideoCursor = カーソル
rgbVideoData = %s 形式のデータ
rgbVideoHeight = 高さ
rgbVideoReset = ふるまいのリセット
rgbVideoRST = リセット
rgbVideoScale = Scale
rgbVideoWE = 書き込み可能
rgbVideoWidth = 幅
rgbVideoX = X 座標
rgbVideoY = Y 座標
#
# library/bcd2sevenseg.java
#
BCDValue = BCD値
BCD2SevenSegment = BCD→7セグメント
#
# library/BFHPraktika.java
#
BFHMegaFunctions = BFHメガファンクション
Bin2BCD = バイナリからBCD
#
# library/bin2bcd.java
#
BinaryDataBits = バイナリデータビット
BinairyInputTip = バイナリ入力
#
# memory/AbstractFlipFlop.java
#
flipFlopClockTip = Clock: トリガーで状態が更新されます。
flipFlopNotQTip = 現在のフリップフロップ状態の補数
flipFlopPresetTip = Preset: 1の場合、ピンの状態は非同期的に1になります。
flipFlopQTip = 現在のフリップフロップの状態
flipFlopResetTip = Clear: 1の場合、ピンの状態は非同期的に0になります。
#
# memory/Counter.java
#
counterCarryTip = Carry: 値が最大値に達すると1になります（デクリメントすると最小値になります）。
counterClockTip = Clock: 値はトリガーで更新される可能性があります。
counterComponent = カウンタ
counterDataTip = Data: カウンタにロードする値
counterEnableLabel = ct
counterEnableTip = Enable: 1の場合、カウンタはインクリメントまたはデクリメントします。
counterGoalAttr = Action On Overflow
counterGoalContinue = カウントを続ける
counterGoalLoad = 次の値をロード
counterGoalStay = 値をキープ
counterGoalWrap = 回り込み
counterLabel = ctr
counterLoadTip = Load: 1の場合、データ入力からロードします。
counterMaxAttr = 最大値
counterQTip = Output: カウンタの現在値
counterResetTip = Clear: 1の場合、非同期的に0にリセットされます。
counterUpDownTip = Up Down: 1の場合、カウンタが増分し、0の場合、カウンタが減分します。
#
# memory/JKFlipFlop.java
#
jkFlipFlopComponent = J-K フリップフロップ
#
# memory/Mem.java
#
memAsyncRead = 非同期読み出し:
memByte = バイト有効化使用
memDual = デュアル
memEnables = 有効化:
memLine = ライン有効化
memLineSize = ラインのサイズ
memMisaligned = ずれの許可?
memOcto = オクト
memQuad = クォッド
memRaw = 書き込み後の読み込み
memReadBehav = 読み込み動作
memSingle = 単体
memWar = Write after read
ramAddrWidthAttr = Address Bit Width
ramDataWidthAttr = Data Bit Width
ramSelAttr = Select
stdTriggerHigh = 高レベル
stdTriggerLow = 低レベル
#
# memory/MemMenu.java
#
ramConfirmClearMsg = メモリをゼロにしてもよろしいですか？
ramConfirmClearTitle = クリアの確認
ramLoadMenuItem = イメージのロード...
ramSaveMenuItem = イメージのセーブ...
#
# memory/Memory.java
#
dFlipFlopComponent = D フリップフロップ
memoryLibrary = メモリ
tFlipFlopComponent = T フリップフロップ
#
# memory/Ram.java
#
ramComponent = RAM
#
# memory/RamAppearance.java
#
memAddrTip = Address: メモリ内でアクセスされる場所
memDataTip = Data: アドレスから読み込まれた値
memDataTip0 = Data: アドレス+0からロードされた値
memDataTip1 = Data: アドレス+1からロードされた値
memDataTip2 = Data: アドレス+2からロードされた値
memDataTip3 = Data: アドレス+3から読み込まれた値
ramByteEnableTip0 = バイト0のバイト有効化
ramByteEnableTip1 = バイト1のバイト有効化
ramByteEnableTip2 = バイト2のバイト有効化
ramByteEnableTip3 = バイト3のバイト有効化
ramClkTip = Clock: メモリ値は0から1への立ち上がりで更新されます。
ramClrPin = Clear: 1 はすべてのメモリ・ロケーションを 0 に設定します。
ramInTip = Input: アドレスに格納される値
ramInTip0 = Input: アドレス+0に格納される値
ramInTip1 = Input: アドレス+1に格納される値
ramInTip2 = Input: アドレス+2に格納される値
ramInTip3 = Input: アドレス+3に格納される値
ramLETip0 = アドレス+0 のライン有効化
ramLETip1 = アドレス+1 のライン有効化
ramLETip2 = アドレス+2 のライン有効化
ramLETip3 = アドレス+3 のライン有効化
ramOETip = Load: 1の場合、出力にメモリをロードします。
ramWETip =  Store: 1の場合、メモリに入力を格納します。
#
# memory/RamAttributes.java
#
ramBidirDataBus = 1つの双方向データバス
ramByteEnables = 読み込み書き込み制御
RamClearPin = クリアピンを使用
ramDataAttr = データバス実装
ramNoByteEnables = ワード全体の読み書きのみ
ramSeparateDataBus = 読み取りと書き込みのための分離されたデータバス
ramTypeAttr = Ram type
ramTypeNonVolatile = 不揮発性
ramTypeVolatile = 揮発性
ramWithByteEnables = バイト有効化使用
#
# memory/Random.java
#
randomClockTip = Clock: トリガーで値が更新される可能性があります
randomComponent = 乱数生成器
randomLabel = Random
randomNextTip = Enable: クロックトリガで次のステップに進む
randomQTip = Output: 現在の番号を順に表示
randomResetTip = Clear: 1の場合、非同期的に初期シードにリセットされます
randomSeedAttr = Seed
randomWidthLabel = 幅: %d
#
# memory/Register.java
#
registerClkTip = Clock: トリガで値が更新される
registerClrTip = Clear: 1の場合、ピンの値を非同期的に0にする。
registerComponent = レジスタ
registerDTip = Data: クロックトリガに格納されている値
registerEnableTip = Enable: 0の場合、クロックトリガは無効になります。
registerLabel = reg
registerQTip = Output: レジスタの現在値
registerShowInTab = レジスタータブに表示
registerWidthLabel = (%sb)
#
# memory/Rom.java
#
romComponent = ROM
#
# memory/RomContentsListener.java
#
romChangeAction = ROMの内容を編集する
#
# memory/ShiftRegister.java
#
shiftRegClearTip = Clear: 1 の場合、すべてを非同期的に 0 にリセットします。
shiftRegClockTip = Clock: 値はトリガーで更新される可能性があります。
shiftRegInTip = Input: 第1段にシフトされる値
shiftRegisterComponent = シフトレジスタ
shiftRegisterLabel1 = shift reg
shiftRegisterLabel2 = %sx%s
shiftRegLengthAttr = 段階数
shiftRegLoadTip = Load: 1 (shift = 0) の場合、全ステージが入力からロードされます。
shiftRegOutTip = Output: 最終段階の内容です。
shiftRegParallelAttr = 並列負荷
shiftRegShiftTip = Shift: 0の時にシフトを無効にします。
#
# memory/SRFlipFlop.java
#
srFlipFlopComponent = S-R フリップフロップ
#
# plexers/BitSelector.java
#
bitSelectorComponent = ビット選択器
bitSelectorDataTip = Data
bitSelectorGroupAttr = Bitを出力する
bitSelectorOutputTip = Output: データから選択されたビット群の値
bitSelectorSelectTip = Select: データからどのグループを選択するかを識別します。
#
# plexers/Decoder.java
#
decoderEnableTip = Enable: 0でない場合、選択された出力は1です。
decoderOutTip = 出力 %s
decoderSelectTip = Select: どの出力が1であるかを識別します。
#
# plexers/Demultiplexer.java
#
demultiplexerEnableTip = Enable: 0でない場合、選択された出力が入力されます。
demultiplexerInTip = 入力
demultiplexerOutTip = 出力 %s
demultiplexerSelectTip = Select: 入力を受信する出力を識別します。
#
# plexers/Multiplexer.java
#
multiplexerEnableTip = Enable: 0でない場合、出力は選択された入力になります。
multiplexerInTip = 入力 %s
multiplexerOutTip = 出力
multiplexerSelectTip = Select: どの入力が出力になるかを識別します。
#
# plexers/Plexers.java
#
decoderComponent = デコーダ
demultiplexerComponent = デマルチプレクサ
gateSizeAttr = ゲートサイズ
gateSizeNarrowOpt = 狭
gateSizeWideOpt = 広
multiplexerComponent = マルチプレクサ
plexerDisabledAttr = 出力の無効
plexerDisabledFloating = 浮動小数
plexerDisabledZero = ゼロ
plexerEnableAttr = Include Enable?
plexerLibrary = プレクサ
plexerSelectBitsAttr = ビットの選択
plexerSelectBottomLeftOption = 下/左
plexerSelectLocAttr = 位置の選択
plexerSelectTopRightOption = 上/右
plexerThreeStateAttr = Three-state?
priorityEncoderComponent = プライオリティ・エンコーダ
#
# plexers/PriorityEncoder.java
#
priorityEncoderEnableInTip = Enable Input: 0はコンポーネントを無効にします。
priorityEncoderEnableOutTip = Enable Output: 有効で入力がない場合は1
priorityEncoderGroupSignalTip = Group Select: 有効になっていて、どの入力も1の場合は1
priorityEncoderInTip = 入力 %s
priorityEncoderOutTip = Output: 最もインデックスの高い1入力のアドレス
#
# StdAttr.java
#
ioLabelColorAttr = Label Color
stdClassicAppearance = Classic Logisim
stdDataWidthAttr = データビット
stdEvolutionAppearance = Logisim-HolyCross
stdFacingAttr = Facing
stdLabelAttr = Label
stdLabelCenter = 中央
stdLabelFontAttr = Label Font
stdLabelLocAttr = Label Location
stdLabelVisibility = ラベルの視認
stdLogisimEvolutionAppearance = Logisim-Evolution
stdTriggerAttr = Trigger
#
# tcl/Tcl.java
#
tclLibrary = TCL
#
# tcl/TclComponentAttributes.java
#
tclConsoleContentFile = TCL コンテンツファイル
#
# tcl/TclConsoleReds.java
#
tclConsoleReds = TCL REDS コンソール
#
# tcl/TclGeneric.java
#
tclGeneric = TCL ジェネリック
tclInterfaceDefinition = TCLインタフェースVHDLエンティティ
tclInterfaceDefinitionValue =  (クリックして編集)
#
# ttl/AbstractTtlGate.java
#
GNDPin = グランド端子 %s
VCCPin = CC端子 %s
#
# ttl/DisplayDecoder.java
#
BI = BI
BlankingInputInTip = Blanking
DisplayDecoderComponent = Display Decoder
DisplayDecoderInTip = 入力
DisplayDecoderOutTip = 出力
ioMultiBit = マルチビット
LampTestInTip =　ランプテスト入力
LT = LT
memEnableLabel = en
RBI = RBI
RippleBlankingInputInTip = リップルブランキング入力
#
# ttl/TTL.java
#
ShowInternalStructure = 内部構造を表示する
TTL7400 = 7400: quad 2-入力 NAND 回路
TTL7402 = 7402: quad 2-入力 NOR 回路
TTL7404 = 7404: 16進数 インバータ
TTL7408 = 7408: quad 2-入力 AND 回路
TTL7410 = 7410: triple 3-入力 NAND 回路
TTL7411 = 7411: triple 3-入力 AND 回路
TTL74125 = 74125: quad バスバッファ, 三状態出力, 負の有効化
<<<<<<< HEAD
# ==> TTL74157 = 74157: quad 2-line to 1 line data selector
# ==> TTL74158 = 74158: quad 2-line to 1 line data selector, inverted output
=======
# ==> TTL74139 = 74139: Dual 2-line to 4-line decoder
>>>>>>> ba992411
TTL7413 = 7413: dual 4-入力 NAND 回路(シュミットトリガー)
TTL7414 = 7414: hex inverter (シュミットトリガー)
TTL74161 = 74161: 4-bit sync counter with clear
TTL74165 = 74165: 8-bit parallel-to-serial shift register
TTL74175 = 74175: quad D-flipflop, asynchronous reset
TTL7418 = 7418: dual 4-入力 NAND 回路(シュミットトリガー)
TTL7419 = 7419: hex inverter (シュミットトリガー)
TTL7420 = 7420: dual 4-入力 NAND 回路
TTL7421 = 7421: dual 4-入力 AND 回路
TTL7424 = 7424: quad 2-入力 NAND 回路 (シュミットトリガー)
TTL74266 = 74266: quad 2-入力 XNOR 回路
TTL7427 = 7427: triple 3-入力 NOR 回路
TTL74273 = 74273: octal D-フリップフロップ クリア付き
TTL74283 = 74283: 4-bit バイナリ完全加算器
TTL7430 = 7430: single 8-入力 NAND 回路
TTL7432 = 7432: quad 2-入力 OR 回路
TTL7436 = 7436: quad 2-入力 NOR 回路
TTL74377 = 74377: octal D-フリップフロップ 有効化付き
TTL7442 = 7442: BCD から 10進数　デコーダ
TTL7443 = 7443: Excess-3 から 10進数　デコーダ
TTL7444 = 7444: Gray 10進数　デコーダ
TTL7447 = 7447: BCD から 7セグメント　デコーダ
TTL7451 = 7451: dual AND-OR-INVERT 回路
TTL7454 = 7454: 4幅 AND-OR-INVERT 回路
TTL7458 = 7458: dual AND-OR 回路
TTL7464 = 7464: 4-2-3-2 AND-OR-INVERT 回路
TTL7474 = 7474: dual D-フリップフロップ プリセットとクリア付き
TTL7485 = 7485: 4-bit マグニチュード コンパレータ
TTL7486 = 7486: quad 2-入力 XOR 回路
VccGndPorts = Vcc 及び　Gnd　ポートの有効化
#
# wiring/BitExtender.java
#
extenderInAttr = Bit Width In
extenderInputLabel = input
extenderInputType = 入力
extenderMainLabel = extend
extenderOneLabel = 1
extenderOneType = One
extenderOutAttr = Bit Width Out
extenderSignLabel = sign
extenderSignType = Sign
extenderTypeAttr = Extension Type
extenderZeroLabel = 0
extenderZeroType = Zero
#
# wiring/Clock.java
#
clockComponent = クロック
clockHighAttr = High Duration
clockLowAttr = Low Duration
#
# wiring/Constant.java
#
constantComponent = 定数
constantValueAttr = 値
#
# wiring/DurationAttribute.java
#
clockDurationOneValue = 1 Tick
clockDurationValue = %s Ticks
durationLargeMessage = 値は %s 以下でなければいけません.
durationSmallMessage = 値は %s　以上でなければいけません。
freqInvalidMessage = 値は正しい整数値ではありません
PORDurationOneValue = 1秒
PORDurationValue = %s秒
#
# wiring/Pin.java
#
PinCancel = Cancel
pinComponent = ピン
PinEnterDecimal = Enter Decimal
pinFrozenQuestion = ピンはスーパー回路の状態に紐付けられています。新しい回路の状態を作成しますか？
pinFrozenTitle = スーパー回路とピンの添付
pinInputName = 入力
pinInputToolTip = 入力ピンの追加
PinOkay = OK
pinOutputAttr = Output?
pinOutputName = 出力
pinOutputToolTip = 出力ピンの追加
pinPullAttr = プル動作
pinPullDownOption = プルダウン
pinPullNoneOption = なし
pinPullUpOption = プルダウン
pinThreeStateAttr = Three-state?
#
# wiring/PowerOnReset.java
#
porHighAttr = POR-time
PowerOnResetComponent = POR
#
# wiring/Probe.java
#
probeComponent = Probe
#
# wiring/ProbeAttributes.java
#
probeNewPin = 矢印の形状
stdAppearanceAttr = Appearance
#
# wiring/PullResistor.java
#
pullComponent = プル抵抗器
pullErrorType = エラー
pullOneType = One
pullTypeAttr = プル方向
pullZeroType = Zero
#
# wiring/Transistor.java
#
transistorNDrain = drain: ソースが低いとドレインをローに引きます（ゲートがハイの場合のみ）
transistorNGate = gate: ハイレベルの場合、トランジスタに電流を流すことができます。
transistorNSource = source: ローソースはドレインをローに引きます(ゲートがハイの時のみ)
transistorPDrain = drain: ハイソースはドレインをハイに引きます（ゲートがローの場合のみ）
transistorPGate = gate: ローの場合、電流がトランジスタに流れるようにします。
transistorPSource = source: ハイソースはドレインをハイに引きます（ゲートがローの場合のみ）
transistorTypeAttr = Type
transistorTypeN = N-Type
transistorTypeP = P-Type
#
# wiring/TransmissionGate.java
#
transmissionGateDrain = drain: ソースによって制御され、pゲートとnゲートに依存します。
transmissionGateNGate = n-gate: ローの場合、ローのソースをドレインに通すことができます。
transmissionGatePGate = p-gate: 高い場合、高いソースをドレインに通すことができます。
transmissionGateSource = source: ドレインを制御します
#
# wiring/Tunnel.java
#
tunnelComponent = トンネル
#
# wiring/Wiring.java
#
extenderComponent = ビットエクステンダー
groundComponent = グラウンド
noConnectionComponent = 接続なし
powerComponent = パワー
transistorComponent = トランジスタ
transmissionGateComponent =　トランスミッションゲート
wiringGateAttr = Gate Location
wiringGateBottomRightOption = 下/右
wiringGateTopLeftOption = 上/左
wiringLibrary = 配線

<|MERGE_RESOLUTION|>--- conflicted
+++ resolved
@@ -687,12 +687,9 @@
 TTL7410 = 7410: triple 3-入力 NAND 回路
 TTL7411 = 7411: triple 3-入力 AND 回路
 TTL74125 = 74125: quad バスバッファ, 三状態出力, 負の有効化
-<<<<<<< HEAD
 # ==> TTL74157 = 74157: quad 2-line to 1 line data selector
 # ==> TTL74158 = 74158: quad 2-line to 1 line data selector, inverted output
-=======
 # ==> TTL74139 = 74139: Dual 2-line to 4-line decoder
->>>>>>> ba992411
 TTL7413 = 7413: dual 4-入力 NAND 回路(シュミットトリガー)
 TTL7414 = 7414: hex inverter (シュミットトリガー)
 TTL74161 = 74161: 4-bit sync counter with clear
