#
# arith/Adder.java
#
adderCarryInTip = Carry In: if 1, an additional 1 is added to output
adderCarryOutTip = Carry Out: 1 if the sum overflows the available bits
adderComponent = Adder
adderInputTip = Input: one of the numbers to add
adderOutputTip = Output: the sum of the inputs (plus carry in)
#
# arith/Arithmetic.java
#
arithmeticLibrary = Arithmetic
#
# arith/BitAdder.java
#
bitAdderComponent = Bit Adder
bitAdderInputTip = Input: the bits to be counted
bitAdderOutputManyTip = Output: how many input bits are 1
gateInputsAttr = Number Of Inputs
#
# arith/BitFinder.java
#
bitFinderComponent = Bit Finder
bitFinderFindLabel = find
bitFinderHighLabel = high
bitFinderHighOption = Highest-order %s
bitFinderIndexHighTip = Index: index of input's highest-order %s
bitFinderIndexLowTip = Index: index of input's lowest-order %s
bitFinderInputTip = Input: the bits to be searched
bitFinderLowLabel = low
bitFinderLowOption = Lowest-order %s
bitFinderPresentTip = Present: 1 if input contains a %s
bitFinderTypeAttr = Type
#
# arith/Comparator.java
#
comparatorComponent = Comparator
comparatorEqualTip = Equal: 1 if A is equal to B
comparatorGreaterTip = Greater: 1 if A is greater than B
comparatorInputATip = A: the number preceding the comparison operation
comparatorInputBTip = B: the number following the comparison operation
comparatorLessTip = Less: 1 if A is less than B
comparatorType = Numeric Type
twosComplementOption = 2's Complement
unsignedOption = Unsigned
#
# arith/Divider.java
#
dividerComponent = Divider
dividerDividendLowerTip = Dividend Lower: the lower half of the number to divide
dividerDividendUpperTip = Dividend Upper: the upper half of the number to divide
dividerDivisorTip = Divisor: the number by which to divide
dividerOutputTip = Output: the result of dividing the dividend by the divisor
dividerRemainderOutput = rem
dividerRemainderTip = Remainder: the remainder (dividend - output * divisor)
dividerUpperInput = upper
#
# arith/Multiplier.java
#
multiplierCarryInTip = Carry In: an amount to be added into the output
multiplierCarryOutTip = Carry Out: the upper bits of the product
multiplierComponent = Multiplier
multiplierInputTip = Input: one of the numbers to multiply
multiplierOutputTip = Output: the product of the inputs, plus the carry in
#
# arith/Negator.java
#
negatorComponent = Negator
negatorInputTip = Input: the number to be negated
negatorOutputTip = Output: the two's-complement negation of the input
#
# arith/Shifter.java
#
shiftArithmeticRight = Arithmetic Right
shifterComponent = Shifter
shifterDistanceTip = Distance: how far to shift the input
shifterInputTip = Input: bits to be shifted
shifterOutputTip = Output: result of shifting the input
shifterShiftAttr = Shift Type
shiftLogicalLeft = Logical Left
shiftLogicalRight = Logical Right
shiftRollLeft = Rotate Left
shiftRollRight = Rotate Right
#
# arith/Subtractor.java
#
subtractorBorrowInTip = Borrow In: if 1, output is decreased by 1
subtractorBorrowOutTip = Borrow Out: 1 if the difference yields a negative value
subtractorComponent = Subtractor
subtractorMinuendTip = Minuend: the number from which to subtract
subtractorOutputTip = Output: the difference of the minuend and the subtrahend
subtractorSubtrahendTip = Subtrahend: the number to subtract from the minuend
#
# base/Base.java
#
baseLibrary = Base
#
# base/Text.java
#
textComponent = Label
textFontAttr = Font
textHorzAlignAttr = Horizontal Alignment
textHorzAlignCenterOpt = Center
textHorzAlignLeftOpt = Left
textHorzAlignRightOpt = Right
textTextAttr = Text
textVertAlignAttr = Vertical Alignment
textVertAlignBaseOpt = Base
textVertAlignBottomOpt = Bottom
textVertAlignCenterOpt = Center
textVertAlignTopOpt = Top
#
# base/VhdlParser.java
#
CannotFindEntityException = The entity declaration cannot be found
emptySourceException = Cannot parse empty content
genericDeclarationException = Illegal generics syntax
genericTypeException = Unsupported generics type
genericValueException = Unrecognized generics default value
invalidTypeException = Invalid port type
portDeclarationException = Illegal port syntax
#
# Builtin.java
#
builtinLibrary = Built-In
#
# gates/AndGate.java
#
andGateComponent = AND Gate
#
# gates/Buffer.java
#
bufferComponent = Buffer
#
# gates/ControlledBuffer.java
#
controlledBufferComponent = Controlled Buffer
controlledControlOption = Control Line Location
controlledInverterComponent = Controlled Inverter
controlledLeftHanded = Left-Handed
controlledRightHanded = Right-Handed
#
# gates/EvenParityGate.java
#
evenParityComponent = Even Parity
#
# gates/GateAttributes.java
#
gateOutput01 = 0/1
gateOutput0Z = 0/floating
gateOutputAttr = Output Value
gateOutputZ1 = floating/1
gateSizeNormalOpt = Medium
xorBehaviorAttr = Multiple-Input Behavior
xorBehaviorOdd = When an odd number are on
xorBehaviorOne = When one input is on
#
# gates/Gates.java
#
gatesLibrary = Gates
#
# gates/NandGate.java
#
nandGateComponent = NAND Gate
#
# gates/NegateAttribute.java
#
gateNegateAttr = Negate %s
#
# gates/NorGate.java
#
norGateComponent = NOR Gate
#
# gates/NotGate.java
#
notGateComponent = NOT Gate
#
# gates/OddParityGate.java
#
oddParityComponent = Odd Parity
#
# gates/OrGate.java
#
orGateComponent = OR Gate
#
# gates/PLA.java
#
plaBitWidthIn = Bit width in
plaBitWidthOut = Bit width out
input = input
output = output
PLA = PLA
plaClickToEdit = (click to edit)
plaEditMenuItem = Edit PLA Program...
plaProgram = Program
#
# gates/PLATable.java
#
plaEditorTitle = PLA Program Editor
plaFileCreateError = Could not create file.
plaFileOpenError = Could not open file.
plaLoadDialogTitle = Load PLA Program
plaLoadErrorTitle = Error Loading PLA Program
plaSaveDialogTitle = Save PLA Program
plaSaveErrorTitle = Error Saving PLA Program
#
# gates/XnorGate.java
#
xnorGateComponent = XNOR Gate
#
# gates/XorGate.java
#
xorGateComponent = XOR Gate
#
# InstanceComponent.java
#
KeywordNameError = Label is a reserved keyword and cannot be used. Please specify a different label.
MatchedLabelNameError = Label and component name may not be the same (they are case-insensitive). Please specify a label different from the component name.
#
# InstanceTextField.java
#
changeLabelAction = Change Label
#
# io/DipSwitch.java
#
DIP = DIP
DipSwitchComponent = Dip Switch
nrOfSwitch = Number of Switch

#
# io/LedCluster.java
#


#
# io/DotMatrix.java
#
ioInputColumn = Columns
ioInputRow = Rows
ioInputSelect = Select Rows/Columns
ioMatrixCols = Matrix Columns
ioMatrixInput = Input Format
ioMatrixPersistenceAttr = Light Persistence
ioMatrixRows = Matrix Rows
ioMatrixShape = Dot Shape
ioShapeCircle = Circular
ioShapeSquare = Square
ioShapePaddedSquare = Padded Square
ioLedBarComponent = LED Bar
ioLedBarSegments = Segments
<<<<<<< HEAD
=======
ioLedBarInput = Input Format
ioLedBarInputSeparated = Separated
ioLedBarInputOneWire = One Wire

>>>>>>> e70f6b26
#
# io/extra/Buzzer.java
#
buzzerFrequecy = frequency
buzzerVolume = volume
buzzerVolumeBitWidth = volume bit width
buzzerUnitDhz = dHz (0.1Hz)
buzzerWaveform = Waveform
buzzerSine = Sine
buzzerSquare = Square
buzzerSmoothLevel = Smooth level
buzzerSmoothWidth = Smooth window width
buzzerChannel = Channel
buzzerChannelBoth = Both
buzzerChannelLeft = Left
buzzerChannelRight = Right
buzzerTriangle = Triangle
buzzerSawtooth = Sawtooth
buzzerNoise = White noise
buzzerDutyCycle = Duty cycle
enableSound = Enable sound
Hz = Hz
#
# io/extra/DigitalOscilloscope.java
#
BorderColor = Border color
bothOption = both
ClearDiagram = Clear diagram
DigitalOscilloscopeClock = clock
DrawClockFrontLine = draw clock front line
noOption = none
ShowClockAttribute = Show clock attribute
stdTriggerFalling = Falling Edge
stdTriggerRising = Rising Edge
#
# io/extra/ITA_IO.java
#
buzzerComponent = Buzzer
DigitalOscilloscopeComponent = Digital oscilloscope
PlaRomComponent = PLA
Slider = Slider
switchComponent = Switch
#
# io/extra/PlaRom.java
#
memCSTip = Chip select: 0 disables component
PlaANDAttr = And
PlaOutputsAttr = Output
ramCSLabel = sel
#
# io/extra/PlaRomData.java
#
PlaEditWindowTitel = Pla Rom %s edit window
#
# io/extra/ProgrammableGenerator.java
#
NStateAttr = Nr. of States
ProgrammableGeneratorComponent = Progr. generator
ramClearMenuItem = Clear Contents
ramEditMenuItem = Edit Contents...
romContentsAttr = Contents
romContentsValue = (click to edit)
#
# io/extra/Slider.java
#
left_to_rightOption = left to right
right_to_leftOption = right to left
#
# io/HexDigit.java
#
hexDigitDataTip = Data: nibble to display in hex
hexDigitDPTip = DecimalPoint: lights the decimal point
#
# io/Io.java
#
buttonComponent = Button
dipswitchComponent = Dip switch
dotMatrixComponent = LED Matrix
hexDigitComponent = Hex Digit Display
ioActiveAttr = Active On High?
ioBackgroundColor = Background
ioColorAttr = Color
ioLibrary = Input/Output
ioOffColor = Off Color
ioOnColor = On Color
joystickComponent = Joystick
ledComponent = LED
pioComponent = Port I/O
repLBComponent = Reptar Local Bus
RGBledComponent = RGBLED
sevenSegmentComponent = 7-Segment Display
ttyComponent = TTY
#
# io/Joystick.java
#
ioBitWidthAttr = Bit Width
#
# io/Keyboard.java
#
keybAvailTip = Available: 1 when buffer contains characters
keybBufferLengthAttr = Buffer Length
keybClearTip = Clear: 1 empties buffer
keybClockTip = Clock: trigger consumes the buffer's front character
keybDesc = keyboard (buffer cap. %s)
keybEnableTip = Read enable: 0 disables clock
keyboardComponent = Keyboard
keybOutputTip = Data: ASCII value of buffer's front character
#
# io/PortIO.java
#
pioDirection = Port type:
pioInput = Inputs only
pioInputs = Inputs %s
pioIOMultiple = I/O (per-bit enable)
pioIOSingle = I/O (single enable)
pioNumber = Number of pins
pioOutEnable = Output enable
pioOutEnables = Output enables %s
pioOutput = Outputs only
pioOutputs = Outputs %s
#
# io/ReptarLocalBus.java
#
repLBTip = B tip
#
# io/RGBLed.java
#
BLUE = Blue input
GREEN = Green input
RED = Red input
#
# io/SevenSegment.java
#
DecimalPoint = Decimal point
Segment_A = Segment A
Segment_B = Segment B
Segment_C = Segment C
Segment_D = Segment D
Segment_E = Segment E
Segment_F = Segment F
Segment_G = Segment G
SevenSegDP = Has decimal point:
#
# io/Tty.java
#
ttyClearTip = Clear: 1 clears screen
ttyClockTip = Clock: trigger adds character on input
ttyColsAttr = Columns
ttyDesc = TTY (%s rows, %s cols)
ttyDescShort = TTY
ttyEnableTip = Write enable: 0 disables clock
ttyInputTip = Data: ASCII value of next character to write
ttyRowsAttr = Rows
#
# io/Video.java
#
rgbVideoCLK = Clock
rgbVideoColor = Color Model
rgbVideoComponent = RGB Video
rgbVideoCursor = Cursor
rgbVideoData = Data in %s format
rgbVideoHeight = Height
rgbVideoReset = Reset Behavior
rgbVideoRST = Reset
rgbVideoScale = Scale
rgbVideoWE = Write Enable
rgbVideoWidth = Width
rgbVideoX = X Coordinate
rgbVideoY = Y Coordinate
#
# library/bcd2sevenseg.java
#
BCDValue = BCD value
BCD2SevenSegment = BCD to seven segment
#
# library/BFHPraktika.java
#
BFHMegaFunctions = BFH mega functions
Bin2BCD = Binary to BCD
#
# library/bin2bcd.java
#
BinaryDataBits = Binary data bits
BinaryInputTip = Binary input
#
# memory/AbstractFlipFlop.java
#
flipFlopClockTip = Clock: state updates on trigger
flipFlopNotQTip = Complement of current flip-flop state
flipFlopPresetTip = Preset: When 1, pin state to 1 asynchronously
flipFlopQTip = Current flip-flop state
flipFlopResetTip = Clear: When 1, pin state to 0 asynchronously
#
# memory/Counter.java
#
counterCarryTip = Carry: is 1 when value reaches maximum (minimum if decrementing)
counterClockTip = Clock: value may update on trigger
counterComponent = Counter
counterDataTip = Data: value to load into counter
counterEnableLabel = ct
counterEnableTip = Enable: when 1, counter increments or decrements
counterGoalAttr = Action On Overflow
counterGoalContinue = Continue counting
counterGoalLoad = Load next value
counterGoalStay = Stay at value
counterGoalWrap = Wrap around
counterLabel = ctr
counterLoadTip = Load: when 1, loads from data input
counterMaxAttr = Maximum Value
counterQTip = Output: current value of counter
counterResetTip = Clear: when 1, resets to 0 asynchronously
counterUpDownTip = Up Down: when 1, counter increments, when 0, counter decrements
#
# memory/JKFlipFlop.java
#
jkFlipFlopComponent = J-K Flip-Flop
#
# memory/Mem.java
#
memAsyncRead = Asynchronous read:
memByte = Use byte enables
memDual = Dual
memEnables = Enables:
memLine = Use line enables
memLineSize = Line size
memMisaligned = Allow misaligned?
memOcto = Octo
memQuad = Quad
memRaw = Read after write
memReadBehav = Read behavior
memSingle = Single
memWar = Write after read
ramAddrWidthAttr = Address Bit Width
ramDataWidthAttr = Data Bit Width
ramSelAttr = Select
stdTriggerHigh = High Level
stdTriggerLow = Low Level
#
# memory/MemMenu.java
#
ramConfirmClearMsg = Are you sure you wish to zero out the memory?
ramConfirmClearTitle = Confirm Clear
ramLoadMenuItem = Load Image...
ramSaveMenuItem = Save Image...
#
# memory/Memory.java
#
dFlipFlopComponent = D Flip-Flop
memoryLibrary = Memory
tFlipFlopComponent = T Flip-Flop
#
# memory/Ram.java
#
ramComponent = RAM
#
# memory/RamAppearance.java
#
memAddrTip = Address: location accessed in memory
memDataTip = Data: value loaded from address
memDataTip0 = Data: value loaded from address+0
memDataTip1 = Data: value loaded from address+1
memDataTip2 = Data: value loaded from address+2
memDataTip3 = Data: value loaded from address+3
ramByteEnableTip0 = Byte enable for byte 0
ramByteEnableTip1 = Byte enable for byte 1
ramByteEnableTip2 = Byte enable for byte 2
ramByteEnableTip3 = Byte enable for byte 3
ramClkTip = Clock: memory value updates on rise from 0 to 1
ramClrPin = Clear: a one sets all memory locations to 0
ramInTip = Input: value to be stored at address
ramInTip0 = Input: value to be stored at address+0
ramInTip1 = Input: value to be stored at address+1
ramInTip2 = Input: value to be stored at address+2
ramInTip3 = Input: value to be stored at address+3
ramLETip0 = Line enable for address+0
ramLETip1 = Line enable for address+1
ramLETip2 = Line enable for address+2
ramLETip3 = Line enable for address+3
ramOETip = Load: if 1, load memory to output
ramWETip = Store: if 1, store input to memory
#
# memory/RamAttributes.java
#
ramBidirDataBus = One bidirectional data bus
ramByteEnables = Read write control
RamClearPin = Use clear pin
ramDataAttr = Data bus implementation
ramNoByteEnables = Whole word read/write only
ramSeparateDataBus = Separate data bus for read and write
ramTypeAttr = Ram type
ramTypeNonVolatile = non volatile
ramTypeVolatile = volatile
ramWithByteEnables = Use byte enables
#
# memory/Random.java
#
randomClockTip = Clock: value may update on trigger
randomComponent = Random Generator
randomLabel = random
randomNextTip = Enable: steps to next in sequence on clock trigger
randomQTip = Output: current number in sequence
randomResetTip = Clear: When 1, resets to initial seed asynchronously
randomSeedAttr = Seed
randomWidthLabel = Width: %d
#
# memory/Register.java
#
registerClkTip = Clock: value updates on trigger
registerClrTip = Clear: When 1, pin value to 0 asynchronously
registerComponent = Register
registerDTip = Data: value stored on clock trigger
registerEnableTip = Enable: When 0, clock triggers are ineffective
registerLabel = reg
registerQTip = Output: register's current value
registerShowInTab = Show in Registers Tab
registerWidthLabel = (%sb)
#
# memory/Rom.java
#
romComponent = ROM
#
# memory/RomContentsListener.java
#
romChangeAction = Edit ROM Contents
#
# memory/ShiftRegister.java
#
shiftRegClearTip = Clear: when 1, resets all to 0 asynchronously
shiftRegClockTip = Clock: values may update on trigger
shiftRegInTip = Input: value to be shifted into first stage
shiftRegisterComponent = Shift Register
shiftRegisterLabel1 = shift reg
shiftRegisterLabel2 = %sx%s
shiftRegLengthAttr = Number of Stages
shiftRegLoadTip = Load: when 1 (with shift = 0), all stages load from inputs
shiftRegOutTip = Output: is content of last stage
shiftRegParallelAttr = Parallel Load
shiftRegShiftTip = Shift: shift is disabled when 0
#
# memory/SRFlipFlop.java
#
srFlipFlopComponent = S-R Flip-Flop
#
# plexers/BitSelector.java
#
bitSelectorComponent = Bit Selector
bitSelectorDataTip = Data
bitSelectorGroupAttr = Output Bits
bitSelectorOutputTip = Output: value of selected group of bits from data
bitSelectorSelectTip = Select: identifies which group from data is selected
#
# plexers/Decoder.java
#
decoderEnableTip = Enable: when not 0, selected output is 1
decoderOutTip = Output %s
decoderSelectTip = Select: identifies which output is 1
#
# plexers/Demultiplexer.java
#
demultiplexerEnableTip = Enable: when not 0, selected output is input
demultiplexerInTip = Input
demultiplexerOutTip = Output %s
demultiplexerSelectTip = Select: identifies which output receives input
#
# plexers/Multiplexer.java
#
multiplexerEnableTip = Enable: when not 0, output is the selected input
multiplexerInTip = Input %s
multiplexerOutTip = Output
multiplexerSelectTip = Select: identifies which input becomes output
#
# plexers/Plexers.java
#
decoderComponent = Decoder
demultiplexerComponent = Demultiplexer
gateSizeAttr = Gate Size
gateSizeNarrowOpt = Narrow
gateSizeWideOpt = Wide
multiplexerComponent = Multiplexer
plexerDisabledAttr = Disabled Output
plexerDisabledFloating = Floating
plexerDisabledZero = Zero
plexerEnableAttr = Include Enable?
plexerLibrary = Plexers
plexerSelectBitsAttr = Select Bits
plexerSelectBottomLeftOption = Bottom/Left
plexerSelectLocAttr = Select Location
plexerSelectTopRightOption = Top/Right
plexerThreeStateAttr = Three-state?
priorityEncoderComponent = Priority Encoder
#
# plexers/PriorityEncoder.java
#
priorityEncoderEnableInTip = Enable Input: 0 disables the component
priorityEncoderEnableOutTip = Enable Output: 1 if enabled and no inputs are 1
priorityEncoderGroupSignalTip = Group Select: 1 if enabled and any input is 1
priorityEncoderInTip = Input %s
priorityEncoderOutTip = Output: address of highest-indexed 1 input
#
# StdAttr.java
#
ioLabelColorAttr = Label Color
stdClassicAppearance = Classic Logisim
stdDataWidthAttr = Data Bits
stdEvolutionAppearance = Logisim-HolyCross
stdFacingAttr = Facing
stdLabelAttr = Label
stdLabelCenter = Center
stdLabelFontAttr = Label Font
stdLabelLocAttr = Label Location
stdLabelVisibility = Label Visible
stdLogisimEvolutionAppearance = Logisim-Evolution
stdTriggerAttr = Trigger
#
# tcl/Tcl.java
#
tclLibrary = TCL
#
# tcl/TclComponentAttributes.java
#
tclConsoleContentFile = TCL content file
#
# tcl/TclConsoleReds.java
#
tclConsoleReds = TCL REDS console
#
# tcl/TclGeneric.java
#
tclGeneric = TCL generic
tclInterfaceDefinition = TCL interface VHDL entity
tclInterfaceDefinitionValue = (click to edit)
#
# ttl/AbstractTtlGate.java
#
GNDPin = Ground pin %s
VCCPin = VCC pin %s
#
# ttl/DisplayDecoder.java
#
BI = BI
BlankingInputInTip = Blanking
DisplayDecoderComponent = Display Decoder
DisplayDecoderInTip = Input
DisplayDecoderOutTip = Output
ioMultiBit = multi bit
LampTestInTip = Lamp test input
LT = LT
memEnableLabel = en
RBI = RBI
RippleBlankingInputInTip = Ripple blanking input
#
# ttl/TTL.java
#
ShowInternalStructure = Show the internal structure
TTL7400 = 7400: quad 2-input NAND gate
TTL7402 = 7402: quad 2-input NOR gate
TTL7404 = 7404: hex inverter
TTL7408 = 7408: quad 2-input AND gate
TTL7410 = 7410: triple 3-input NAND gate
TTL7411 = 7411: triple 3-input AND gate
TTL74125 = 74125: quad bus buffer, three-state outputs, negative enable
TTL74157 = 74157: quad 2-line to 1 line data selector
TTL74158 = 74158: quad 2-line to 1 line data selector, inverted output
TTL74139 = 74139: Dual 2-line to 4-line decoder
TTL7413 = 7413: dual 4-input NAND gate(schmitt-trigger)
TTL7414 = 7414: hex inverter (schmitt-trigger)
TTL74161 = 74161: 4-bit sync counter with clear
TTL74165 = 74165: 8-bit parallel-to-serial shift register
TTL74175 = 74175: quad D-flipflop, asynchronous reset
TTL7418 = 7418: dual 4-input NAND gate(schmitt-trigger)
TTL7419 = 7419: hex inverter (schmitt-trigger)
TTL7420 = 7420: dual 4-input NAND gate
TTL7421 = 7421: dual 4-input AND gate
TTL7424 = 7424: quad 2-input NAND gate (schmitt-trigger)
TTL74266 = 74266: quad 2-input XNOR gate
TTL7427 = 7427: triple 3-input NOR gate
TTL74273 = 74273: octal D-Flipflop with clear
TTL74283 = 74283: 4-bit binary full adder
TTL7430 = 7430: single 8-input NAND gate
TTL7432 = 7432: quad 2-input OR gate
TTL7434 = 7434: hex buffer gate
TTL7436 = 7436: quad 2-input NOR gate
TTL74377 = 74377: octal D-Flipflop with enable
TTL7442 = 7442: BCD to decimal decoder
TTL7443 = 7443: Excess-3 to decimal decoder
TTL7444 = 7444: Gray to decimal decoder
TTL7447 = 7447: BCD to 7-segment decoder
TTL7451 = 7451: dual AND-OR-INVERT gate
TTL7454 = 7454: Four wide AND-OR-INVERT gate
TTL7458 = 7458: dual AND-OR gate
TTL7464 = 7464: 4-2-3-2 AND-OR-INVERT gate
TTL7474 = 7474: dual D-Flipflops with preset and clear
TTL7485 = 7485: 4-bit magnitude comparator
TTL7486 = 7486: quad 2-input XOR gate
VccGndPorts = Enable Vcc and Gnd ports
#
# wiring/BitExtender.java
#
extenderInAttr = Bit Width In
extenderInputLabel = input
extenderInputType = Input
extenderMainLabel = extend
extenderOneLabel = 1
extenderOneType = One
extenderOutAttr = Bit Width Out
extenderSignLabel = sign
extenderSignType = Sign
extenderTypeAttr = Extension Type
extenderZeroLabel = 0
extenderZeroType = Zero
#
# wiring/Clock.java
#
clockComponent = Clock
clockHighAttr = High Duration
clockLowAttr = Low Duration
clockPhaseAttr = Phase Offset
#
# wiring/Constant.java
#
constantComponent = Constant
constantValueAttr = Value
#
# wiring/DurationAttribute.java
#
clockDurationOneValue = 1 Tick
clockDurationValue = %s Ticks
durationLargeMessage = Value must be %s or less.
durationSmallMessage = Value must be at least %s.
freqInvalidMessage = Value is not a valid integer
PORDurationOneValue = 1 Sec
PORDurationValue = %s Secs
#
# wiring/Pin.java
#
PinCancel = Cancel
pinComponent = Pin
PinEnterDecimal = Enter Decimal
pinFrozenQuestion = The pin is tied to the super circuit's state. Create a new circuit state?
pinFrozenTitle = Pin Attached To Super circuit.
pinInputName = Input
pinInputToolTip = Add an input pin
PinOkay = OK
pinOutputAttr = Output?
pinOutputName = Output
pinOutputToolTip = Add an output pin
pinPullAttr = Pull Behavior
pinPullDownOption = Pull Down
pinPullNoneOption = Unchanged
pinPullUpOption = Pull Up
pinThreeStateAttr = Three-state?
#
# wiring/PowerOnReset.java
#
porHighAttr = POR-time
PowerOnResetComponent = POR
#
# wiring/Probe.java
#
probeComponent = Probe
#
# wiring/ProbeAttributes.java
#
probeNewPin = Arrow shapes
stdAppearanceAttr = Appearance
#
# wiring/PullResistor.java
#
pullComponent = Pull Resistor
pullErrorType = Error
pullOneType = One
pullTypeAttr = Pull Direction
pullZeroType = Zero
#
# wiring/Transistor.java
#
transistorNDrain = drain: a low source will pull drain low (only when gate is high)
transistorNGate = gate: when high, allows current to flow through transistor
transistorNSource = source: a low source will pull drain low (only when gate is high)
transistorPDrain = drain: a high source will pull drain high (only when gate is low)
transistorPGate = gate: when low, allows current to flow through transistor
transistorPSource = source: a high source will pull drain high (only when gate is low)
transistorTypeAttr = Type
transistorTypeN = N-Type
transistorTypeP = P-Type
#
# wiring/TransmissionGate.java
#
transmissionGateDrain = drain: controlled by source, depending on p-gate and n-gate
transmissionGateNGate = n-gate: when low, allows low source to pass through to drain
transmissionGatePGate = p-gate: when high, allows high source to pass through to drain
transmissionGateSource = source: controls drain, depending on p-gate and n-gate
#
# wiring/Tunnel.java
#
tunnelComponent = Tunnel
#
# wiring/Wiring.java
#
extenderComponent = Bit Extender
groundComponent = Ground
noConnectionComponent = Do not connect
powerComponent = Power
transistorComponent = Transistor
transmissionGateComponent = Transmission Gate
wiringGateAttr = Gate Location
wiringGateBottomRightOption = Bottom/Right
wiringGateTopLeftOption = Top/Left
wiringLibrary = Wiring
input.output.extra=Input/Output-Extra

<|MERGE_RESOLUTION|>--- conflicted
+++ resolved
@@ -248,13 +248,10 @@
 ioShapePaddedSquare = Padded Square
 ioLedBarComponent = LED Bar
 ioLedBarSegments = Segments
-<<<<<<< HEAD
-=======
 ioLedBarInput = Input Format
 ioLedBarInputSeparated = Separated
 ioLedBarInputOneWire = One Wire
 
->>>>>>> e70f6b26
 #
 # io/extra/Buzzer.java
 #
