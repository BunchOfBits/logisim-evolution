#
# arith/Adder.java
#
adderCarryInTip = Übertragseingang: wenn 1 wird eine weitere 1 zur Summe addiert
adderCarryOutTip = Übertragsausgang: ist 1, wenn die Summe die verfügbare Bitbreite übersteigt
adderComponent = Addierer
adderInputTip = Eingang: einer der Summanden
adderOutputTip = Ausgang: die Summe der Eingänge (plus Übertragseingang)
#
# arith/ArithmeticLibrary.java
#
arithmeticLibrary = Arithmetik
#
# arith/BitAdder.java
#
bitAdderComponent = Bit-Zähler
bitAdderInputTip = Eingang: die zu zählenden Bits
bitAdderOutputManyTip = Ausgang: die Anzahl der 1-Bits an den Eingängen
gateInputsAttr = Anzahl der Eingänge
#
# arith/BitFinder.java
#
bitFinderComponent = Bit-Finder
bitFinderFindLabel = find
bitFinderHighLabel = high
bitFinderHighOption = Oberste %s
bitFinderIndexHighTip = Index: Index der höchstwertigsten %s des Eingangs
bitFinderIndexLowTip = Index: Index der niederwertigsten %s des Eingangs
bitFinderInputTip = Eingang: die zu durchsuchenden Bits
bitFinderLowLabel = low
bitFinderLowOption = Unterste %s
bitFinderPresentTip = Vorhanden: ist 1, wenn der Eingang eine %s enthält
bitFinderTypeAttr = Typ
#
# arith/Comparator.java
#
comparatorComponent = Komparator
comparatorEqualTip = Gleich: ist 1, wenn A gleich B ist
comparatorGreaterTip = Größer: ist 1, wenn A größer als B ist
comparatorInputATip = A: die Zahl vor dem Vergleichsoperator
comparatorInputBTip = B: die Zahl nach dem Vergleichsoperator
comparatorLessTip = Kleiner: ist 1, wenn A kleiner als B ist
comparatorType = Zahlentyp
twosComplementOption = Zweierkomplement
unsignedOption = ohne Vorzeichen
#
# arith/Divider.java
#
dividerComponent = Teiler
dividerDividendLowerTip = Dividend (unten): die untere Hälfte der zu teilenden Zahl
dividerDividendUpperTip = Dividend (oben): die obere Hälfte der zu teilenden Zahl
dividerDivisorTip = Divisor: die Zahl, durch die zu teilen ist
dividerOutputTip = Ausgang: das Ergebnis der Division von Dividend durch Divisor
dividerRemainderOutput = rem
dividerRemainderTip = Rest: der Rest der Division (Dividend - Ausgang * Divisor)
dividerUpperInput = upper
#
# arith/FPAdder.java
#
fpAdderComponent = Gleitkomma-Addierer
fpAdderOutputTip = Ausgang: Die Summe der Eingänge
fpErrorTip = Error: 1 wenn ein Ein- oder Ausgang NaN ist
#
# arith/FPComparator.java
#
fpComparatorComponent = Gleitkomma-Vergleicher
#
# arith/FPDivider.java
#
fpDividerDividendTip = Dividend: Die zu teilende Zahl
fpDividerComponent = Gleitkomma-Dividierer
#
# arith/FPMultiplier.java
#
fpMultiplierComponent = Gleitkomma-Multiplizierer
fpMultiplierOutputTip = Ausgang: Das Produkt der Eingänge
#
# arith/FPNegator.java
#
fpNegatorComponent = Gleitkomma-Negierer
fpNegatorOutputTip = Ausgang: Negierter Eingang
#
# arith/FPSubtractor.java
#
fpSubtractorComponent = Gleitkomma-Subdrahierer
#
# arith/FPToInt.java
#
ceilOption = Aufrunden
floorOption = Abrunden
fpToIntComponent = Gleitkomma zu Ganzzahl
fpToIntInputTip = Eingang: Die umzuwandelnde Gleitkommazahl
fpToIntOutputTip = Ausgang: Die vorzeichenbehaftete gerundete Gleitkommazahl
fpToIntType = Rundungsmodus
roundOption = Auf die nächste Zahl runden
truncateOption = Kürzen
#
# arith/IntToFP.java
#
intToFPComponent = Ganzzahl zu Gleitkomma
intToFPInputTip = Eingang: Die in eine Gleitkommazahl zu wandelnde Ganzzahl.
intToFPOutputTip = Ausgang: Die Gleitkommarepräsentation des Eingangs.
#
# arith/Multiplier.java
#
multiplierCarryInTip = Übertragseingang: zum Ergebnis zu addierender Wert
multiplierCarryOutTip = Übertragsausgang: die höherwertigen Bits des Produkts
multiplierComponent = Multiplizierer
multiplierInputTip = Eingang: eine der zu multiplizierenden Zahlen
multiplierOutputTip = Ausgang: das Produkt der Eingänge plus Übertragseingang
#
# arith/Negator.java
#
negatorComponent = Negator
negatorInputTip = Eingang: die zu negierende Zahl
negatorOutputTip = Ausgang: das Zweierkomplement des Eingangs
#
# arith/Shifter.java
#
shiftArithmeticRight = Arithmetisch nach rechts
shifterComponent = Bitschieber
shifterDistanceTip = Distanz: wie weit der Eingang zu schieben ist
shifterInputTip = Eingang: die zu schiebenden Bits
shifterOutputTip = Ausgang: Ergebnis der Schiebung des Eingangs
shifterShiftAttr = Typ des Schiebens
shiftLogicalLeft = Logisch nach links
shiftLogicalRight = Logisch nach rechts
shiftRollLeft = Rotierend nach links
shiftRollRight = Rotierend nach rechts
#
# arith/Subtractor.java
#
subtractorBorrowInTip = Leiheingang: wenn 1 wird eine weitere 1 vom Ergebnis abgezogen
subtractorBorrowOutTip = Leihausgang: ist 1, wenn die Differenz negativ ist
subtractorComponent = Subtrahierer
subtractorMinuendTip = Minuend: die Zahl, von der abzuziehen ist
subtractorOutputTip = Ausgang: die Differenz zwischen Minuend und Subtrahend
subtractorSubtrahendTip = Subtrahend: die Zahl, die abgezogen wird
#
# base/BaseLibrary.java
#
baseLibrary = Basis
#
# base/Text.java
#
textComponent = Beschriftung
textFontAttr = Zeichensatz
textColorAttr = Farbe
textHorzAlignAttr = Horizontale Ausrichtung
textHorzAlignCenterOpt = Zentriert
textHorzAlignLeftOpt = Links
textHorzAlignRightOpt = Rechts
textTextAttr = Text
textVertAlignAttr = Vertikale Ausrichtung
textVertAlignBaseOpt = Basis
textVertAlignBottomOpt = Unten
textVertAlignCenterOpt = Zentriert
textVertAlignTopOpt = Oben
#
# base/VhdlParser.java
#
CannotFindEntityException = Die Entitätserklärung kann nicht gefunden werden.
emptySourceException = Leere Inhalte können nicht analysiert werden.
genericDeclarationException = Syntax illegaler Generika
genericTypeException = Nicht unterstützter Generikatyp
genericValueException = Standardwert für nicht erkannte Generika
invalidTypeException = Ungültiger Porttyp
portDeclarationException = Illegale Port-Syntax
# ==> portTypeException =
#
# Builtin.java
#
builtinLibrary = Eingebaut
#
# gates/AndGate.java
#
andGateComponent = AND Gatter
#
# gates/Buffer.java
#
bufferComponent = Puffer
#
# gates/ControlledBuffer.java
#
controlledBufferComponent = Tristate-Puffer
controlledControlOption = Position der Steuerleitung
controlledInverterComponent = Tristate-Inverter
controlledLeftHanded = linke Seite
controlledRightHanded = rechte Seite
#
# gates/EvenParityGate.java
#
evenParityComponent = Gerade Parität
#
# gates/GateAttributes.java
#
gateOutput01 = 0/1
gateOutput0Z = 0/hochohmig
gateOutputAttr = Ausgabewert
gateOutputZ1 = hochohmig/1
gateSizeNormalOpt = Mittel
xorBehaviorAttr = Verhalten bei mehreren Eingängen
xorBehaviorOdd = Falls eine ungerade Anzahl gesetzt ist
xorBehaviorOne = Falls genau ein Eingang gesetzt ist
#
# gates/GatesLibrary.java
#
gatesLibrary = Gatter
#
# gates/NandGate.java
#
nandGateComponent = NAND Gatter
#
# gates/NegateAttribute.java
#
gateNegateAttr = Negiere %s
#
# gates/NorGate.java
#
norGateComponent = NOR Gatter
#
# gates/NotGate.java
#
notGateComponent = Inverter
#
# gates/OddParityGate.java
#
oddParityComponent = Ungerade Parität
#
# gates/OrGate.java
#
orGateComponent = OR Gatter
#
# gates/PLA.java
#
plaBitWidthIn = Bitbreite Eingang
plaBitWidthOut = Bitbreite Ausgang
input = Eingang
output = Ausgang
PLA = PLA
plaClickToEdit = (zum Bearbeiten anklicken)
plaEditMenuItem = PLA-Programm bearbeiten......
plaProgram = Programm
#
# gates/PLATable.java
#
plaEditorTitle = PLA-Programmeditor
plaFileCreateError = Es konnte keine Datei erstellt werden.
plaFileOpenError = Die Datei konnte nicht geöffnet werden.
plaLoadDialogTitle = PLA-Programm laden
plaLoadErrorTitle = Fehler beim Laden des PLA-Programms
plaSaveDialogTitle = PLA-Programm speichern
plaSaveErrorTitle = Fehler beim Speichern des PLA-Programms
#
# gates/XnorGate.java
#
xnorGateComponent = XNOR Gatter
#
# gates/XorGate.java
#
xorGateComponent = XOR Gatter
#
# InstanceComponent.java
#
KeywordNameError = Label ist ein reserviertes Schlüsselwort und kann nicht verwendet werden. Bitte geben Sie ein anderes Label an.
MatchedLabelNameError = Label und Komponentenname dürfen nicht identisch (Groß-/Kleinschreibung wird nicht beachtet) sein. Bitte geben Sie ein anderes Label als den Komponentennamen an.
#
# InstanceTextField.java
#
changeLabelAction = Beschriftung ändern
#
# io/DipSwitch.java
#
DIP = DIP
DipSwitchComponent = Dip-Schalter
nrOfSwitch = Anzahl der Schalter
#
# io/LedCluster.java
#
#
# io/DotMatrix.java
#
ioInputColumn = Spalten
ioInputRow = Zeilen
ioInputSelect = Zeilen / Spalten auswählen
ioMatrixCols = Matrixspalten
ioMatrixInput = Eingabeformat
ioMatrixPersistenceAttr = Nachleuchtdauer
ioMatrixRows = Matrixzeilen
ioMatrixShape = Punktform
ioShapeCircle = rund
ioShapeSquare = quadratisch
ioShapePaddedSquare = umrandetes Quadrat
ioLedBarComponent = LED Leiste
ioLedBarSegments = Segmente
ioLedBarInput = Eingabeformat:
ioLedBarInputSeparated = getrennt
ioLedBarInputOneWire = eine Leitung
#
# io/extra/Buzzer.java
#
buzzerFrequecy = Frequenz
buzzerVolume = Volumen
buzzerVolumeBitWidth = Volumenbitbreite
buzzerUnitDhz = dHz (0,1Hz)
buzzerWaveform = Signalform
buzzerSine = Sinus
buzzerSquare = Rechteck
buzzerSmoothLevel = Glättungsstärke
buzzerSmoothWidth = Fenstergröße
buzzerChannel = Kanal
buzzerChannelBoth = beide
buzzerChannelLeft = links
buzzerChannelRight = rechts
buzzerTriangle = Dreieck
buzzerSawtooth = Sägezahn
buzzerNoise = Weißes Rauschen
buzzerDutyCycle = Einschaltdauer
enableSound = Ton aktivieren
Hz = Hz
#
# io/extra/DigitalOscilloscope.java
#
BorderColor = Randfarbe
bothOption = beide
ClearDiagram = Diagramm leeren
DigitalOscilloscopeClock = Takt
DrawClockFrontLine = Takt Flanken anzeigen
noOption = keine
ShowClockAttribute = Taktsignal anzeigen
stdTriggerFalling = Fallende Flanke
stdTriggerRising = Steigende Flanke
#
# io/extra/ExtraIoLibrary.java
#
buzzerComponent = Summer
DigitalOscilloscopeComponent = Digital Oszilloskop
PlaRomComponent = PLA
Slider = Schieberegler
switchComponent = Schalter
#
# io/extra/PlaRom.java
#
memCSTip = Chip-Auswahl: 0 deaktiviert das Bauteil
PlaANDAttr = Verundungen
PlaOutputsAttr = Output
ramCSLabel = sel
#
# io/extra/PlaRomData.java
#
PlaEditWindowTitel = PLA ROM %s Bearbeitungsfenster
#
# io/extra/ProgrammableGenerator.java
#
NStateAttr = Anzahl der Zustände
ProgrammableGeneratorComponent = Progr. Generator
ramClearMenuItem = Inhalt löschen
ramEditMenuItem = Inhalt bearbeiten ...
romContentsAttr = Inhalt
romContentsValue = (Klicken zum Bearbeiten)
#
# io/extra/Slider.java
#
left_to_rightOption = von links nach rechts
right_to_leftOption = von rechts nach links
#
# io/HexDigit.java
#
hexDigitDataTip = Daten: Nibble zur hexadezimalen Darstellung
hexDigitDPTip = Dezimalpunkt: wenn 1: Dezimalpunkt eingeschaltet.
#
# io/IoLibrary.java
#
buttonComponent = Taster
dipswitchComponent = Dip-Schalter
dotMatrixComponent = LED-Matrix
hexDigitComponent = Hexadezimale Anzeige
ioActiveAttr = Eingeschaltet bei H-Signal?
ioBackgroundColor = Hintergrund
ioColorAttr = Farbe
ioLibrary = Eingabe/Ausgabe
ioOffColor = Farbe AUS
ioOnColor = Farbe AN
joystickComponent = Joystick
ledComponent = LED
pioComponent = Port I/O
repLBComponent = Reptar Lokaler Bus
RGBledComponent = RGBLED
sevenSegmentComponent = 7-Segmentanzeige
ttyComponent = Terminal
#
# io/Button.java
#
buttonPressAttr = Logik level
buttonPressActive = aktiv wenn gedrückt
buttonPressPassive = passiv wenn gedrückt
#
# io/Joystick.java
#
ioBitWidthAttr = Bitbreite
joystickCoordinateX = Ausgang: x-Koordinate
joystickCoordinateY = Ausgang: y-Koordinate
#
# io/Keyboard.java
#
keybAvailTip = Verfügbar: 1 wenn der Puffer Zeichen enthält
keybBufferLengthAttr = Pufferlänge
keybClearTip = Löschen: wenn 1 wird der Puffer gelöscht
keybClockTip = Takt: Triggersignal entfernt das vorderste Zeichen des Puffers
keybDesc = Tastatur (Pufferkap. %s)
keybEnableTip = Lesefreigabe: 0 sperrt das Taktsignal
keyboardComponent = Tastatur
keybOutputTip = Daten: ASCII-Wert des vordersten Zeichens im Puffer
#
# io/PortIO.java
#
pioDirection = Port Typ:
pioInput = Eingang
pioInputs = Eingänge %s
pioIOMultiple = I/O (Einzelde Freigabe)
pioIOSingle = I/O (Gemeinsame Freigabe)
pioNumber = Anzahl der Pins
pioOutEnable = Ausgabe freigeben
pioOutEnables = Ausgaben freigeben %s
pioOutput = Ausgang
pioOutputs = Ausgänge %s
#
# io/ReptarLocalBus.java
#
repLBTip = B-Spitze
#
# io/RgbLed.java
#
BLUE = Blauer Eingang
GREEN = Grüner Eingang
RED = Roter Eingang
#
# io/SevenSegment.java
#
DecimalPoint = Dezimalpunkt
Segment_A = Segment A
Segment_B = Segment B
Segment_C = Segment C
Segment_D = Segment D
Segment_E = Segment E
Segment_F = Segment F
Segment_G = Segment G
SevenSegDP = Hat Dezimalpunkt
#
# io/Tty.java
#
ttyClearTip = Löschen: 1 löscht den Bildschirm
ttyClockTip = Takt: Triggersignal übernimmt das Zeichen vom Eingang
ttyColsAttr = Spalten
ttyDesc = Terminal (%s Zeilen, %s Spalten)
ttyDescShort = Terminal
ttyEnableTip = Schreibfreigabe: 0 sperrt das Taktsignal
ttyInputTip = Daten: ASCII-Wert des nächsten zu schreibenden Zeichens
ttyRowsAttr = Zeilen
#
# io/Video.java
#
rgbVideoCLK = Takt
rgbVideoColor = Farbmodus
rgbVideoComponent = RGB-Video
rgbVideoCursor = Cursor
rgbVideoData = Daten im %s-Format
rgbVideoHeight = Höhe
rgbVideoReset = Verhalten zurücksetzen
rgbVideoRST = Zurücksetzen
rgbVideoScale = Skalierung
rgbVideoWE = Schreibfreigabe
rgbVideoWidth = Breite
rgbVideoX = X-Koordinate
rgbVideoY = Y-Koordinate
#
# bfh/bcd2sevenseg.java
#
BCDValue = BCD-Wert
BCD2SevenSegment = BCD auf Siebensegmentanzeige
#
# bfh/BfhLibrary.java
#
BFHMegaFunctions = BFH Mega-Funktionen
Bin2BCD = Binär zu BCD
#
# bfh/bin2bcd.java
#
BinaryDataBits = Binäre-Datenbits
BinaryInputTip = Binäre-Eingabe
#
# memory/AbstractFlipFlop.java
#
flipFlopClockTip = Takt: Zustandsaktualisierung bei Triggersignal
flipFlopNotQTip = Aktuellen Flip-Flop-Zustand invertieren
flipFlopPresetTip = Setzen: wenn 1, gehe asynchron zu Zustand 1
flipFlopQTip = Aktueller Flip-Flop-Zustand
flipFlopResetTip = Löschen: wenn 1, gehe asynchron zu Zustand 0
#
# memory/Counter.java
#
counterCarryTip = Übertrag: ist 1, wenn der Zähler den Höchstwert erreicht (Minimalwert beim Abwärtszählen)
counterClockTip = Takt: Wert kann bei Triggersignal aktualisiert werden
counterComponent = Zähler
counterDataTip = Daten: in den Zähler zu ladender Wert
counterEnableLabel = ct
counterEnableTip = Takt: wenn 1, zähle aufwärts (oder abwärts falls Laden = 1)
counterGoalAttr = Bei Überlauf:
counterGoalContinue = Zähle weiter
counterGoalLoad = Lade den nächsten Wert
counterGoalStay = Halte an
counterGoalWrap = Starte neu
counterLabel = ctr
counterLoadTip = Laden: wenn 1, lade den Wert vom Daten-Eingang (falls Takt = 0) oder zähle abwärts
counterMaxAttr = Höchstwert
counterQTip = Ausgang: aktueller Wert des Zählers
counterResetTip = Löschen: wenn 1 wird der Zähler asynchron auf 0 gesetzt
counterUpDownTip = Aufwärts Abwärts: wenn 1, Zähler erhöht, wenn 0, Zähler verringert sich.
#
# memory/JKFlipFlop.java
#
jkFlipFlopComponent = J-K Flip-Flop
#
# memory/Mem.java
#
memAsyncRead = Asynchrones Lesen:
memByte = Verwendung von Byte-Freigaben
memDual = Zweifach
memEnables = Aktiviert:
memLine = Zeilenfreigaben verwenden
memLineSize = Größe der Linie
memMisaligned = Fehlausrichtungen erlauben?
memOcto = Achtfach
memQuad = Vierfach
memRaw = Lesen nach Schreiben
memReadBehav = Leseverhalten
memSingle = Einzeln
memWar = Schreiben nach Lesen
ramAddrWidthAttr = Bitbreite der Adresse
ramDataWidthAttr = Bitbreite der Daten
ramSelAttr = Auswählen
stdTriggerHigh = H-Niveau
stdTriggerLow = L-Niveau
#
# memory/MemMenu.java
#
ramConfirmClearMsg = Sind Sie sicher, dass der Speicher auf Null gesetzt werden soll?
ramConfirmClearTitle = Löschen bestätigen
ramLoadMenuItem = Speicherabbild laden...
ramSaveMenuItem = Speicherabbild speichern...
#
# memory/MemoryLibrary.java
#
dFlipFlopComponent = D Flip-Flop
memoryLibrary = Speicher
tFlipFlopComponent = T Flip-Flop
#
# memory/Ram.java
#
ramComponent = RAM
#
# memory/RamAppearance.java
#
memAddrTip = Adresse: Zugriffsposition im Speicher
memDataTip = Daten: von der Adresse geladene Daten
memDataTip0 = Daten: Wert geladen von Adresse 0
memDataTip1 = Daten: Wert geladen von Adresse 1
memDataTip2 = Daten: Wert geladen von Adresse 2
memDataTip3 = Daten: Wert geladen von Adresse 3
ramByteEnableTip0 = Byte-Freigabe für Byte 0
ramByteEnableTip1 = Byte-Freigabe für Byte 1
ramByteEnableTip2 = Byte-Freigabe für Byte 2
ramByteEnableTip3 = Byte-Freigabe für Byte 3
ramClkTip = Takt: Speicherinhalt wird beim Übergang von 0 auf 1 aktualisiert
ramClrPin = Clear: eine Eins setzt alle Speicherplätze auf 0
ramInTip = Eingang: an der Adresse zu speichernder Wert
ramInTip0 = Eingabe: Wert, der auf Adresse 0 gespeichert werden soll
ramInTip1 = Eingabe: Wert, der an Adresse 1 gespeichert werden soll
ramInTip2 = Eingabe: Wert, der auf Adresse 2 gespeichert werden soll
ramInTip3 = Eingabe: Wert, der auf Adresse 3 gespeichert werden soll
ramLETip0 = Zeilenfreigabe für Adresse 0
ramLETip1 = Zeilenfreigabe für Adresse 1
ramLETip2 = Zeilenfreigabe für Adresse 2
ramLETip3 = Zeilenfreigabe für Adresse 3
ramOETip = Laden: wenn 1 wird Speicherinhalt auf Ausgang übertragen
ramWETip = Speichern: wenn 1 wird Eingang in Speicher übertragen
#
# memory/RamAttributes.java
#
ramBidirDataBus = Ein bidirektionaler Datenbus
ramByteEnables = Lese-/Schreib-Steuerung
RamClearPin = Clear Pin verwenden
ramDataAttr = Datenbus-Implementierung
ramNoByteEnables = Nur Lesen/Schreiben von ganzen Wörtern
ramSeparateDataBus = Separater Datenbus für Lesen und Schreiben
ramTypeAttr = Ram-Typ
ramTypeNonVolatile = nichtflüchtig
ramTypeVolatile = flüchtige
ramWithByteEnables = Byte verwenden aktiviert
#
# memory/Random.java
#
randomClockTip = Takt: Wert kann bei Triggersignal aktualisiert werden
randomComponent = Zufallsgenerator
randomLabel = zufällig
randomNextTip = Freigabe: wechsle zum nächsten Schritt der Sequenz bei Triggersignal
randomQTip = Ausgang: aktuelle Zahl in der Zahlenfolge
randomResetTip = Löschen: wenn 1 wird asynchron auf den ursprünglichen Startwert zurückgesetzt
randomSeedAttr = Startwert
randomWidthLabel = Breite: %d
#
# memory/Register.java
#
registerClkTip = Takt: Wert wird bei Triggersignal aktualisiert
registerClrTip = Löschen: wenn 1 wird der Wert asynchron auf 0 gesetzt
registerComponent = Register
registerDTip = Daten: beim Triggersignal zu speichernder Wert
registerEnableTip = Freigabe: wenn 0 sind Taktsignale unwirksam
registerLabel = reg
registerQTip = Ausgang: aktueller Wert des Registers
registerShowInTab = In Registerkarten anzeigen
registerWidthLabel = (%sb)
#
# memory/Rom.java
#
romComponent = ROM
#
# memory/RomContentsListener.java
#
romChangeAction = ROM-Inhalt bearbeiten
#
# memory/ShiftRegister.java
#
shiftRegClearTip = Löschen: wenn 1 werden alle Werte asynchron auf 0 gesetzt
shiftRegClockTip = Takt: Werte können bei Triggersignal aktualisiert werden
shiftRegInTip = Eingang: Wert, der in die erste Stufe geschoben werden soll
shiftRegisterComponent = Schieberegister
shiftRegisterLabel1 = shift reg
shiftRegisterLabel2 = %sx%s
shiftRegLengthAttr = Anzahl der Stufen
shiftRegLoadTip = Laden: wenn 1 (mit Freigabe = 0) werden alle Stufen von den Eingängen geladen
shiftRegOutTip = Ausgang: der Inhalt der letzten Stufe
shiftRegParallelAttr = Paralleles Laden
shiftRegShiftTip = Freigabe: wenn 0 ist das Schieben gesperrt
#
# memory/SRFlipFlop.java
#
srFlipFlopComponent = S-R Flip-Flop
#
# plexers/BitSelector.java
#
bitSelectorComponent = Bit-Wähler
bitSelectorDataTip = Eingang
bitSelectorGroupAttr = Ausgangsbits
bitSelectorOutputTip = Ausgang: Wert der ausgewählten Gruppe von Bits vom Eingang
bitSelectorSelectTip = Auswahl: gibt an, welche Gruppe von Bits ausgewählt werden soll
#
# plexers/Decoder.java
#
decoderEnableTip = Aktivierung: wenn nicht 0, wird 1 auf ausgewählten Ausgang geschaltet
decoderOutTip = Ausgang %s
decoderSelectTip = Auswahl: gibt an, welcher Ausgang auf 1 gesetzt wird
#
# plexers/Demultiplexer.java
#
demultiplexerEnableTip = Aktivierung: wenn nicht 0, wird Eingang auf ausgewählten Ausgang geschaltet
demultiplexerInTip = Eingang
demultiplexerOutTip = Ausgang %s
demultiplexerSelectTip = Auswahl: gibt an, an welchen Ausgang der Eingang durchgeschaltet wird
#
# plexers/Multiplexer.java
#
multiplexerEnableTip = Aktivierung: wenn nicht 0 wird ausgewählter Eingang auf Ausgang geschaltet
multiplexerInTip = Eingang %s
multiplexerOutTip = Ausgang
multiplexerSelectTip = Auswahl: gibt an, welcher Eingang an den Ausgang durchgeschaltet wird
#
# plexers/PlexersLibrary.java
#
decoderComponent = Dekoder
demultiplexerComponent = Demultiplexer
gateSizeAttr = Gattergröße
gateSizeNarrowOpt = Schmal
gateSizeWideOpt = Breit
multiplexerComponent = Multiplexer
plexerDisabledAttr = Ausgang deaktivieren
plexerDisabledFloating = Offen
plexerDisabledZero = Null
plexerEnableAttr = Eingang freigeben?
plexerLibrary = Auswahlschaltungen
plexerSelectBitsAttr = Auswahlleitungen
plexerThreeStateAttr = Threestate?
priorityEncoderComponent = Prioritätsenkoder
#
# plexers/PriorityEncoder.java
#
priorityEncoderEnableInTip = Freigabeeingang: 0 sperrt das Bauteil
priorityEncoderEnableOutTip = Freigabeausgang: 1 wenn freigegeben und kein Eingang auf 1 gesetzt
priorityEncoderGroupSignalTip = Gruppenauswahl: 1 wenn einer der Eingänge auf 1 gesetzt
priorityEncoderInTip = Eingang %s
priorityEncoderOutTip = Ausgang: Adresse des höchst-indizierten, auf 1 gesetzten Eingangs
#
# StdAttr.java
#
ioLabelColorAttr = Farbe der Beschriftung
stdClassicAppearance = Klassisches Logisim
stdDataWidthAttr = Datenbits
stdEvolutionAppearance = Logisim-HolyCross
stdFacingAttr = Ausrichtung
stdFPDataWidthAttr = Größe der Gleitkommazahl
stdLabelAttr = Beschriftung
stdLabelCenter = Zentrum
stdLabelFontAttr = Zeichensatz der Beschriftung
stdLabelLocAttr = Labelposition
stdLabelVisibility = Etikett sichtbar
stdLogisimEvolutionAppearance = Logisim-evolution
stdTriggerAttr = Trigger
stdSelectLocAttr = Position der Eingänge
stdSelectBottomLeftOption = Unten/Links
stdSelectTopRightOption = Oben/Rechts
#
# tcl/TclLibrary.java
#
tclLibrary = TCL
#
# tcl/TclComponentAttributes.java
#
tclConsoleContentFile = TCL Inhaltsdatei
#
# tcl/TclConsoleReds.java
#
tclConsoleReds = TCL REDS Konsole
#
# tcl/TclGeneric.java
#
tclGeneric = TCL generisch
tclInterfaceDefinition = TCL-Schnittstelle VHDL-Einheit
tclInterfaceDefinitionValue = (zum Bearbeiten anklicken)
#
# ttl/AbstractTtlGate.java
#
GNDPin = GND-Pin %s
VCCPin = VCC-Pin %s
#
# ttl/DisplayDecoder.java
#
BI = BI
BlankingInputInTip = Ausblendung
DisplayDecoderComponent = Display-Decoder
DisplayDecoderInTip = Input
DisplayDecoderOutTip = Output
ioMultiBit = Multi-Bit
LampTestInTip = Eingang Lampentest
LT = LT
memEnableLabel = en
RBI = RBI
RippleBlankingInputInTip = Ripple Blanking Eingang
#
# ttl/TtlLibrary.java
#
ShowInternalStructure = Interne Struktur anzeigen
TTL7400 = 7400: Vierfach 2-Eingangs-NAND-Gatter
TTL7402 = 7402: Vierfach 2-Eingangs-NOR-Gatter
TTL7404 = 7404: Sechsfach Invertierer
TTL7408 = 7408: Vierfach 2-Eingangs-UND-Gatter
TTL7410 = 7410: Dreifach 3-Eingangs-NAND-Gatter
TTL7411 = 7411: Dreifach 3-Eingangs-UND-Gatter
TTL74125 = 74125: Vierfach Bus-Puffer, Drei-Status-Ausgänge, negative Freigabe
TTL74157 = 74157: Vierfach 2 zu 1 Leitungsauswahl
TTL74158 = 74158: Vierfach 2 zu 1 Leitungsauswahl, negierter Ausgang
TTL74139 = 74139: Zweifach 2 zu 4 Decoder
TTL7413 = 7413: Zweifach 4-Eingangs-NAND-Gatter (Schmitt-Trigger)
TTL7414 = 7414: Sechsfach Invertierer (Schmitt-Trigger)
TTL74161 = 74161: synchroner 4-bit-Zähler mit Clear
TTL74163 = 74163: synchroner 4-bit-Zähler mit synchronem Clear
TTL74165 = 74165: 8-Bit Parallel zu Serielles Schieberegister
TTL74175 = 74175: Vierfach D-Flipflop, asynchroner Clear
TTL7418 = 7418: Zweifach 4-Eingangs-NAND-Gatter (Schmitt-Trigger)
TTL7419 = 7419: Sechsfach Invertierer (Schmitt-Trigger)
TTL7420 = 7420: Zweifach 4-Eingangs-NAND-Gatter
TTL7421 = 7421: Zweifach 4-Eingangs-UND-Gatter
TTL7424 = 7424: Vierfach 2-Eingangs-NAND-Gatter (Schmitt-Trigger)
<<<<<<< HEAD
# ==> TTL74240 =
# ==> TTL74241 =
# ==> TTL74244 =
=======
# ==> TTL74245 =
>>>>>>> cd5b702d
TTL74266 = 74266: Vierfach 2-Eingangs-XNOR-Gatter
TTL7427 = 7427: Dreifach 3-Eingangs-NOR-Gatter
TTL74273 = 74273: Achtfach D-Flipflop mit Clear
TTL74283 = 74283: 4-Bit-Binär-Volladdierer mit Clear
TTL7430 = 7430: Einfach 8-Eingangs-NAND-Gatter
TTL7432 = 7432: Vierfach 2-Einganges-ODER-Gatter
TTL7434 = 7434: Sechsfach Puffer
TTL7436 = 7436: Vierfach 2-Eingangs-NOR-Gatter
TTL74377 = 74377: Achtfach D-Flipflop mit Freigabe
TTL7442 = 7442: BCD auf Dezimaldecoder
TTL7443 = 7443: Excess-3 zu Dezimal Decoder
TTL7444 = 7444: Gray zu dezimaler Decoder
TTL7447 = 7447: BCD zu 7-Segment Decoder
TTL7451 = 7451: Zweifach AND-OR-INVERT-Gatter
TTL7454 = 7454: Vierfach UND-OR-INVERT-Gatter
TTL7458 = 7458: Zweifach AND-OR Gatter
TTL7464 = 7464: 4-2-3-2-2 AND-OR-INVERT-Gatter
TTL7474 = 7474: Zweifach D-Flipflops mit Preset und Clear
TTL7485 = 7485: 4-Bit Größenvergleicher
TTL7486 = 7486: Vierfach 2-Eingangs-XOR-Gatter
VccGndPorts = Vcc- und Gnd-Pins aktivieren
#
# wiring/BitExtender.java
#
extenderInAttr = Datenbits Eingang
extenderInputLabel = Eingang
extenderInputType = Eingang
extenderMainLabel = erweitern
extenderOneLabel = 1
extenderOneType = Eins
extenderOutAttr = Datenbits Ausgang
extenderSignLabel = Vorzeichen
extenderSignType = Vorzeichen
extenderTypeAttr = Art der Erweiterung
extenderZeroLabel = 0
extenderZeroType = Null
#
# wiring/Clock.java
#
clockComponent = Takt
clockHighAttr = Dauer H-Signal
clockLowAttr = Dauer L-Signal
clockPhaseAttr = Phasenverschiebung
#
# wiring/Constant.java
#
constantComponent = Konstante
constantValueAttr = Wert
#
# wiring/DurationAttribute.java
#
clockDurationOneValue = 1 Takt
clockDurationValue = %s Takte
durationLargeMessage = Wert darf höchstens %s sein.
durationSmallMessage = Wert muß mindestens %s sein.
freqInvalidMessage = Wert ist nicht ganzzahlig
PORDurationOneValue = 1 Sek
PORDurationValue = %s Sek
#
# wiring/Pin.java
#
PinCancel = Abbrechen
pinComponent = Pin
PinEnterDecimal = Dezimalzahl eingeben
PinEnterFloat = Gleitkommazahl eingeben
pinFrozenQuestion = Der Pin ist mit dem Zustand der höheren Ebene verknüpft. Einen neuen Schaltungszustand erstellen?
pinFrozenTitle = Der Pin ist in der höheren Ebene zugeordnet.
pinInputName = Eingang
pinInputToolTip = Eingangspin hinzufügen
PinOkay = OK
pinOutputAttr = Ausgang?
pinOutputName = Ausgang
pinOutputToolTip = Ausgangspin hinzufügen
pinPullAttr = Pull-Verhalten
pinPullDownOption = Pull-Down
pinPullNoneOption = Unverändert
pinPullUpOption = Pull-Up
pinThreeStateAttr = Threestate?
#
# wiring/PowerOnReset.java
#
porHighAttr = POR-Zeit
PowerOnResetComponent = POR
#
# wiring/Probe.java
#
probeComponent = Testpunkt
#
# wiring/ProbeAttributes.java
#
probeNewPin = Pfeilformen
stdAppearanceAttr = Aussehen
#
# wiring/PullResistor.java
#
pullComponent = Pull-Widerstand
pullErrorType = Fehler
pullOneType = Eins
pullTypeAttr = Pull-Richtung
pullZeroType = Null
#
# wiring/Transistor.java
#
transistorNDrain = Drain: eine niedrige Quelle zieht den Drain nach unten (nur wenn das Gate hoch ist).
transistorNGate = Gate: wenn hoch, lässt der Strom durch den Transistor fließen.
transistorNSource = Quelle: eine niedrige Quelle zieht den Drain niedrig (nur wenn das Gate hoch ist).
transistorPDrain = Drain: eine hohe Quelle zieht den Drain nach oben (nur wenn das Gate niedrig ist).
transistorPGate = Gate: wenn niedrig, lässt der Strom durch den Transistor fließen.
transistorPSource = Quelle: eine hohe Quelle zieht den Drain hoch (nur wenn das Gate niedrig ist).
transistorTypeAttr = Type
transistorTypeN = N-Type
transistorTypeP = P-Type
#
# wiring/TransmissionGate.java
#
transmissionGateDrain = Ablauf: quellengesteuert, abhängig von p-Gate und n-Gate
transmissionGateNGate = n-gate: wenn niedrig, lässt die niedrige Quelle durch, um die Entwässerung zu erreichen.
transmissionGatePGate = p-gate: wenn hoch, lässt es zu, dass eine hohe Quelle durchströmt und abfließt.
transmissionGateSource = Quelle: steuert den Abfluss, abhängig von p-gate und n-gate
#
# wiring/Tunnel.java
#
tunnelComponent = Tunnel
#
# wiring/WiringLibrary.java
#
extenderComponent = Bit-Erweiterung
groundComponent = Masse
noConnectionComponent = Nicht anschließen
powerComponent = Versorgungsspannung
transistorComponent = Transistor
transmissionGateComponent = Übertragungsgatter
wiringLibrary = Verdrahtung
input.output.extra = Ein-/Ausgang Extra<|MERGE_RESOLUTION|>--- conflicted
+++ resolved
@@ -780,13 +780,10 @@
 TTL7420 = 7420: Zweifach 4-Eingangs-NAND-Gatter
 TTL7421 = 7421: Zweifach 4-Eingangs-UND-Gatter
 TTL7424 = 7424: Vierfach 2-Eingangs-NAND-Gatter (Schmitt-Trigger)
-<<<<<<< HEAD
 # ==> TTL74240 =
 # ==> TTL74241 =
 # ==> TTL74244 =
-=======
 # ==> TTL74245 =
->>>>>>> cd5b702d
 TTL74266 = 74266: Vierfach 2-Eingangs-XNOR-Gatter
 TTL7427 = 7427: Dreifach 3-Eingangs-NOR-Gatter
 TTL74273 = 74273: Achtfach D-Flipflop mit Clear
