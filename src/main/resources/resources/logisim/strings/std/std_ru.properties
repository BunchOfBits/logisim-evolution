#
# arith/Adder.java
#
adderCarryInTip = Вход переноса: если 1, то дополнительная 1 добавляется к выходному значению
adderCarryOutTip = Выход переноса: 1, если сумма переполняет доступные биты
adderComponent = Сумматор
adderInputTip = Вход: одно из чисел для сложения
adderOutputTip = Выход: сумма значений на входах (плюс значение переноса)
#
# arith/ArithmeticLibrary.java
#
arithmeticLibrary = Арифметика
#
# arith/BitAdder.java
#
bitAdderComponent = Сумматор битов
bitAdderInputTip = Вход: биты для подсчета
bitAdderOutputManyTip = Выход: количество единиц среди входных битов
gateInputsAttr = Количество входов
#
# arith/BitFinder.java
#
bitFinderComponent = Искатель битов
bitFinderFindLabel = find
bitFinderHighLabel = high
bitFinderHighOption = Старший %s
bitFinderIndexHighTip = Номер: номер старшего бита %s во входном значении
bitFinderIndexLowTip = Номер: номер младшего бита %s во входном значении
bitFinderInputTip = Вход: биты для поиска
bitFinderLowLabel = low
bitFinderLowOption = Младший %s
bitFinderPresentTip = Присутствие: 1, если входное значение содержит %s
bitFinderTypeAttr = Тип
#
# arith/Comparator.java
#
comparatorComponent = Компаратор
comparatorEqualTip = Равно: 1, если A равно B
comparatorGreaterTip = Больше: 1, если A больше, чем B
comparatorInputATip = A: первое число для операции сравнения
comparatorInputBTip = B: второе число для операции сравнения
comparatorLessTip = Меньше: 1, если A меньше, чем B
comparatorType = Формат числа
twosComplementOption = Дополнительный код
unsignedOption = Беззнаковое
#
# arith/Divider.java
#
dividerComponent = Делитель
dividerDividendLowerTip = Низ делимого: младшая половина числа для деления
dividerDividendUpperTip = Верх делимого: старшая половина числа для деления
dividerDivisorTip = Делитель: число, на которое делить
dividerOutputTip = Выход: результат деления делимого на делитель
dividerRemainderOutput = rem
dividerRemainderTip = Остаток: остаток (делимое - частное*делитель)
dividerUpperInput = upper
#
# arith/FPAdder.java
#
# ==> fpAdderComponent =
# ==> fpAdderOutputTip =
# ==> fpErrorTip =
#
# arith/FPComparator.java
#
# ==> fpComparatorComponent =
#
# arith/FPDivider.java
#
# ==> fpDividerDividendTip =
# ==> fpDividerComponent =
#
# arith/FPMultiplier.java
#
# ==> fpMultiplierComponent =
# ==> fpMultiplierOutputTip =
#
# arith/FPNegator.java
#
# ==> fpNegatorComponent =
# ==> fpNegatorOutputTip =
#
# arith/FPSubtractor.java
#
# ==> fpSubtractorComponent =
#
# arith/FPToInt.java
#
# ==> ceilOption =
# ==> floorOption =
# ==> fpToIntComponent =
# ==> fpToIntInputTip =
# ==> fpToIntOutputTip =
# ==> fpToIntType =
# ==> roundOption =
# ==> truncateOption =
#
# arith/IntToFP.java
#
# ==> intToFPComponent =
# ==> intToFPInputTip =
# ==> intToFPOutputTip =
#
# arith/Multiplier.java
#
multiplierCarryInTip = Вход переноса: величина, прибавляемая к выходному значению
multiplierCarryOutTip = Выход переноса: старшие биты произведения
multiplierComponent = Множитель
multiplierInputTip = Вход: одно из чисел для умножения
multiplierOutputTip = Выход: произведение входов плюс вход переноса
#
# arith/Negator.java
#
negatorComponent = Отрицатель
negatorInputTip = Вход: число для инвертирования
negatorOutputTip = Выход: инвертированное входное значение в дополнительном коде
#
# arith/Shifter.java
#
shiftArithmeticRight = Арифметический правый
shifterComponent = Сдвигатель
shifterDistanceTip = Дистанция: на сколько сдвигать входное значение
shifterInputTip = Вход: биты для сдвига
shifterOutputTip = Выход: результат сдвига входного значения
shifterShiftAttr = Тип сдвига
shiftLogicalLeft = Логический левый
shiftLogicalRight = Логический правый
shiftRollLeft = Циклический левый
shiftRollRight = Логический правый
#
# arith/Subtractor.java
#
subtractorBorrowInTip = Вход займа: если 1, то из выходного значения вычитается 1
subtractorBorrowOutTip = Выход займа: 1, если разность даёт отрицательное значение
subtractorComponent = Вычитатель
subtractorMinuendTip = Уменьшаемое: число, из которого вычитать
subtractorOutputTip = Выход: разность между уменьшаемым и вычитаемым
subtractorSubtrahendTip = Вычитаемое: число, которое отнимается от уменьшаемого
#
# base/BaseLibrary.java
#
baseLibrary = Базовые
#
# base/Text.java
#
textComponent = Метка
textFontAttr = Шрифт
textColorAttr = Цвет
textHorzAlignAttr = Горизонтальное выравнивание
textHorzAlignCenterOpt = Центр
textHorzAlignLeftOpt = Слева
textHorzAlignRightOpt = Справа
textTextAttr = Текст
textVertAlignAttr = Вертикальное выравнивание
textVertAlignBaseOpt = По базовой
textVertAlignBottomOpt = По низу
textVertAlignCenterOpt = По центру
textVertAlignTopOpt = По верху
#
# base/VhdlParser.java
#
CannotFindEntityException = Декларация организации не может быть найдена
emptySourceException = Невозможно разобрать пустое содержимое
genericDeclarationException = Незаконный синтаксис непатентованных препаратов
genericTypeException = Не поддерживаемый тип генерических препаратов
genericValueException = Непризнанное значение по умолчанию для непатентованных генерических препаратов
invalidTypeException = Недействительный тип порта
portDeclarationException = Незаконный синтаксис порта
# ==> portTypeException =
#
# Builtin.java
#
builtinLibrary = Встроенный
#
# gates/AndGate.java
#
andGateComponent = Элемент И
#
# gates/Buffer.java
#
bufferComponent = Буфер
#
# gates/ControlledBuffer.java
#
controlledBufferComponent = Управляемый буфер
controlledControlOption = Расположение управляющего входа
controlledInverterComponent = Управляемый инвертор
controlledLeftHanded = По левую руку
controlledRightHanded = По правую руку
#
# gates/EvenParityGate.java
#
evenParityComponent = Чётность
#
# gates/GateAttributes.java
#
gateOutput01 = 0/1
gateOutput0Z = 0/плавающее
gateOutputAttr = Выходное значение
gateOutputZ1 = плавающее/1
gateSizeNormalOpt = Средний
xorBehaviorAttr = Многовходовое поведение
xorBehaviorOdd = Когда на нечётном количестве 1
xorBehaviorOne = Когда на одном входе 1
#
# gates/GatesLibrary.java
#
gatesLibrary = Элементы
#
# gates/NandGate.java
#
nandGateComponent = Элемент И-НЕ
#
# gates/NegateAttribute.java
#
gateNegateAttr = Инвертировать %s
#
# gates/NorGate.java
#
norGateComponent = Элемент ИЛИ-НЕ
#
# gates/NotGate.java
#
notGateComponent = Элемент НЕ
#
# gates/OddParityGate.java
#
oddParityComponent = Нечётность
#
# gates/OrGate.java
#
orGateComponent = Элемент ИЛИ
#
# gates/PLA.java
#
plaBitWidthIn = Ширина бита
plaBitWidthOut = Ширина бита
input = Вход
output = Выход
PLA = Программируемый логический массив (PLA)
plaClickToEdit = (нажмите для редактирования)
plaEditMenuItem = Редактировать программу....
plaProgram = Программа
#
# gates/PLATable.java
#
plaEditorTitle = Редактор программ PLA
plaFileCreateError = Ошибка при создании файла.
plaFileOpenError = Ошибка при открытии файла.
plaLoadDialogTitle = Загрузить программу
plaLoadErrorTitle = Ошибка загрузки программы
plaSaveDialogTitle = Сохранить программу
plaSaveErrorTitle = Ошибка при сохранении программы
#
# gates/XnorGate.java
#
xnorGateComponent = Элемент Исключающее ИЛИ-НЕ
#
# gates/XorGate.java
#
xorGateComponent = Элемент Исключающее ИЛИ
#
# InstanceComponent.java
#
KeywordNameError = Этикетка является зарезервированным ключевым словом и не может быть использована. Пожалуйста, укажите другой ярлык.
MatchedLabelNameError = Название и название компонента могут отличаться (они не зависят от регистра). Пожалуйста, укажите метку, отличную от названия компонента.
#
# InstanceTextField.java
#
changeLabelAction = Изменить метку
#
# io/DipSwitch.java
#
DIP = ДИП
DipSwitchComponent = Двухпозиционный переключатель
nrOfSwitch = Количество переключателей
#
# io/LedCluster.java
#
#
# io/DotMatrix.java
#
ioInputColumn = Столбцы
ioInputRow = Строки
ioInputSelect = Выбор Строки/Столбцы
ioMatrixCols = Столбцы матрицы
ioMatrixInput = Формат входа
ioMatrixPersistenceAttr = Продолжительность свечения
ioMatrixRows = Строки матрицы
ioMatrixShape = Форма точки
ioShapeCircle = Круглая
ioShapeSquare = Квадратная
# ==> ioShapePaddedSquare =
# ==> ioLedBarComponent =
# ==> ioLedBarSegments =
# ==> ioLedBarInput =
# ==> ioLedBarInputSeparated =
# ==> ioLedBarInputOneWire =
#
# io/extra/Buzzer.java
#
buzzerFrequecy = Частота
buzzerVolume = Громкость
buzzerVolumeBitWidth = Количество бит
buzzerUnitDhz = дГц (0.1Гц)
# ==> buzzerWaveform =
# ==> buzzerSine =
# ==> buzzerSquare =
# ==> buzzerSmoothLevel =
# ==> buzzerSmoothWidth =
# ==> buzzerChannel =
# ==> buzzerChannelBoth =
# ==> buzzerChannelLeft =
# ==> buzzerChannelRight =
# ==> buzzerTriangle =
# ==> buzzerSawtooth =
# ==> buzzerNoise =
# ==> buzzerDutyCycle =
enableSound = Включить звук
Hz = Гц
#
# io/extra/DigitalOscilloscope.java
#
BorderColor = Цвет рамки
bothOption = Оба
ClearDiagram = Четкая диаграмма
DigitalOscilloscopeClock = генератор тактовых импульсов
DrawClockFrontLine = линия фронтальных часов
noOption = Нет
ShowClockAttribute = Показать атрибут часов
stdTriggerFalling = Задний фронт
stdTriggerRising = Передний фронт
#
# io/extra/ExtraIoLibrary.java
#
buzzerComponent = Пищалка
DigitalOscilloscopeComponent = Цифровой осциллятор.
PlaRomComponent = PLA ROM
Slider = Ползунок
switchComponent = Переключатель
#
# io/extra/PlaRom.java
#
memCSTip = Выбор кристалла: 0 выключает компонент
PlaANDAttr = Количество элементов И
PlaOutputsAttr = Выход
ramCSLabel = sel
#
# io/extra/PlaRomData.java
#
PlaEditWindowTitel = Окно редактирования Pla Rom %s
#
# io/extra/ProgrammableGenerator.java
#
NStateAttr = Число состояний
ProgrammableGeneratorComponent = Проектный генератор
ramClearMenuItem = Очистить содержимое
ramEditMenuItem = Редактировать содержимое...
romContentsAttr = Содержимое
romContentsValue = (нажмите чтобы редактировать)
#
# io/extra/Slider.java
#
left_to_rightOption = Слева направо
right_to_leftOption = Справа налево
#
# io/HexDigit.java
#
hexDigitDataTip = Вход данных для отображения в шестнадцатеричном формате
hexDigitDPTip = Десятичная точка
#
# io/IoLibrary.java
#
buttonComponent = Кнопка
dipswitchComponent = Двухпозиционный переключатель
dotMatrixComponent = Светодиодная матрица
hexDigitComponent = Шестнадцатеричный индикатор
ioActiveAttr = Активен при единице?
ioBackgroundColor = Фон
ioColorAttr = Цвет
ioLibrary = Ввод/вывод
ioOffColor = Цвет выключенных
ioOnColor = Цвет включенных
joystickComponent = Джойстик
ledComponent = Светодиод
pioComponent = Порт ввода/вывода
repLBComponent = Reptar Local Bus
RGBledComponent = Трёхцветный светодиод
sevenSegmentComponent = 7-сегментный индикатор
ttyComponent = Терминал
#
# io/Button.java
#
# ==> buttonPressAttr =
# ==> buttonPressActive =
# ==> buttonPressPassive =
#
# io/Joystick.java
#
ioBitWidthAttr = Разрядность
# ==> joystickCoordinateX =
# ==> joystickCoordinateY =
#
# io/Keyboard.java
#
keybAvailTip = Наличие: 1, когда буфер содержит символы
keybBufferLengthAttr = Длина буфера
keybClearTip = Очистка: 1 очищает буфер
keybClockTip = Тактовый вход: срабатывание считывает первый символ буфера
keybDesc = клавиатура (буфер %s)
keybEnableTip = Разрешение записи: 0 отключает тактовый вход
keyboardComponent = Клавиатура
keybOutputTip = Данные: ASCII значение первого символа буфера
#
# io/PortIO.java
#
pioDirection = Направление порта
pioInput = Вход
pioInputs = Входы
pioIOMultiple = Оба направления
pioIOSingle = Оба направления (один контакт управления выходами)
pioNumber = Количество контактов
pioOutEnable = Выход включён
pioOutEnables = Управление выходами
pioOutput = Выход
pioOutputs = Выходы
#
# io/ReptarLocalBus.java
#
# ==> repLBTip =
#
# io/RgbLed.java
#
BLUE = Синий вход
GREEN = Зеленый вход
RED = Красный вход
#
# io/SevenSegment.java
#
DecimalPoint = Десятичная запятая
Segment_A = Сегмент А
Segment_B = Сегмент B
Segment_C = Сегмент С
Segment_D = Сегмент D
Segment_E = Сегмент Е
Segment_F = Сегмент F
Segment_G = Сегмент G
# ==> SevenSegDP =
#
# io/Tty.java
#
ttyClearTip = Очистка: 1 очищает экран
ttyClockTip = Тактовый вход: срабатывание добавляет символ на вход
ttyColsAttr = Столбцы
ttyDesc = Терминал (%s строк, %s столбцов)
ttyDescShort = Терминал
ttyEnableTip = Разрешение записи: 0 отключает тактовый вход
ttyInputTip = Данные: ASCII значение следующего символа для записи
ttyRowsAttr = Строки
#
# io/Video.java
#
rgbVideoCLK = Часы
rgbVideoColor = Цветовая модель
rgbVideoComponent = RGB видео
rgbVideoCursor = Курсор
rgbVideoData = Данные в формате %s
rgbVideoHeight = Высота
rgbVideoReset = Сброс поведения
rgbVideoRST = Сброс
rgbVideoScale = Масштаб
rgbVideoWE = Включить запись
rgbVideoWidth = Ширина
rgbVideoX = X Координата
rgbVideoY = Y Координата
#
# bfh/bcd2sevenseg.java
#
BCDValue = Вход BCD
BCD2SevenSegment = BCD в 7-сегмент
#
# bfh/BfhLibrary.java
#
BFHMegaFunctions = BFH мега-функции
Bin2BCD = Двоичные данные в десятичные
#
# bfh/bin2bcd.java
#
BinaryDataBits = Биты двоичных данных
BinaryInputTip = Двоичный вход
#
# memory/AbstractFlipFlop.java
#
flipFlopClockTip = Тактовый вход: состояние обновляется при срабатывании
flipFlopNotQTip = Дополнение текущего состояния триггера
flipFlopPresetTip = Установка: когда 1, состояние асинхронно фиксируется на 1
flipFlopQTip = Текущее состояние триггера
flipFlopResetTip = Очистка: когда 1, состояние асинхронно фиксируется на 0
#
# memory/Counter.java
#
counterCarryTip = Перенос: 1, когда значение достигает максимума (минимума при уменьшении)
counterClockTip = Тактовый вход: значение может обновиться при срабатывании
counterComponent = Счётчик
counterDataTip = Данные: значение для загрузки в счётчик
counterEnableLabel = ct
counterEnableTip = Счёт: когда 1, счётчик увеличивается (или уменьшается, если Загрузка = 1)
counterGoalAttr = Действие при переполнении
counterGoalContinue = Продолжать счёт
counterGoalLoad = Загрузить следующее значение
counterGoalStay = Оставаться на значении
counterGoalWrap = Закольцовывать
counterLabel = ctr
counterLoadTip = Загрузка: когда 1, загружает с входа данных (если Счёт = 0) или уменьшает
counterMaxAttr = Максимальное значение
counterQTip = Выход: текущее значение счётчика
counterResetTip = Очистка: когда 1, асинхронно сбрасывает в 0
counterUpDownTip = Вверх вниз: когда 1, увеличение счетчика, когда 0, уменьшение счетчика
#
# memory/JKFlipFlop.java
#
jkFlipFlopComponent = J-K триггер
#
# memory/Mem.java
#
memAsyncRead = Асинхронное чтение:
memByte = Одноканальная
memDual = Два
memEnables = Каналы памяти:
memLine = Многоканальная
memLineSize = Количество каналов
# ==> memMisaligned =
memOcto = Четыре
memQuad = Восемь
memRaw = Читать после записи
memReadBehav = Поведение при чтении
memSingle = Один
memWar = Пишите после прочтения
ramAddrWidthAttr = Разрядность адреса
ramDataWidthAttr = Разрядность данных
ramSelAttr = Выберите
stdTriggerHigh = Высокий уровень
stdTriggerLow = Низкий уровень
#
# memory/MemMenu.java
#
ramConfirmClearMsg = Вы уверены, что хотите обнулить память?
ramConfirmClearTitle = Подтверждение очистки
ramLoadMenuItem = Загрузить образ...
ramSaveMenuItem = Сохранить образ...
#
# memory/MemoryLibrary.java
#
dFlipFlopComponent = D триггер
memoryLibrary = Память
tFlipFlopComponent = T триггер
#
# memory/Ram.java
#
ramComponent = ОЗУ
#
# memory/RamAppearance.java
#
memAddrTip = Адресу: место в памяти, к которому производится доступ
memDataTip = Данные: значение, считываемое по адресу
memDataTip0 = Данные: значение, загруженное с адреса 0
memDataTip1 = Данные: значение, загруженное с адреса 1
memDataTip2 = Данные: значение, загруженное с адреса 2
memDataTip3 = Данные: значение, загруженное с адреса 3
ramByteEnableTip0 = Включение байта для байта 0
ramByteEnableTip1 = Включение байта для байта 1
ramByteEnableTip2 = Байт включения для байта 2
ramByteEnableTip3 = Байт включения для байта 3
ramClkTip = Тактовый вход: значение в памяти обновляется при изменении с 0 на 1
ramClrPin = Очистить: один устанавливает все ячейки памяти на 0.
ramInTip = Вход: значение, которое будет храниться по адресу
ramInTip0 = Вход: значение для хранения по адресу 0
ramInTip1 = Вход: значение для хранения по адресу 1
ramInTip2 = Вход: значение для хранения по адресу 2
ramInTip3 = Вход: значение для хранения по адресу 3
ramLETip0 = Включение линии для адреса 0
ramLETip1 = Включение линии для адреса 1
ramLETip2 = Включение линии для адреса 2
ramLETip3 = Включение линии для адреса 3
ramOETip = Чтение: если 1, память считывается на выход
ramWETip = Запись: если 1, значение со входа записывается в память
#
# memory/RamAttributes.java
#
ramBidirDataBus = Одна двунаправленная шина данных
ramByteEnables = Чтение управления записью
RamClearPin = Сброс
ramDataAttr = Реализация шины данных
ramNoByteEnables = Только чтение/запись всего слова
ramSeparateDataBus = Отдельная шина данных для чтения и записи
ramTypeAttr = Очистка при сбросе схемы
ramTypeNonVolatile = Нет
ramTypeVolatile = Да
ramWithByteEnables = Байт использования позволяет
#
# memory/Random.java
#
randomClockTip = Тактовый вход: значение может обновиться при срабатывании
randomComponent = Генератор случайных чисел
randomLabel = произвольный
randomNextTip = Включение: переходить к следующему в последовательности при срабатывании тактового входа
randomQTip = Выход: текущее число в последовательности
randomResetTip = Очистка: когда 1, асинхронно сбрасывает на начальное семя
randomSeedAttr = Семя
randomWidthLabel = Ширина: %d
#
# memory/Register.java
#
registerClkTip = Тактовый вход: значение обновляется при срабатывании
registerClrTip = Очистка: когда 1, значение асинхронно фиксируется на 0
registerComponent = Регистр
registerDTip = Данные: значение, загружаемое при срабатывании тактового входа
registerEnableTip = Включение: когда 0, срабатывание тактового входа не даёт эффекта
registerLabel = reg
registerQTip = Выход: текущее значение регистра
registerShowInTab = Показать в регистрах Вкладка
registerWidthLabel = (%sb)
#
# memory/Rom.java
#
romComponent = ПЗУ
#
# memory/RomContentsListener.java
#
romChangeAction = Редактировать содержимое ПЗУ
#
# memory/ShiftRegister.java
#
shiftRegClearTip = Очистка: когда 1, асинхронно сбрасывает все в 0
shiftRegClockTip = Тактовый вход: значения могут обновиться при срабатывании
shiftRegInTip = Вход: значение для сдвига в первую ступень
shiftRegisterComponent = Сдвиговый регистр
shiftRegisterLabel1 = shift reg
shiftRegisterLabel2 = %sx%s
shiftRegLengthAttr = Количество ступеней
shiftRegLoadTip = Загрузка: когда 1 (при Сдвиг = 0), все ступени загружаются со входов
shiftRegOutTip = Выход: содержимое последней ступени
shiftRegParallelAttr = Параллельная загрузка
shiftRegShiftTip = Сдвиг: сдвиг выключен, если 0
#
# memory/SRFlipFlop.java
#
srFlipFlopComponent = S-R триггер
#
# plexers/BitSelector.java
#
bitSelectorComponent = Селектор битов
bitSelectorDataTip = Данные
bitSelectorGroupAttr = Выходные биты
bitSelectorOutputTip = Выход: значение выбранной из данных группы бит
bitSelectorSelectTip = Выбирающий вход: определяет, какая группа из данных выбрана
#
# plexers/Decoder.java
#
decoderEnableTip = Разрешить: когда не 0, на выбранном выходе - 1
decoderOutTip = Выход %s
decoderSelectTip = Выбирающий вход: определяет, на каком выходе 1
#
# plexers/Demultiplexer.java
#
demultiplexerEnableTip = Разрешить: когда не 0, на выбранном выходе - значение со входа
demultiplexerInTip = Вход
demultiplexerOutTip = Выход %s
demultiplexerSelectTip = Выбирающий вход: определяет, на какой выход посылается значение со входа
#
# plexers/Multiplexer.java
#
multiplexerEnableTip = Разрешить: когда не 0, на выходе - значение с выбранного входа
multiplexerInTip = Вход %s
multiplexerOutTip = Выход
multiplexerSelectTip = Выбирающий вход: определяет, какой вход становится выходом
#
# plexers/PlexersLibrary.java
#
decoderComponent = Декодер
demultiplexerComponent = Демультиплексор
gateSizeAttr = Размер элемента
gateSizeNarrowOpt = Узкий
gateSizeWideOpt = Широкий
multiplexerComponent = Мультиплексор
plexerDisabledAttr = На отключенном выходе
plexerDisabledFloating = Плавающее
plexerDisabledZero = Ноль
plexerEnableAttr = Разрешающий вход?
plexerLibrary = Плексоры
plexerSelectBitsAttr = Выбирающие биты
plexerThreeStateAttr = Три состояния?
priorityEncoderComponent = Шифратор приоритетов
#
# plexers/PriorityEncoder.java
#
priorityEncoderEnableInTip = Разрешающий вход: 0 отключает компонент
priorityEncoderEnableOutTip = Разрешающий выход: 1, если включен и ни на одном входе нет 1
priorityEncoderGroupSignalTip = Выбор группы: 1, если включен и хотя бы на одном входе 1
priorityEncoderInTip = Вход %s
priorityEncoderOutTip = Выход: адрес старшего по номеру входа, на котором 1
#
# StdAttr.java
#
ioLabelColorAttr = Цвет метки
stdClassicAppearance = Logisim-Классический
stdDataWidthAttr = Биты данных
stdEvolutionAppearance = Logisim-HolyCross
stdFacingAttr = Направление
# ==> stdFPDataWidthAttr =
stdLabelAttr = Метка
stdLabelCenter = Центр
stdLabelFontAttr = Шрифт метки
stdLabelLocAttr = Местоположение этикетки
stdLabelVisibility = Ярлык видимый
stdLogisimEvolutionAppearance = Logisim-Эволюция
stdTriggerAttr = Срабатывание
stdSelectLocAttr = Положение выбирающего входа
stdSelectBottomLeftOption = Снизу/слева
stdSelectTopRightOption = Сверху/справа
#
# tcl/TclLibrary.java
#
tclLibrary = TCL
#
# tcl/TclComponentAttributes.java
#
tclConsoleContentFile = файл содержания TCL
#
# tcl/TclConsoleReds.java
#
tclConsoleReds = Консоль TCL REDS
#
# tcl/TclGeneric.java
#
tclGeneric = общий TCL
tclInterfaceDefinition = TCL интерфейс VHDL объект VHDL
tclInterfaceDefinitionValue = (нажмите для редактирования)
#
# ttl/AbstractTtlGate.java
#
GNDPin = Минусовой контакт %s
VCCPin = Плюсовой контакт %s
#
# ttl/DisplayDecoder.java
#
BI = БИ
BlankingInputInTip = Глушение
DisplayDecoderComponent = Декодер дисплея
DisplayDecoderInTip = Вход
DisplayDecoderOutTip = Выход
ioMultiBit = мультибитный
LampTestInTip = Тестовый вход лампы
LT = ЛИТОВСКИЙ
memEnableLabel = en
RBI = РБИ
RippleBlankingInputInTip = Вход блокировки сосков
#
# ttl/TtlLibrary.java
#
ShowInternalStructure = Показать внутреннюю структуру
TTL7400 = 7400: четырехъядерные 2-входные NAND ворота
TTL7402 = 7402: четырехъядерные 2-входные НОР ворота
TTL7404 = 7404: шестнадцатеричный инвертор
TTL7408 = 7408: четырехъядерный 2-входной И ворота
TTL7410 = 7410: тройные 3-входные NAND ворота
TTL7411 = 7411: тройной 3-вход И ворота
TTL74125 = 74125: буфер четырехпроводной шины, выходы в трех состояниях, отрицательная разблокировка.
# ==> TTL74157 =
# ==> TTL74158 =
# ==> TTL74139 =
TTL7413 = 7413: двойные 4-входные ворота NAND (шмитт-триггер)
TTL7414 = 7414: шестнадцатеричный инвертор (шмитт-триггер)
TTL74161 = 74161: 4-bit sync counter with clear
# ==> TTL74163 =
TTL74165 = 74165: 8-битный регистр параллельного последовательного сдвига
TTL74175 = 74175: четырехпозиционный D-flipflop, асинхронный сброс
TTL7418 = 7418: двойные 4-входные ворота NAND (шмитт-триггер)
TTL7419 = 7419: шестнадцатеричный инвертор (шмитт-триггер)
TTL7420 = 7420: двойные 4-входные NAND-врата
TTL7421 = 7421: двойной 4-входной И ворота
TTL7424 = 7424: четырехъядерные 2-входные NAND ворота (шмитт-триггер)
<<<<<<< HEAD
# ==> TTL74240 =
# ==> TTL74241 =
# ==> TTL74244 =
=======
# ==> TTL74245 =
>>>>>>> cd5b702d
TTL74266 = 74266: четырехъядерные 2-входные ворота XNOR
TTL7427 = 7427: тройные 3-входные НОР-врата
TTL74273 = 74273: восьмеричная D-Флипфлоп с прозрачностью
TTL74283 = 74283: 4-разрядный сумматор с полным двоичным сумматором
TTL7430 = 7430: одноступенчатые 8-ми входные NAND ворота
TTL7432 = 7432: четырехъядерный 2-входной ИЛИ ворота
# ==> TTL7434 =
TTL7436 = 7436: четырехъядерные 2-входные НОР ворота
TTL74377 = 74377: восьмеричная D-Flipflop с разрешением
TTL7442 = 7442: BCD к десятичному декодеру
TTL7443 = 7443: Декодер с лишним от 3 до 10 знаков после запятой
TTL7444 = 7444: выбирается одна линия из N в зависимости кода Gray
TTL7447 = 7447: Декодер с BCD до 7-сегментного декодера
TTL7451 = 7451: двойные ворота AND-OR-INVERT (ИЛИ-ИНВЕРТ)
TTL7454 = 7454: Четыре широких ворот AND-OR-INVERT (ИЛИ-ИНВЕРТНЫЕ)
TTL7458 = 7458: двойные AND-OR ворота
TTL7464 = 7464: 4-2-3-3-2 И-ОР-ИНВЕРТНЫЕ ворота
TTL7474 = 7474: двойные шлепанцы D-Flipflops с предустановленной и прозрачной посадкой.
TTL7485 = 7485: 4-разрядный компаратор магнитуды
TTL7486 = 7486: четырехъядерные 2-входные ворота XOR
VccGndPorts = Включить порты Vcc и Gnd
#
# wiring/BitExtender.java
#
extenderInAttr = Разрядность входа
extenderInputLabel = input
extenderInputType = Вход
extenderMainLabel = extend
extenderOneLabel = 1
extenderOneType = Единица
extenderOutAttr = Разрядность выхода
extenderSignLabel = sign
extenderSignType = Знак
extenderTypeAttr = Тип расширения
extenderZeroLabel = 0
extenderZeroType = Ноль
#
# wiring/Clock.java
#
clockComponent = Тактовый генератор
clockHighAttr = Продолжительность единицы
clockLowAttr = Продолжительность нуля
# ==> clockPhaseAttr =
#
# wiring/Constant.java
#
constantComponent = Константа
constantValueAttr = Значение
#
# wiring/DurationAttribute.java
#
clockDurationOneValue = 1 такт
clockDurationValue = %s тактов
durationLargeMessage = Значение должно быть %s или меньше.
durationSmallMessage = Значение должно быть как минимум %s.
freqInvalidMessage = Значение не является допустимым целым
PORDurationOneValue = 1 секунда
PORDurationValue = секунды
#
# wiring/Pin.java
#
PinCancel = Отмена
pinComponent = Контакт
PinEnterDecimal = Введите десятичную дробь
# ==> PinEnterFloat =
pinFrozenQuestion = Значение на контакте привязано к состоянию надсхемы. Создать новое состояние схемы?
pinFrozenTitle = Контакт подключен к надсхеме.
pinInputName = Вход
pinInputToolTip = Добавить входной контакт
PinOkay = ХОРОШО
pinOutputAttr = Выход?
pinOutputName = Выход
pinOutputToolTip = Добавить выходной контакт
pinPullAttr = Обращение с плавающими
pinPullDownOption = Понижать
pinPullNoneOption = Не менять
pinPullUpOption = Повышать
pinThreeStateAttr = Три состояния?
#
# wiring/PowerOnReset.java
#
porHighAttr = Длительность импульса
PowerOnResetComponent = Сигнал сброса
#
# wiring/Probe.java
#
probeComponent = Датчик
#
# wiring/ProbeAttributes.java
#
probeNewPin = Форма стрелы
stdAppearanceAttr = Внешний вид
#
# wiring/PullResistor.java
#
pullComponent = Согласующий резистор
pullErrorType = Ошибка
pullOneType = Единица
pullTypeAttr = Направление согласования
pullZeroType = Ноль
#
# wiring/Transistor.java
#
transistorNDrain = слив: низкий источник тянет слив низкий (только когда затвор высокий).
transistorNGate = затвор: когда высокий, позволяет току протекать через транзистор.
transistorNSource = источник: низкий источник тянет сток ниже (только когда затвор высокий).
transistorPDrain = слив: высокий источник тянет слив высоко (только при низком уровне затвора).
transistorPGate = затвор: при низком уровне тока пропускает его через транзистор.
transistorPSource = источник: высокий источник тянет сток вверх (только при низком уровне затвора).
transistorTypeAttr = Тип
transistorTypeN = n-тип
transistorTypeP = p-тип
#
# wiring/TransmissionGate.java
#
transmissionGateDrain = дренаж: контролируется источником, в зависимости от p-образных и n-образных затворов.
transmissionGateNGate = n-образный затвор: когда низкий, позволяет низкому источнику проникать сквозь него для дренажа
transmissionGatePGate = p-образные ворота: когда высока, позволяет высокому источнику проникать сквозь них для слива воды.
transmissionGateSource = Источник: органы управления сливом в зависимости от p- и n-образных затворов.
#
# wiring/Tunnel.java
#
tunnelComponent = Тоннель
#
# wiring/WiringLibrary.java
#
extenderComponent = Расширитель битов
groundComponent = Земля
noConnectionComponent = Не подключайтесь
powerComponent = Питание
transistorComponent = Транзистор
transmissionGateComponent = Передаточный вентиль
wiringLibrary = Проводка
# ==> input.output.extra =<|MERGE_RESOLUTION|>--- conflicted
+++ resolved
@@ -780,13 +780,10 @@
 TTL7420 = 7420: двойные 4-входные NAND-врата
 TTL7421 = 7421: двойной 4-входной И ворота
 TTL7424 = 7424: четырехъядерные 2-входные NAND ворота (шмитт-триггер)
-<<<<<<< HEAD
 # ==> TTL74240 =
 # ==> TTL74241 =
 # ==> TTL74244 =
-=======
 # ==> TTL74245 =
->>>>>>> cd5b702d
 TTL74266 = 74266: четырехъядерные 2-входные ворота XNOR
 TTL7427 = 7427: тройные 3-входные НОР-врата
 TTL74273 = 74273: восьмеричная D-Флипфлоп с прозрачностью
