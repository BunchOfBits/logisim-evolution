--- conflicted
+++ resolved
@@ -780,13 +780,10 @@
 TTL7420 = 7420: doppio cancello NAND a 4 ingressi
 TTL7421 = 7421: doppio ingresso 4 ingressi E cancello
 TTL7424 = 7424: quad 2 ingressi NAND gate (schmitt-trigger)
-<<<<<<< HEAD
 # ==> TTL74240 =
 # ==> TTL74241 =
 # ==> TTL74244 =
-=======
 # ==> TTL74245 =
->>>>>>> cd5b702d
 TTL74266 = 74266: quad 2 ingressi XNOR gate a 2 ingressi
 TTL7427 = 7427: triplo cancello NOR a 3 ingressi
 TTL74273 = 74273: Ottale D-Flipflop con trasparente
