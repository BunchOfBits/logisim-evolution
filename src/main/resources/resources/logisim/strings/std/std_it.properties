#
# arith/Adder.java
#
adderCarryInTip = Riporto in entrata: se è 1, aggiunge un altro 1 all'uscita
adderCarryOutTip = Riporto in uscita: è 1 se la somma supera i bit disponibili
adderComponent = Sommatore
adderInputTip = Input: uno dei numeri da aggiungere
adderOutputTip = Output: la somma degli input (più il riporto in entrata)
#
# arith/ArithmeticLibrary.java
#
arithmeticLibrary = Aritmetica
#
# arith/BitAdder.java
#
bitAdderComponent = Sommatore di bit
bitAdderInputTip = Input: i bit che devono essere contati
bitAdderOutputManyTip = Output: quanti bit di ingresso sono 1
gateInputsAttr = Numero di Input
#
# arith/BitFinder.java
#
bitFinderComponent = Bit Finder
bitFinderFindLabel = trova
bitFinderHighLabel = alto
bitFinderHighOption = %s ordine più alto
bitFinderIndexHighTip = Indice: indice dell'ordine più alto %s
bitFinderIndexLowTip = Index: indice dell'ordine più basso %s
bitFinderInputTip = Input: i bit da cercare
bitFinderLowLabel = basso
bitFinderLowOption = %s di ordine più basso
bitFinderPresentTip = Presente: 1 se l'input contiene un %s
bitFinderTypeAttr = Tipo
#
# arith/Comparator.java
#
comparatorComponent = Comparatore
comparatorEqualTip = Uguale: 1 se A è uguale a B
comparatorGreaterTip = Maggiore: 1 se A è maggiore di B
comparatorInputATip = A: il numero che precede l'operazione di comparazione
comparatorInputBTip = B: il numero che segue l'operazione di comparazione
comparatorLessTip = Minore: 1 se A è minore di B
comparatorType = Tipo numerico
twosComplementOption = Complemento di 2
unsignedOption = Senza segno
#
# arith/Divider.java
#
dividerComponent = Divisore
dividerDividendLowerTip = Dividendo minore: la metà minore del numero da dividere
dividerDividendUpperTip = Dividendo maggiore: la metà maggiore del numero da dividere
dividerDivisorTip = Divisore: il numero che dividerà
dividerOutputTip = Output: il risultato della divisione
dividerRemainderOutput = resto
dividerRemainderTip = Resto: il resto (dividendo - output * divisore)
dividerUpperInput = superiore
#
# arith/FPAdder.java
#
# ==> fpAdderComponent =
# ==> fpAdderOutputTip =
# ==> fpErrorTip =
#
# arith/FPComparator.java
#
# ==> fpComparatorComponent =
#
# arith/FPDivider.java
#
# ==> fpDividerDividendTip =
# ==> fpDividerComponent =
#
# arith/FPMultiplier.java
#
# ==> fpMultiplierComponent =
# ==> fpMultiplierOutputTip =
#
# arith/FPNegator.java
#
# ==> fpNegatorComponent =
# ==> fpNegatorOutputTip =
#
# arith/FPSubtractor.java
#
# ==> fpSubtractorComponent =
#
# arith/FPToInt.java
#
# ==> ceilOption =
# ==> floorOption =
# ==> fpToIntComponent =
# ==> fpToIntInputTip =
# ==> fpToIntOutputTip =
# ==> fpToIntType =
# ==> roundOption =
# ==> truncateOption =
#
# arith/IntToFP.java
#
# ==> intToFPComponent =
# ==> intToFPInputTip =
# ==> intToFPOutputTip =
#
# arith/Multiplier.java
#
multiplierCarryInTip = Riporto in entrata: un ammontare da aggiungere all'uscita
multiplierCarryOutTip = Riporto in uscita: i bit più significativi del prodotto
multiplierComponent = Moltiplicatore
multiplierInputTip = Input: uno dei numeri da moltiplicare
multiplierOutputTip = Output: il prodotto dei numeri più il riporto
#
# arith/Negator.java
#
negatorComponent = Negatore
negatorInputTip = Input: il numero da negare
negatorOutputTip = Output: la negazione a due complementi dell'input
#
# arith/Shifter.java
#
shiftArithmeticRight = Aritmetica Destra
shifterComponent = Scorritore
shifterDistanceTip = Distanza: Quanto lontano far scorrere l'input
shifterInputTip = Input: bit che devono essere fatti scorrere
shifterOutputTip = Output: risultato dello scorrimento dell'input
shifterShiftAttr = Tipo di scorrimento
shiftLogicalLeft = Logica a Sinistra
shiftLogicalRight = Logica a Destra
shiftRollLeft = Ruota a Sinistra
shiftRollRight = Ruota a Destra
#
# arith/Subtractor.java
#
subtractorBorrowInTip = Prestito in ingresso: se è 1, l'output è diminuito di 1
subtractorBorrowOutTip = Prestito in uscita: è 1 se la differenza produce un valore negativo
subtractorComponent = Sottrattore
subtractorMinuendTip = Minuendo: il numero dal quale avverrà la sottrazione
subtractorOutputTip = Output: la differenza tra minuendo e sottraendo
subtractorSubtrahendTip = Sottraendo: il numero da sottrarre al minuendo
#
# base/BaseLibrary.java
#
baseLibrary = Strumenti Base
#
# base/Text.java
#
textComponent = Etichetta
textFontAttr = Font
# ==> textColorAttr =
textHorzAlignAttr = Allineamento orizzontale
textHorzAlignCenterOpt = Centro
textHorzAlignLeftOpt = Sinistra
textHorzAlignRightOpt = Destra
textTextAttr = Testo
textVertAlignAttr = Allineamento Verticale
textVertAlignBaseOpt = Base
textVertAlignBottomOpt = Sotto
textVertAlignCenterOpt = Centro
textVertAlignTopOpt = Sopra
#
# base/VhdlParser.java
#
CannotFindEntityException = La dichiarazione dell'entità non può essere trovata
emptySourceException = Impossibile analizzare il contenuto vuoto
genericDeclarationException = Sintassi dei generici illegali
genericTypeException = Tipo generico non supportato
genericValueException = Valore di default dei farmaci generici non riconosciuti
invalidTypeException = Tipo di porta non valida
portDeclarationException = Sintassi del porto illegale
# ==> portTypeException =
#
# Builtin.java
#
builtinLibrary = Libreria interna
#
# gates/AndGate.java
#
andGateComponent = Porta AND
#
# gates/Buffer.java
#
bufferComponent = Buffer
#
# gates/ControlledBuffer.java
#
controlledBufferComponent = Buffer Controllato
controlledControlOption = Posizione Linea Controllo
controlledInverterComponent = Inverter Controllato
controlledLeftHanded = Verso sinistra
controlledRightHanded = Verso destra
#
# gates/EvenParityGate.java
#
evenParityComponent = Parità Pari
#
# gates/GateAttributes.java
#
gateOutput01 = 0/1
gateOutput0Z = 0/floating
gateOutputAttr = Valore Uscita
gateOutputZ1 = floating/1
gateSizeNormalOpt = Media
xorBehaviorAttr = Funzionamento Ingressi Multipli
xorBehaviorOdd = Con numero dispari di ingressi attivi
xorBehaviorOne = Con un solo ingresso attivo
#
# gates/GatesLibrary.java
#
gatesLibrary = Porte
#
# gates/NandGate.java
#
nandGateComponent = Porta NAND
#
# gates/NegateAttribute.java
#
gateNegateAttr = Nega %s
#
# gates/NorGate.java
#
norGateComponent = Porta NOR
#
# gates/NotGate.java
#
notGateComponent = Porta NOT
#
# gates/OddParityGate.java
#
oddParityComponent = Parità Dispari
#
# gates/OrGate.java
#
orGateComponent = Porta OR
#
# gates/PLA.java
#
plaBitWidthIn = Larghezza del bit in
plaBitWidthOut = Larghezza bit fuori
input = immissione
output = uscita
PLA = PLA
plaClickToEdit = (clicca per modificare)
plaEditMenuItem = Modifica programma PLA.....
plaProgram = Programma
#
# gates/PLATable.java
#
plaEditorTitle = Editor del programma PLA
plaFileCreateError = Impossibile creare un file.
plaFileOpenError = Impossibile aprire il file.
plaLoadDialogTitle = Programma Load PLA
plaLoadErrorTitle = Errore nel caricamento del programma PLA
plaSaveDialogTitle = Salva programma PLA
plaSaveErrorTitle = Errore nel salvataggio del programma PLA
#
# gates/XnorGate.java
#
xnorGateComponent = Porta XNOR
#
# gates/XorGate.java
#
xorGateComponent = Porta XOR
#
# InstanceComponent.java
#
KeywordNameError = L'etichetta è una parola chiave riservata e non può essere usata. Si prega di specificare un'etichetta diversa.
MatchedLabelNameError = Etichetta e nome del componente possono non essere gli stessi (non sono sensibili alle maiuscole e minuscole). Si prega di specificare un'etichetta diversa dal nome del componente.
#
# InstanceTextField.java
#
changeLabelAction = Cambia Etichetta
#
# io/DipSwitch.java
#
DIP = DIP
DipSwitchComponent = DIP Switch
nrOfSwitch = Numero di interruttori
#
# io/LedCluster.java
#
#
# io/DotMatrix.java
#
ioInputColumn = Colonne
ioInputRow = Righe
ioInputSelect = Seleziona righe/colonne
ioMatrixCols = Colonne della matrice
ioMatrixInput = Formato Input
ioMatrixPersistenceAttr = Persistenza della luce
ioMatrixRows = Righe della matrice
ioMatrixShape = Forme dei punti
ioShapeCircle = Cerchi
ioShapeSquare = Quadrati
# ==> ioShapePaddedSquare =
# ==> ioLedBarComponent =
# ==> ioLedBarSegments =
# ==> ioLedBarInput =
# ==> ioLedBarInputSeparated =
# ==> ioLedBarInputOneWire =
#
# io/extra/Buzzer.java
#
buzzerFrequecy = Frequenza (12b)
buzzerVolume = Volume (0-127)
buzzerVolumeBitWidth = Bit di Dati Volume
buzzerUnitDhz = dHz (0.1Hz)
# ==> buzzerWaveform =
# ==> buzzerSine =
# ==> buzzerSquare =
# ==> buzzerSmoothLevel =
# ==> buzzerSmoothWidth =
# ==> buzzerChannel =
# ==> buzzerChannelBoth =
# ==> buzzerChannelLeft =
# ==> buzzerChannelRight =
# ==> buzzerTriangle =
# ==> buzzerSawtooth =
# ==> buzzerNoise =
# ==> buzzerDutyCycle =
enableSound = Enable: 1 abilita il suono
Hz = Hz
#
# io/extra/DigitalOscilloscope.java
#
BorderColor = Colore Bordo
bothOption = Entrambi
ClearDiagram = Input Clear: 1 cancella il diagramma
DigitalOscilloscopeClock = Clock: aggiorna il diagramma ad ogni fronte
DrawClockFrontLine = Linee Fronte Clock
noOption = No
ShowClockAttribute = Mostra Diagramma Clock
stdTriggerFalling = Fronte di Discesa
stdTriggerRising = Fronte di Salita
#
# io/extra/ExtraIoLibrary.java
#
buzzerComponent = Cicalino
DigitalOscilloscopeComponent = Oscilloscopio Digitale
PlaRomComponent = PLA ROM
Slider = cursore
switchComponent = Interruttore
#
# io/extra/PlaRom.java
#
memCSTip = Chip select: %s disabilita i componeneti
PlaANDAttr = Numero di AND interni
PlaOutputsAttr = Numero di Output
ramCSLabel = sel
#
# io/extra/PlaRomData.java
#
PlaEditWindowTitel = Finestra di modifica %s di Pla Rom
#
# io/extra/ProgrammableGenerator.java
#
NStateAttr = Numero di Stati
ProgrammableGeneratorComponent = Generatore Programmabile
ramClearMenuItem = Cancella Contenuti
ramEditMenuItem = Modifica Contenuti...
romContentsAttr = Contenuti
romContentsValue = (clicca per editare)
#
# io/extra/Slider.java
#
left_to_rightOption = Verso destra
right_to_leftOption = Verso sinistra
#
# io/HexDigit.java
#
hexDigitDataTip = Dati: nibble da visualizzare in esadecimale
hexDigitDPTip = DecimalPoint: illumina la virgola decimale
#
# io/IoLibrary.java
#
buttonComponent = Pulsante
dipswitchComponent = Dip switch
dotMatrixComponent = Matrice di LED
hexDigitComponent = Display esadecimale digitale
ioActiveAttr = Attivo su livello alto?
ioBackgroundColor = Sfondo
ioColorAttr = Colore
ioLibrary = Ingresso/uscita
ioOffColor = Colore Off
ioOnColor = Colore On
joystickComponent = Joystick
ledComponent = LED
pioComponent = Porta I/O
repLBComponent = Autobus locale Reptar
RGBledComponent = RGB LED
sevenSegmentComponent = Display a 7 segmenti
ttyComponent = TTY
#
# io/Button.java
#
# ==> buttonPressAttr =
# ==> buttonPressActive =
# ==> buttonPressPassive =
#
# io/Joystick.java
#
ioBitWidthAttr = Numero Bit
# ==> joystickCoordinateX =
# ==> joystickCoordinateY =
#
# io/Keyboard.java
#
keybAvailTip = disponibile: 1 quando il buffer contiene caratteri
keybBufferLengthAttr = Lunghezza Buffer
keybClearTip = Clear: 1 svuota i buffer
keybClockTip = Clock: all'aggiornamento legge il carattere frontale del buffer
keybDesc = Tastiera (buffer cap. %s)
keybEnableTip = abilita lettura: 0 disabilta il clock
keyboardComponent = Tastiera
keybOutputTip = Dati: il valore %s del carattere frontale del buffer
#
# io/PortIO.java
#
# ==> pioDirection =
# ==> pioInput =
# ==> pioInputs =
# ==> pioIOMultiple =
# ==> pioIOSingle =
pioNumber = Numero di PIN
# ==> pioOutEnable =
# ==> pioOutEnables =
# ==> pioOutput =
# ==> pioOutputs =
#
# io/ReptarLocalBus.java
#
repLBTip = Punta B
#
# io/RgbLed.java
#
BLUE = Ingresso blu
GREEN = Ingresso verde
RED = Ingresso rosso
#
# io/SevenSegment.java
#
DecimalPoint = Punto decimale
Segment_A = Segmento A
Segment_B = Segmento B
Segment_C = Segmento C
Segment_D = Segmento D
Segment_E = Segmento E
Segment_F = Segmento F
Segment_G = Segmento G
# ==> SevenSegDP =
#
# io/Tty.java
#
ttyClearTip = Clear: 1 Pulisce lo schermo
ttyClockTip = Clock: All' aggiornamento stampa il carattere in input
ttyColsAttr = Colonne
ttyDesc = TTY (%s righe, %s colonne)
ttyDescShort = TTY
ttyEnableTip = Abilita Scrittura: 0 disabilita il clock
ttyInputTip = Dati: valore %s del prossimo carattere da scrivere
ttyRowsAttr = Righe
#
# io/Video.java
#
rgbVideoCLK = Orologio
rgbVideoColor = Modello di colore
rgbVideoComponent = Video RGB
rgbVideoCursor = Cursore
rgbVideoData = Dati in formato %s
rgbVideoHeight = Altezza
rgbVideoReset = Reset Comportamento
rgbVideoRST = Reset
rgbVideoScale = Scala
rgbVideoWE = Abilitazione in scrittura
rgbVideoWidth = Larghezza
rgbVideoX = X Coordinata
rgbVideoY = Coordinata Y
#
# bfh/bcd2sevenseg.java
#
BCDValue = Valore BCD
BCD2SevenSegment = BCD a sette segmenti
#
# bfh/BfhLibrary.java
#
BFHMegaFunctions = Mega funzioni BFH
Bin2BCD = Binary a BCD
#
# bfh/bin2bcd.java
#
BinaryDataBits = Bit di dati binary
BinaryInputTip = Ingresso Binary
#
# memory/AbstractFlipFlop.java
#
flipFlopClockTip = Clock: lo stato si aggiorna all'innesco
flipFlopNotQTip = Complemento dell'attuale stato dei flip-flop
flipFlopPresetTip = Preset: se %s, lo stato dei pin diventa 1 in modo asincrono
flipFlopQTip = Attuale stato del flip-flop
flipFlopResetTip = Clear: se %s, lo stato dei pin diventa 0 in modo asincrono
#
# memory/Counter.java
#
counterCarryTip = Riporto: è 1 quando il valore raggiunge il massimo (minimo se si sta decrementando)
counterClockTip = Clock: il valore potrebbe aggiornarsi al prossimo colpo di clock
counterComponent = Contatore
counterDataTip = Dati: valore da caricare nel contatore
counterEnableLabel = ct
counterEnableTip = Conta: quando è 1, incrementa (o decrementa se Carica = 1)
counterGoalAttr = Azione Overflow
counterGoalContinue = Continua a contare
counterGoalLoad = Carica il prossimo valore
counterGoalStay = Rimane al valore
counterGoalWrap = Ricomincia
counterLabel = ctr
counterLoadTip = Carica: quando è 1, carica dai dati di ingresso (se Conta = 0) o decrementa
counterMaxAttr = Valore Massimo
counterQTip = Uscita: valore corrente del contatore
counterResetTip = Clear: quando è 1, resetta a 0 in modo asincrono
counterUpDownTip = Su/Giù: quando 1, incrementi del contatore, quando 0, decrementi del contatore
#
# memory/JKFlipFlop.java
#
jkFlipFlopComponent = Flip-Flop J-K
#
# memory/Mem.java
#
memAsyncRead = Lettura asincrona:
memByte = Byte di utilizzo abilita
memDual = Doppio
memEnables = Abilita:
memLine = La linea di utilizzo consente
memLineSize = Dimensione della linea
# ==> memMisaligned =
memOcto = Octo
memQuad = Quad
memRaw = Leggere dopo scrivere
memReadBehav = Leggere il comportamento
memSingle = Singola
memWar = Scrivi dopo aver letto
ramAddrWidthAttr = Numero bit indirizzo
ramDataWidthAttr = Numero bit dati
ramSelAttr = Sel Attivo Su:
stdTriggerHigh = Livello Alto
stdTriggerLow = Livello Basso
#
# memory/MemMenu.java
#
ramConfirmClearMsg = Sei sicuro di voler azzerare la memoria?
ramConfirmClearTitle = Conferma Cancellazione
ramLoadMenuItem = Carica Immagine
ramSaveMenuItem = Salva immagine...
#
# memory/MemoryLibrary.java
#
dFlipFlopComponent = Flip-Flop D
memoryLibrary = Memoria
tFlipFlopComponent = Flip-Flop T
#
# memory/Ram.java
#
ramComponent = RAM
#
# memory/RamAppearance.java
#
memAddrTip = Indirizzo: luogo acceduto in memoria
memDataTip = Dati: valore caricato da indirizzo
memDataTip0 = Dati: valore caricato dall'indirizzo 0
memDataTip1 = Dati: valore caricato dall'indirizzo 1
memDataTip2 = Dati: valore caricato dall'indirizzo 2
memDataTip3 = Dati: valore caricato dall'indirizzo 3
ramByteEnableTip0 = Abilitazione byte per byte 0
ramByteEnableTip1 = Abilitazione byte per il byte 1
ramByteEnableTip2 = Byte enable per il byte 2
ramByteEnableTip3 = Byte enable per il byte 3
ramClkTip = Clock: Aggiorna i valori in memoria quando in salita da 0 a 1
ramClrPin = Cancella: uno imposta tutte le posizioni di memoria a 0
ramInTip = Input: valore da memorizzare nell'indirizzo
ramInTip0 = Ingresso: valore da memorizzare all'indirizzo 0
ramInTip1 = Ingresso: valore da memorizzare all'indirizzo 1
ramInTip2 = Ingresso: valore da memorizzare all'indirizzo 2
ramInTip3 = Ingresso: valore da memorizzare all'indirizzo 3
ramLETip0 = Abilitazione della linea per l'indirizzo 0
ramLETip1 = Abilitazione della linea per l'indirizzo 1
ramLETip2 = Abilitazione della linea per l'indirizzo 2
ramLETip3 = Abilitazione della linea per l'indirizzo 3
ramOETip = Output Enable: se 1 D = Dout, se 0 D = Din
ramWETip = Magazzino: se 1, immagazzina l'input in memoria
#
# memory/RamAttributes.java
#
ramBidirDataBus = Un bus dati bidirezionale
ramByteEnables = Controllo di lettura e scrittura
RamClearPin = Utilizzare il perno trasparente
ramDataAttr = Implementazione del bus dati
ramNoByteEnables = Parola intera solo lettura/scrittura
ramSeparateDataBus = Bus dati separato per la lettura e la scrittura
ramTypeAttr = Tipo di ariete
ramTypeNonVolatile = non volatile
ramTypeVolatile = Volubile
ramWithByteEnables = Il byte di utilizzo abilita
#
# memory/Random.java
#
randomClockTip = Clock: il valore potrebbe aggiornarsi al prossimo colpo di clock
randomComponent = Generatore Casuale
randomLabel = casuale
randomNextTip = Abilita: passa al successivo al prossimo colpo di clock
randomQTip = Uscita: Numero corrente in sequenza
randomResetTip = Clear: Quando è 1, resetta al numero iniziale in modo asincrono
randomSeedAttr = Seme
randomWidthLabel = Larghezza: %d
#
# memory/Register.java
#
registerClkTip = Clock: aggiorna i valori al colpo di clock
registerClrTip = Clear: quando è 1, porta il valore a 0 in modo asincrono
registerComponent = Registro
registerDTip = Dati: valori immagazzinati al colpo di clock
registerEnableTip = Abilita: quando è 0, i colpi di clock non hanno effetto
registerLabel = reg
registerQTip = Uscita: valore corrente del registro
registerShowInTab = Mostra nella scheda Registri
registerWidthLabel = (%sb)
#
# memory/Rom.java
#
romComponent = ROM
#
# memory/RomContentsListener.java
#
romChangeAction = Edita i contenuti della ROM
#
# memory/ShiftRegister.java
#
shiftRegClearTip = Clear: quando = 1, porta tutto a 0 in modo asincrono
shiftRegClockTip = Clock: il valore si aggiorna al colpo di clock
shiftRegInTip = Input: Valore da scorrere nel primo stadio
shiftRegisterComponent = Registro a scorrimento
shiftRegisterLabel1 = reg a scorr
shiftRegisterLabel2 = %sx%s
shiftRegLengthAttr = Numero di Stadi
shiftRegLoadTip = Caricamento: quando 1 (con scorrimento = 0), tutti gli stadi caricati da input
shiftRegOutTip = Output: è il contenuto dell' ultimo stadio
shiftRegParallelAttr = Caricamento Parallelo
shiftRegShiftTip = Scorrimento: lo scorrimento è disabilitato quando = 0
#
# memory/SRFlipFlop.java
#
srFlipFlopComponent = Flip-Flop S-R
#
# plexers/BitSelector.java
#
bitSelectorComponent = Selettore di Bit
bitSelectorDataTip = Dati
bitSelectorGroupAttr = Bit di Output
bitSelectorOutputTip = Output: valore del gruppo selezionato di bit dai dati
bitSelectorSelectTip = Selezione: identifica quale gruppo di bit è selezionato
#
# plexers/Decoder.java
#
decoderEnableTip = Abilita: quando è diverso da 0, l'output selezionato è 1
decoderOutTip = Output %s
decoderSelectTip = Selezione: identifica quale output è 1
#
# plexers/Demultiplexer.java
#
demultiplexerEnableTip = Abilita: quando è diverso da 0, l'output selezionato è uguale all'input
demultiplexerInTip = Input
demultiplexerOutTip = Output %s
demultiplexerSelectTip = Selezione: identifica quali output ricevono input
#
# plexers/Multiplexer.java
#
multiplexerEnableTip = Abilita: quando è diverso da 0, l'output è uguale all'input selezionato
multiplexerInTip = Input %s
multiplexerOutTip = Output
multiplexerSelectTip = Selezione: identifica quali input diventano output
#
# plexers/PlexersLibrary.java
#
decoderComponent = Decoder
demultiplexerComponent = Demultiplexer
gateSizeAttr = Dimensione Porta
gateSizeNarrowOpt = Piccola
gateSizeWideOpt = Grande
multiplexerComponent = Multiplexer
plexerDisabledAttr = Output disabilitato
plexerDisabledFloating = Floating
plexerDisabledZero = Zero
plexerEnableAttr = Includere Abilitazione?
plexerLibrary = Plexers
plexerSelectBitsAttr = Bits di Selezione
plexerThreeStateAttr = Three-state?
priorityEncoderComponent = Encoder a Priorità
#
# plexers/PriorityEncoder.java
#
priorityEncoderEnableInTip = Input Abilita: 0 disabilita il componente
priorityEncoderEnableOutTip = Output Abilita: 1 se è abilitato e non ci sono ingressi attivi
priorityEncoderGroupSignalTip = Seleziona Gruppo: 1 se è abilitato e ogni ingresso è 1
priorityEncoderInTip = Input %s
priorityEncoderOutTip = Output: indizizzo dell'ingresso attivo con indice maggiore
#
# StdAttr.java
#
ioLabelColorAttr = Colore Etichetta
stdClassicAppearance = Logisim classico
stdDataWidthAttr = Bit di Dati
stdEvolutionAppearance = Logisim-SantaCroce
stdFacingAttr = Orientamento
# ==> stdFPDataWidthAttr =
stdLabelAttr = Etichetta
stdLabelCenter = Centro
stdLabelFontAttr = Font Etichetta
stdLabelLocAttr = Posizione dell'etichetta
stdLabelVisibility = Etichetta Visibile
stdLogisimEvolutionAppearance = Logisim-Evoluzione
stdTriggerAttr = Innesco
stdSelectLocAttr = Locazione Select
stdSelectBottomLeftOption = Sotto/Sinistra
stdSelectTopRightOption = Sopra/Destra
#
# tcl/TclLibrary.java
#
tclLibrary = TCL
#
# tcl/TclComponentAttributes.java
#
tclConsoleContentFile = File di contenuto TCL
#
# tcl/TclConsoleReds.java
#
tclConsoleReds = Console TCL REDS
#
# tcl/TclGeneric.java
#
tclGeneric = TCL generico
tclInterfaceDefinition = TCL interfaccia VHDL entità VHDL
tclInterfaceDefinitionValue = (clicca per modificare)
#
# ttl/AbstractTtlGate.java
#
GNDPin = Perno a terra %s
VCCPin = Perno VCC %s
#
# ttl/DisplayDecoder.java
#
BI = BI
BlankingInputInTip = Blanking Input: quando è 0, imposta il valore di tutti gli output a 0
DisplayDecoderComponent = Decoder Display 7-Segmenti
DisplayDecoderInTip = Input %s
DisplayDecoderOutTip = Output %s
ioMultiBit = Multibit?
LampTestInTip = Lamp Test: quando è 0, imposta il valore di tutti gli output a 1
LT = LT
memEnableLabel = en
RBI = RBI
RippleBlankingInputInTip = Ripple Blanking Input: quando è 0 e A, B, C, D sono 0, imposta il valore di tutti gli output a 0
#
# ttl/TtlLibrary.java
#
ShowInternalStructure = Mostra Struttura Interna
TTL7400 = 7400: quad 2 ingressi NAND gate a 2 ingressi
TTL7402 = 7402: quad 2 ingressi NOR gate a 2 ingressi
TTL7404 = 7404: inverter esagonale
TTL7408 = 7408: quad a 2 ingressi e cancello
TTL7410 = 7410: triplo cancello NAND a 3 ingressi
TTL7411 = 7411: triplo ingresso 3 ingressi E cancello
TTL74125 = 74125: buffer quad bus, uscite a tre stati, abilitazione negativa
# ==> TTL74157 =
# ==> TTL74158 =
# ==> TTL74139 =
TTL7413 = 7413: doppio cancello NAND a 4 ingressi (schmitt-trigger)
TTL7414 = 7414: inverter esagonale (schmitt-trigger)
# ==> TTL74161 =
# ==> TTL74163 =
<<<<<<< HEAD
# ==> TTL74165 =
=======
# ==> TTL74164 =
TTL74165 = 74165: registro di spostamento da parallelo a seriale a 8 bit
>>>>>>> f2ba96a8
TTL74175 = 74175: quadruplo D-flipflop, reset asincrono
TTL7418 = 7418: doppio cancello NAND a 4 ingressi (schmitt-trigger)
TTL7419 = 7419: inverter esagonale (schmitt-trigger)
# ==> TTL74192 =
# ==> TTL74193 =
TTL7420 = 7420: doppio cancello NAND a 4 ingressi
TTL7421 = 7421: doppio ingresso 4 ingressi E cancello
TTL7424 = 7424: quad 2 ingressi NAND gate (schmitt-trigger)
# ==> TTL74245 =
TTL74266 = 74266: quad 2 ingressi XNOR gate a 2 ingressi
TTL7427 = 7427: triplo cancello NOR a 3 ingressi
TTL74273 = 74273: Ottale D-Flipflop con trasparente
TTL74283 = 74283: sommatore completo binario a 4 bit
TTL7430 = 7430: singolo cancello NAND a 8 ingressi
TTL7432 = 7432: quad 2 ingressi OR gate
# ==> TTL7434 =
TTL7436 = 7436: quad 2 ingressi NOR gate NOR
TTL74377 = 74377: D-Flipflop ottale con enable
TTL7442 = 7442: da BCD a decodificatore decimale
TTL7443 = 7443: da decodificatore in eccesso-3 a decodificatore decimale
TTL7444 = 7444: Decoder da Gray a decimale
TTL7447 = 7447: Decoder da BCD a 7 segmenti
TTL7451 = 7451: doppio cancello AND-OR-INVERT
TTL7454 = 7454: Quattro ampi cancello AND-OR-INVERT
TTL7458 = 7458: doppio cancello AND-OR
TTL7464 = 7464: 4-2-2-3-3-2-2 E-OR-INVERT gate
TTL7474 = 7474: doppio D-Flipflop con preset e chiaro
TTL7485 = 7485: comparatore di grandezza a 4 bit
TTL7486 = 7486: quad 2 ingressi XOR gate a 2 ingressi
VccGndPorts = Includi pin Vcc/Gnd
#
# wiring/BitExtender.java
#
extenderInAttr = Bit in Entrata
extenderInputLabel = input
extenderInputType = Input
extenderMainLabel = Estendi
extenderOneLabel = 1
extenderOneType = Uno
extenderOutAttr = Bit in Uscita
extenderSignLabel = segno
extenderSignType = Segno
extenderTypeAttr = Tipo di estensione
extenderZeroLabel = 0
extenderZeroType = Zero
#
# wiring/Clock.java
#
clockComponent = Clock
clockHighAttr = Durata Livello Alto
clockLowAttr = Durata Livello Basso
# ==> clockPhaseAttr =
#
# wiring/Constant.java
#
constantComponent = Costante
constantValueAttr = Valore
#
# wiring/DurationAttribute.java
#
clockDurationOneValue = %s Fronte di Clock
clockDurationValue = %s Fronti di Clock
durationLargeMessage = Il valore deve essere %s o meno.
durationSmallMessage = Il valore deve essere almeno %s.
freqInvalidMessage = Il valore non è un intero valido
PORDurationOneValue = 1 secondo
PORDurationValue = %s Secs
#
# wiring/Pin.java
#
PinCancel = Annulla
pinComponent = Pin
PinEnterDecimal = Inserisci decimale
# ==> PinEnterFloat =
pinFrozenQuestion = Pin collegato allo stato del circuito superiore. Creare un nuovo stato del circuito?
pinFrozenTitle = Pin Collegato Al Circuito Superiore.
pinInputName = Input
pinInputToolTip = Aggiungi un pin di entrata
PinOkay = OK
pinOutputAttr = Output?
pinOutputName = Output
pinOutputToolTip = Aggiungi un pin di uscita
pinPullAttr = Funzionamento alla Pressione
pinPullDownOption = Spinta Giù
pinPullNoneOption = Senza Cambiamenti
pinPullUpOption = Spinta Su
pinThreeStateAttr = Three-state?
#
# wiring/PowerOnReset.java
#
porHighAttr = POR-tempo
PowerOnResetComponent = POR
#
# wiring/Probe.java
#
probeComponent = Sonda
#
# wiring/ProbeAttributes.java
#
probeNewPin = Forme di freccia
stdAppearanceAttr = Aspetto
#
# wiring/PullResistor.java
#
pullComponent = Resistore
pullErrorType = Errore
pullOneType = Uno
pullTypeAttr = Direzione Resistenza
pullZeroType = Zero
#
# wiring/Transistor.java
#
transistorNDrain = drenaggio: una sorgente bassa tira il drenaggio basso (solo quando il cancello è alto)
transistorNGate = gate: quando è alto, permette alla corrente di fluire attraverso il transistor
transistorNSource = sorgente: una sorgente bassa tira il drenaggio verso il basso (solo quando il cancello è alto)
transistorPDrain = drenaggio: una sorgente alta tira il drenaggio in alto (solo quando il cancello è basso)
transistorPGate = gate: quando è basso, permette alla corrente di fluire attraverso il transistor
transistorPSource = sorgente: una sorgente alta tira il drenaggio in alto (solo quando il cancello è basso)
transistorTypeAttr = Tipo
transistorTypeN = N-Tipo
transistorTypeP = P-Tipo
#
# wiring/TransmissionGate.java
#
transmissionGateDrain = drenaggio: controllato dalla sorgente, a seconda del portone p e del portone n-gate
transmissionGateNGate = n-gate: quando è basso, permette alla sorgente bassa di passare attraverso per drenare.
transmissionGatePGate = p-gate: quando è alto, permette alla sorgente alta di passare attraverso per drenare.
transmissionGateSource = sorgente: controlla il drenaggio, a seconda della porta P e della porta N
#
# wiring/Tunnel.java
#
tunnelComponent = Tunnel
#
# wiring/WiringLibrary.java
#
extenderComponent = Estensore di Bit
groundComponent = Terra
noConnectionComponent = Non collegare
powerComponent = Alimentazione
transistorComponent = Transistor
transmissionGateComponent = Porta di Trasmissione
wiringLibrary = Connessioni
# ==> input.output.extra =<|MERGE_RESOLUTION|>--- conflicted
+++ resolved
@@ -773,12 +773,8 @@
 TTL7414 = 7414: inverter esagonale (schmitt-trigger)
 # ==> TTL74161 =
 # ==> TTL74163 =
-<<<<<<< HEAD
-# ==> TTL74165 =
-=======
 # ==> TTL74164 =
 TTL74165 = 74165: registro di spostamento da parallelo a seriale a 8 bit
->>>>>>> f2ba96a8
 TTL74175 = 74175: quadruplo D-flipflop, reset asincrono
 TTL7418 = 7418: doppio cancello NAND a 4 ingressi (schmitt-trigger)
 TTL7419 = 7419: inverter esagonale (schmitt-trigger)
