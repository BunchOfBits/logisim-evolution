--- conflicted
+++ resolved
@@ -42,11 +42,7 @@
 
   @Override
   public ArrayList<String> GetModuleFunctionality(Netlist nets, AttributeSet attrs) {
-<<<<<<< HEAD
-    final var contents = LineBuffer.getBuffer();
-=======
     final var contents = LineBuffer.getHdlBuffer();
->>>>>>> 57f59ec2
     final var tt = attrs.getValue(PLA.ATTR_TABLE);
     final var outSz = attrs.getValue(PLA.ATTR_OUT_WIDTH).getWidth();
     if (HDL.isVHDL()) {
@@ -67,6 +63,7 @@
     return contents.get();
   }
 
+  @Override
   public boolean isHDLSupportedTarget(AttributeSet attrs) {
     return HDL.isVHDL();
   }
