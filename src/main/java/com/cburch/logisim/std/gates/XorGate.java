--- conflicted
+++ resolved
@@ -28,13 +28,8 @@
 class XorGate extends AbstractGate {
   private static class XorGateHDLGeneratorFactory extends AbstractGateHDLGenerator {
     @Override
-<<<<<<< HEAD
-    public ArrayList<String> GetLogicFunction(int nrOfInputs, int bitwidth, boolean isOneHot) {
+    public ArrayList<String> getLogicFunction(int nrOfInputs, int bitwidth, boolean isOneHot) {
       return LineBuffer.getBuffer()
-=======
-    public ArrayList<String> getLogicFunction(int nrOfInputs, int bitwidth, boolean isOneHot) {
-      return (new LineBuffer())
->>>>>>> 57f59ec2
           .add(
               isOneHot
                   ? GetOneHot(false, nrOfInputs, bitwidth > 1)
