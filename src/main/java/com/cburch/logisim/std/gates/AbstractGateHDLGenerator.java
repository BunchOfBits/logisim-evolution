--- conflicted
+++ resolved
@@ -83,15 +83,9 @@
     return contents;
   }
 
-<<<<<<< HEAD
-  public ArrayList<String> getOneHot(boolean inverted, int nrOfInputs, boolean isBus) {
-    var lines = new ArrayList<String>();
-    var spaces = "   ";
-=======
   public LineBuffer getOneHot(boolean inverted, int nrOfInputs, boolean isBus) {
     final var lines = LineBuffer.getHdlBuffer();
     var spaces = "";
->>>>>>> d6124b2f
     var indexString = "";
     if (isBus) {
       if (Hdl.isVhdl()) {
@@ -152,13 +146,8 @@
     return lines;
   }
 
-<<<<<<< HEAD
-  public ArrayList<String> getParity(boolean inverted, int nrOfInputs, boolean isBus) {
-    final var lines = new ArrayList<String>();
-=======
   public static LineBuffer getParity(boolean inverted, int nrOfInputs, boolean isBus) {
     final var lines = LineBuffer.getHdlBuffer();
->>>>>>> d6124b2f
     var spaces = "   ";
     var indexString = "";
     if (isBus) {
