--- conflicted
+++ resolved
@@ -164,16 +164,9 @@
         IndexString = "[n]";
       }
     }
-<<<<<<< HEAD
     StringBuffer OneLine = new StringBuffer();
     OneLine.append(Spaces + HDL.assignPreamble() + "Result" + IndexString + HDL.assignOperator());
     if (inverted) OneLine.append(HDL.notOperator() + "(");
-=======
-    StringBuilder OneLine = new StringBuilder();
-    OneLine.append(Spaces).append(Preamble).append("Result").append(IndexString)
-        .append(AssignOperation);
-    if (inverted) OneLine.append(NotOperation).append("(");
->>>>>>> fdfc1593
     int spaces = OneLine.length();
     for (int termloop = 0; termloop < nr_of_inputs; termloop++) {
       while (OneLine.length() < spaces) {
@@ -183,25 +176,14 @@
       for (int i = 0; i < nr_of_inputs; i++) {
         if (i == termloop) OneLine.append("s_real_input_").append(i + 1).append(IndexString);
         else
-<<<<<<< HEAD
           OneLine.append( HDL.notOperator() + "(s_real_input_" + (i + 1) + IndexString + ")");
         if (i < (nr_of_inputs - 1)) {
           OneLine.append(" " + HDL.andOperator() + " ");
-=======
-          OneLine.append(NotOperation).append("(s_real_input_").append(i + 1).append(IndexString)
-              .append(")");
-        if (i < (nr_of_inputs - 1)) {
-          OneLine.append(" ").append(AndOperation).append(" ");
->>>>>>> fdfc1593
         }
       }
       OneLine.append(")");
       if (termloop < (nr_of_inputs - 1)) {
-<<<<<<< HEAD
         OneLine.append(" " + HDL.orOperator() + " ");
-=======
-        OneLine.append(" ").append(OrOperation).append(" ");
->>>>>>> fdfc1593
       } else {
         if (inverted) OneLine.append(")");
         OneLine.append(";");
@@ -290,16 +272,9 @@
         IndexString = "[n]";
       }
     }
-<<<<<<< HEAD
     StringBuffer OneLine = new StringBuffer();
     OneLine.append(Spaces + HDL.assignPreamble() + "Result" + IndexString + HDL.assignOperator());
     if (inverted) OneLine.append(HDL.notOperator() + "(");
-=======
-    StringBuilder OneLine = new StringBuilder();
-    OneLine.append(Spaces).append(Preamble).append("Result").append(IndexString)
-        .append(AssignOperation);
-    if (inverted) OneLine.append(NotOperation).append("(");
->>>>>>> fdfc1593
     int spaces = OneLine.length();
     for (int i = 0; i < nr_of_inputs; i++) {
       while (OneLine.length() < spaces) {
