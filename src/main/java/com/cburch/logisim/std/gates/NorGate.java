/*
 * This file is part of logisim-evolution.
 *
 * Logisim-evolution is free software: you can redistribute it and/or modify
 * it under the terms of the GNU General Public License as published by the
 * Free Software Foundation, either version 3 of the License, or (at your
 * option) any later version.
 *
 * Logisim-evolution is distributed in the hope that it will be useful, but
 * WITHOUT ANY WARRANTY; without even the implied warranty of MERCHANTABILITY
 * or FITNESS FOR A PARTICULAR PURPOSE.  See the GNU General Public License
 * for more details.
 *
 * You should have received a copy of the GNU General Public License along
 * with logisim-evolution. If not, see <http://www.gnu.org/licenses/>.
 *
 * Original code by Carl Burch (http://www.cburch.com), 2011.
 * Subsequent modifications by:
 *   + College of the Holy Cross
 *     http://www.holycross.edu
 *   + Haute École Spécialisée Bernoise/Berner Fachhochschule
 *     http://www.bfh.ch
 *   + Haute École du paysage, d'ingénierie et d'architecture de Genève
 *     http://hepia.hesge.ch/
 *   + Haute École d'Ingénierie et de Gestion du Canton de Vaud
 *     http://www.heig-vd.ch/
 */

package com.cburch.logisim.std.gates;

import static com.cburch.logisim.std.Strings.S;

import com.cburch.logisim.analyze.model.Expression;
import com.cburch.logisim.analyze.model.Expressions;
import com.cburch.logisim.data.AttributeSet;
import com.cburch.logisim.data.Value;
import com.cburch.logisim.fpga.hdlgenerator.HDL;
import com.cburch.logisim.instance.Instance;
import com.cburch.logisim.instance.InstancePainter;
import com.cburch.logisim.instance.InstanceState;
import com.cburch.logisim.tools.WireRepairData;
import java.awt.Graphics2D;
import java.util.ArrayList;

class NorGate extends AbstractGate {
  private static class NorGateHDLGeneratorFactory extends AbstractGateHDLGenerator {
    @Override
    public ArrayList<String> GetLogicFunction(int nr_of_inputs, int bitwidth, boolean is_one_hot) {
      ArrayList<String> Contents = new ArrayList<>();
<<<<<<< HEAD
      StringBuffer OneLine = new StringBuffer();
      OneLine.append("   " + HDL.assignPreamble() + "Result" + HDL.assignOperator() + HDL.notOperator() + "(");
=======
      String Preamble = (HDLType.equals(VHDL) ? "" : "assign ");
      String OrOperation = (HDLType.equals(VHDL) ? " OR" : " |");
      String NotOperation = (HDLType.equals(VHDL) ? "NOT" : "~");
      String AssignOperation = (HDLType.equals(VHDL) ? " <= " : " = ");
      StringBuilder OneLine = new StringBuilder();
      OneLine.append("   ").append(Preamble).append("Result").append(AssignOperation)
          .append(NotOperation).append("(");
>>>>>>> fdfc1593
      int TabWidth = OneLine.length();
      boolean first = true;
      for (int i = 0; i < nr_of_inputs; i++) {
        if (!first) {
          OneLine.append(HDL.orOperator());
          Contents.add(OneLine.toString());
          OneLine.setLength(0);
          while (OneLine.length() < TabWidth) {
            OneLine.append(" ");
          }
        } else {
          first = false;
        }
        OneLine.append("s_real_input_").append(i + 1);
      }
      OneLine.append(");");
      Contents.add(OneLine.toString());
      Contents.add("");
      return Contents;
    }
  }

  public static final NorGate FACTORY = new NorGate();

  private NorGate() {
    super("NOR Gate", S.getter("norGateComponent"));
    setNegateOutput(true);
    setRectangularLabel(OrGate.FACTORY.getRectangularLabel(null));
    setPaintInputLines(true);
  }

  @Override
  protected Expression computeExpression(Expression[] inputs, int numInputs) {
    Expression ret = inputs[0];
    for (int i = 1; i < numInputs; i++) {
      ret = Expressions.or(ret, inputs[i]);
    }
    return Expressions.not(ret);
  }

  @Override
  protected Value computeOutput(Value[] inputs, int numInputs, InstanceState state) {
    return GateFunctions.computeOr(inputs, numInputs).not();
  }

  @Override
  protected Value getIdentity() {
    return Value.FALSE;
  }

  @Override
  public boolean HDLSupportedComponent(AttributeSet attrs) {
    if (MyHDLGenerator == null) MyHDLGenerator = new NorGateHDLGeneratorFactory();
    return MyHDLGenerator.HDLTargetSupported(attrs);
  }

  @Override
  protected void paintDinShape(InstancePainter painter, int width, int height, int inputs) {
    PainterDin.paintOr(painter, width, height, true);
  }

  @Override
  public void paintIconANSI(Graphics2D g, int iconSize, int borderSize, int negateSize) {
    OrGate.paintIconANSI(g, iconSize, borderSize, negateSize,true);
  }

  @Override
  protected void paintShape(InstancePainter painter, int width, int height) {
    PainterShaped.paintOr(painter, width, height);
  }

  @Override
  protected boolean shouldRepairWire(Instance instance, WireRepairData data) {
    return !data.getPoint().equals(instance.getLocation());
  }
}<|MERGE_RESOLUTION|>--- conflicted
+++ resolved
@@ -47,18 +47,8 @@
     @Override
     public ArrayList<String> GetLogicFunction(int nr_of_inputs, int bitwidth, boolean is_one_hot) {
       ArrayList<String> Contents = new ArrayList<>();
-<<<<<<< HEAD
       StringBuffer OneLine = new StringBuffer();
       OneLine.append("   " + HDL.assignPreamble() + "Result" + HDL.assignOperator() + HDL.notOperator() + "(");
-=======
-      String Preamble = (HDLType.equals(VHDL) ? "" : "assign ");
-      String OrOperation = (HDLType.equals(VHDL) ? " OR" : " |");
-      String NotOperation = (HDLType.equals(VHDL) ? "NOT" : "~");
-      String AssignOperation = (HDLType.equals(VHDL) ? " <= " : " = ");
-      StringBuilder OneLine = new StringBuilder();
-      OneLine.append("   ").append(Preamble).append("Result").append(AssignOperation)
-          .append(NotOperation).append("(");
->>>>>>> fdfc1593
       int TabWidth = OneLine.length();
       boolean first = true;
       for (int i = 0; i < nr_of_inputs; i++) {
