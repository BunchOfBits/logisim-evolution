--- conflicted
+++ resolved
@@ -15,11 +15,6 @@
 import com.cburch.logisim.fpga.hdlgenerator.Hdl;
 import com.cburch.logisim.fpga.hdlgenerator.InlinedHdlGeneratorFactory;
 import com.cburch.logisim.util.LineBuffer;
-<<<<<<< HEAD
-import java.util.ArrayList;
-import java.util.List;
-=======
->>>>>>> d6124b2f
 
 public class AbstractConstantHdlGeneratorFactory extends InlinedHdlGeneratorFactory {
 
@@ -28,19 +23,9 @@
   }
 
   @Override
-<<<<<<< HEAD
-  public List<String> getInlinedCode(
-      Netlist nets,
-      Long componentId,
-      netlistComponent componentInfo,
-      String circuitName) {
-    final var Contents = LineBuffer.getHdlBuffer();
-    int NrOfBits = componentInfo.getComponent().getEnd(0).getWidth().getWidth();
-=======
   public LineBuffer getInlinedCode(Netlist nets, Long componentId, netlistComponent componentInfo, String circuitName) {
     final var contents = LineBuffer.getHdlBuffer();
     int nrOfBits = componentInfo.getComponent().getEnd(0).getWidth().getWidth();
->>>>>>> d6124b2f
     if (componentInfo.isEndConnected(0)) {
       final var constantValue = getConstant(componentInfo.getComponent().getAttributeSet());
       if (componentInfo.getComponent().getEnd(0).getWidth().getWidth() == 1) {
