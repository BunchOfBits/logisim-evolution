/*
 * This file is part of logisim-evolution.
 *
 * Logisim-evolution is free software: you can redistribute it and/or modify
 * it under the terms of the GNU General Public License as published by the
 * Free Software Foundation, either version 3 of the License, or (at your
 * option) any later version.
 *
 * Logisim-evolution is distributed in the hope that it will be useful, but
 * WITHOUT ANY WARRANTY; without even the implied warranty of MERCHANTABILITY
 * or FITNESS FOR A PARTICULAR PURPOSE.  See the GNU General Public License
 * for more details.
 *
 * You should have received a copy of the GNU General Public License along
 * with logisim-evolution. If not, see <http://www.gnu.org/licenses/>.
 *
 * Original code by Carl Burch (http://www.cburch.com), 2011.
 * Subsequent modifications by:
 *   + College of the Holy Cross
 *     http://www.holycross.edu
 *   + Haute École Spécialisée Bernoise/Berner Fachhochschule
 *     http://www.bfh.ch
 *   + Haute École du paysage, d'ingénierie et d'architecture de Genève
 *     http://hepia.hesge.ch/
 *   + Haute École d'Ingénierie et de Gestion du Canton de Vaud
 *     http://www.heig-vd.ch/
 */

package com.cburch.logisim.std.wiring;

import com.cburch.logisim.comp.Component;
import com.cburch.logisim.data.AttributeSet;
import com.cburch.logisim.fpga.designrulecheck.Netlist;
import com.cburch.logisim.fpga.designrulecheck.NetlistComponent;
import com.cburch.logisim.fpga.hdlgenerator.AbstractHDLGeneratorFactory;
import com.cburch.logisim.fpga.hdlgenerator.HDL;
import com.cburch.logisim.fpga.hdlgenerator.TickComponentHDLGeneratorFactory;
import java.util.ArrayList;
import java.util.SortedMap;
import java.util.TreeMap;

public class ClockHDLGeneratorFactory extends AbstractHDLGeneratorFactory {

  public static final int NrOfClockBits = 5;
  public static final int DerivedClockIndex = 0;
  public static final int InvertedDerivedClockIndex = 1;
  public static final int PositiveEdgeTickIndex = 2;
  public static final int NegativeEdgeTickIndex = 3;
  public static final int GlobalClockIndex = 4;
  private static final String HighTickStr = "HighTicks";
  private static final int HighTickId = -1;
  private static final String LowTickStr = "LowTicks";
  private static final int LowTickId = -2;
  private static final String PhaseStr = "Phase";
  private static final int PhaseId = -3;
  private static final String NrOfBitsStr = "NrOfBits";
  private static final int NrOfBitsId = -4;

  private String GetClockNetName(Component comp, Netlist TheNets) {
    StringBuilder Contents = new StringBuilder();
    int ClockNetId = TheNets.GetClockSourceId(comp);
    if (ClockNetId >= 0) {
      Contents.append(ClockTreeName).append(ClockNetId);
    }
    return Contents.toString();
  }

  @Override
  public String getComponentStringIdentifier() {
    return "CLOCKGEN";
  }

  @Override
  public SortedMap<String, Integer> GetInputList(Netlist TheNetlist, AttributeSet attrs) {
    SortedMap<String, Integer> Inputs = new TreeMap<>();
    Inputs.put("GlobalClock", 1);
    Inputs.put("ClockTick", 1);
    return Inputs;
  }

  @Override
<<<<<<< HEAD
  public ArrayList<String> GetModuleFunctionality(Netlist TheNetlist, AttributeSet attrs) {
    ArrayList<String> Contents = new ArrayList<>();
    Contents.addAll(MakeRemarkBlock("Here the output signals are defines; we synchronize them all on the main clock",3));
=======
  public ArrayList<String> GetModuleFunctionality(
      Netlist TheNetlist, AttributeSet attrs, FPGAReport Reporter, String HDLType) {
    ArrayList<String> Contents = new ArrayList<>(MakeRemarkBlock(
        "Here the output signals are defines; we synchronize them all on the main clock",
        3, HDLType));
>>>>>>> fdfc1593
/*    if (TheNetlist.RawFPGAClock()) {
      if (HighTicks != LowTicks) {
        Reporter.AddFatalError("Clock component detected with " +HighTicks+":"+LowTicks+ " hi:lo duty cycle,"
            + " but maximum clock speed was selected. Only 1:1 duty cycle is supported with "
            + " maximum clock speed.");
      }
      if (HDLType.equals(VHDL)) {
        Contents.add("   ClockBus <= GlobalClock & '1' & '1' & NOT(GlobalClock) & GlobalClock;");
      } else {
        Contents.add("   assign ClockBus = {GlobalClock, 3'b1, 3'b1, ~GlobalClock, GlobalClock};");
      }
      Contents.add("");
      return Contents;
    }
*/    if (HDL.isVHDL()) {
      Contents.add("   ClockBus <= GlobalClock&s_output_regs;");
      Contents.add("   makeOutputs : PROCESS( GlobalClock )");
      Contents.add("   BEGIN");
      Contents.add("      IF (GlobalClock'event AND (GlobalClock = '1')) THEN");
      Contents.add("         s_buf_regs(0)     <= s_derived_clock_reg("+PhaseStr+"-1);");
      Contents.add("         s_buf_regs(1)     <= NOT(s_derived_clock_reg("+PhaseStr+"-1));");
      Contents.add("         s_output_regs(0)  <= s_buf_regs(0);");
      Contents.add("         s_output_regs(1)  <= s_buf_regs(1);");
      Contents.add("         s_output_regs(2)  <= NOT(s_buf_regs(0)) AND s_derived_clock_reg("+PhaseStr+"-1);");
      Contents.add("         s_output_regs(3)  <= s_buf_regs(0) AND NOT(s_derived_clock_reg("+PhaseStr+"-1));");
      Contents.add("      END IF;");
      Contents.add("   END PROCESS makeOutputs;");
    } else {
      Contents.add("   assign ClockBus = {GlobalClock,s_output_regs};");
      Contents.add("   always @(posedge GlobalClock)");
      Contents.add("   begin");
      Contents.add("      s_buf_regs[0]    <= s_derived_clock_reg["+PhaseStr+"-1];");
      Contents.add("      s_buf_regs[1]    <= ~s_derived_clock_reg["+PhaseStr+"-1];");
      Contents.add("      s_output_regs[0] <= s_buf_regs[0];");
      Contents.add("      s_output_regs[1] <= s_output_regs[1];");
      Contents.add("      s_output_regs[2] <= ~s_buf_regs[0] & s_derived_clock_reg["+PhaseStr+"-1];");
      Contents.add("      s_output_regs[3] <= ~s_derived_clock_reg["+PhaseStr+"-1] & s_buf_regs[0];");
      Contents.add("   end");
    }
    Contents.add("");
    Contents.addAll(MakeRemarkBlock("Here the control signals are defined", 3));
    if (HDL.isVHDL()) {
      Contents.add("   s_counter_is_zero    <= '1' WHEN s_counter_reg = std_logic_vector(to_unsigned(0,"
              + NrOfBitsStr
              + ")) ELSE '0';");
      Contents.add("   s_counter_next    <= std_logic_vector(unsigned(s_counter_reg) - 1)");
      Contents.add("                           WHEN s_counter_is_zero = '0' ELSE");
      Contents.add(
          "                        std_logic_vector(to_unsigned(("
              + LowTickStr
              + "-1),"
              + NrOfBitsStr
              + "))");
      Contents.add("                           WHEN s_derived_clock_reg(0) = '1' ELSE");
      Contents.add(
          "                        std_logic_vector(to_unsigned(("
              + HighTickStr
              + "-1),"
              + NrOfBitsStr
              + "));");
    } else {
      Contents.add("   assign s_counter_is_zero = (s_counter_reg == 0) ? 1'b1 : 1'b0;");
      Contents.add("   assign s_counter_next = (s_counter_is_zero == 1'b0) ? s_counter_reg - 1 :");
      Contents.add(
          "                           (s_derived_clock_reg[0] == 1'b1) ? " + LowTickStr + " - 1 :");
      Contents.add(
          "                                                           " + HighTickStr + " - 1;");
      Contents.add("");
      Contents.addAll(MakeRemarkBlock("Here the initial values are defined (for simulation only)", 3));
      Contents.add("   initial");
      Contents.add("   begin");
      Contents.add("      s_output_regs = 0;");
      Contents.add("      s_derived_clock_reg = 0;");
      Contents.add("      s_counter_reg = 0;");
      Contents.add("   end");
    }
    Contents.add("");
    Contents.addAll(MakeRemarkBlock("Here the state registers are defined", 3));
    if (HDL.isVHDL()) {
      Contents.add("   makeDerivedClock : PROCESS( GlobalClock , ClockTick , s_counter_is_zero ,");
      Contents.add("                               s_derived_clock_reg)");
      Contents.add("   BEGIN");
      Contents.add("      IF (GlobalClock'event AND (GlobalClock = '1')) THEN");
      Contents.add("         IF (s_derived_clock_reg(0) /= '0' AND s_derived_clock_reg(0) /= '1') THEN --For simulation only");
      Contents.add("            s_derived_clock_reg <= (OTHERS => '1');");
      Contents.add("         ELSIF (ClockTick = '1') THEN");
      Contents.add("            FOR n IN "+PhaseStr+"-1 DOWNTO 1 LOOP");
      Contents.add("              s_derived_clock_reg(n) <= s_derived_clock_reg(n-1);");
      Contents.add("            END LOOP;");
      Contents.add("            s_derived_clock_reg(0) <= s_derived_clock_reg(0) XOR s_counter_is_zero;");
      Contents.add("         END IF;");
      Contents.add("      END IF;");
      Contents.add("   END PROCESS makeDerivedClock;");
      Contents.add("");
      Contents.add("   makeCounter : PROCESS( GlobalClock , ClockTick , s_counter_next ,");
      Contents.add("                          s_derived_clock_reg )");
      Contents.add("   BEGIN");
      Contents.add("      IF (GlobalClock'event AND (GlobalClock = '1')) THEN");
      Contents.add("         IF (s_derived_clock_reg(0) /= '0' AND s_derived_clock_reg(0) /= '1') THEN --For simulation only");
      Contents.add("            s_counter_reg <= (OTHERS => '0');");
      Contents.add("         ELSIF (ClockTick = '1') THEN");
      Contents.add("            s_counter_reg <= s_counter_next;");
      Contents.add("         END IF;");
      Contents.add("      END IF;");
      Contents.add("   END PROCESS makeCounter;");
    } else {
      Contents.add("   integer n;");
      Contents.add("   always @(posedge GlobalClock)");
      Contents.add("   begin");
      Contents.add("      if (ClockTick)");
      Contents.add("      begin");
      Contents.add("         s_derived_clock_reg[0] <= s_derived_clock_reg[0] ^ s_counter_is_zero;");
      Contents.add("         for (n = 1; n < "+PhaseStr+"; n = n+1) begin");
      Contents.add("            s_derived_clock_reg[n] <= s_derived_clock_reg[n-1];");
      Contents.add("         end");
      Contents.add("      end");
      Contents.add("   end");
      Contents.add("");
      Contents.add("   always @(posedge GlobalClock)");
      Contents.add("   begin");
      Contents.add("      if (ClockTick)");
      Contents.add("      begin");
      Contents.add("         s_counter_reg <= s_counter_next;");
      Contents.add("      end");
      Contents.add("   end");
    }
    Contents.add("");
    return Contents;
  }

  @Override
  public SortedMap<String, Integer> GetOutputList(Netlist TheNetlist, AttributeSet attrs) {
    SortedMap<String, Integer> Outputs = new TreeMap<>();
    Outputs.put("ClockBus", NrOfClockBits);
    return Outputs;
  }

  @Override
  public SortedMap<Integer, String> GetParameterList(AttributeSet attrs) {
    SortedMap<Integer, String> Parameters = new TreeMap<>();
    Parameters.put(HighTickId, HighTickStr);
    Parameters.put(LowTickId, LowTickStr);
    Parameters.put(PhaseId, PhaseStr);
    Parameters.put(NrOfBitsId, NrOfBitsStr);
    return Parameters;
  }

  @Override
  public SortedMap<String, Integer> GetParameterMap(Netlist Nets, NetlistComponent ComponentInfo) {
    SortedMap<String, Integer> ParameterMap = new TreeMap<>();
    int HighTicks = ComponentInfo.GetComponent().getAttributeSet().getValue(Clock.ATTR_HIGH);
    int LowTicks = ComponentInfo.GetComponent().getAttributeSet().getValue(Clock.ATTR_LOW);
    int Phase = ComponentInfo.GetComponent().getAttributeSet().getValue(Clock.ATTR_PHASE);
    Phase = Phase % (HighTicks + LowTicks);
    int MaxValue = Math.max(HighTicks, LowTicks);
    int nr_of_bits = 0;
    while (MaxValue != 0) {
      nr_of_bits++;
      MaxValue /= 2;
    }
    ParameterMap.put(HighTickStr, HighTicks);
    ParameterMap.put(LowTickStr, LowTicks);
    ParameterMap.put(PhaseStr, (HighTicks + LowTicks)-Phase);
    ParameterMap.put(NrOfBitsStr, nr_of_bits);
    return ParameterMap;
  }

  @Override
  public SortedMap<String, String> GetPortMap(Netlist Nets, Object MapInfo) {
    SortedMap<String, String> PortMap = new TreeMap<>();
    if (!(MapInfo instanceof NetlistComponent)) return PortMap;
    NetlistComponent ComponentInfo = (NetlistComponent) MapInfo;
    PortMap.put("GlobalClock", TickComponentHDLGeneratorFactory.FPGAClock);
    PortMap.put("ClockTick", TickComponentHDLGeneratorFactory.FPGATick);
    PortMap.put("ClockBus", "s_" + GetClockNetName(ComponentInfo.GetComponent(), Nets));
    return PortMap;
  }

  @Override
  public SortedMap<String, Integer> GetRegList(AttributeSet attrs) {
    SortedMap<String, Integer> Regs = new TreeMap<>();
    Regs.put("s_output_regs", NrOfClockBits - 1);
    Regs.put("s_buf_regs", 2);
    Regs.put("s_counter_reg", NrOfBitsId);
    Regs.put("s_derived_clock_reg", PhaseId);
    return Regs;
  }

  @Override
  public String GetSubDir() {
    /*
     * this method returns the module directory where the HDL code needs to
     * be placed
     */
    return "base";
  }

  @Override
  public SortedMap<String, Integer> GetWireList(AttributeSet attrs, Netlist Nets) {
    SortedMap<String, Integer> Wires = new TreeMap<>();
    Wires.put("s_counter_next", NrOfBitsId);
    Wires.put("s_counter_is_zero", 1);
    return Wires;
  }

  @Override
  public boolean HDLTargetSupported(AttributeSet attrs) {
    return true;
  }
}<|MERGE_RESOLUTION|>--- conflicted
+++ resolved
@@ -79,17 +79,9 @@
   }
 
   @Override
-<<<<<<< HEAD
   public ArrayList<String> GetModuleFunctionality(Netlist TheNetlist, AttributeSet attrs) {
     ArrayList<String> Contents = new ArrayList<>();
     Contents.addAll(MakeRemarkBlock("Here the output signals are defines; we synchronize them all on the main clock",3));
-=======
-  public ArrayList<String> GetModuleFunctionality(
-      Netlist TheNetlist, AttributeSet attrs, FPGAReport Reporter, String HDLType) {
-    ArrayList<String> Contents = new ArrayList<>(MakeRemarkBlock(
-        "Here the output signals are defines; we synchronize them all on the main clock",
-        3, HDLType));
->>>>>>> fdfc1593
 /*    if (TheNetlist.RawFPGAClock()) {
       if (HighTicks != LowTicks) {
         Reporter.AddFatalError("Clock component detected with " +HighTicks+":"+LowTicks+ " hi:lo duty cycle,"
