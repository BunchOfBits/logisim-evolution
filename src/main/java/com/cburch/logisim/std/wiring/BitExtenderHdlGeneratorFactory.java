--- conflicted
+++ resolved
@@ -36,17 +36,14 @@
     }
     if (componentInfo.getComponent().getEnd(0).getWidth().getWidth() == 1) {
       /* Special case: Single bit output */
-<<<<<<< HEAD
       final var connectedNet = componentInfo.getComponent().getEnd(1).getWidth().getWidth() == 1 
           ?  Hdl.getNetName(componentInfo, 1, true, nets) 
           :  Hdl.getBusEntryName(componentInfo, 1, true, 0, nets);
       contents.add("{{assign}} {{1}} {{=}} {{2}};", Hdl.getNetName(componentInfo, 0, true, nets), connectedNet);
-=======
       contents.add(
           "{{assign}} {{1}} {{=}} {{2}};",
           Hdl.getNetName(componentInfo, 0, true, nets),
-          Hdl.getNetName(componentInfo, 1, true, nets));
->>>>>>> c80fa1ff
+          connectedNet);
       contents.add("");
     } else {
       /*
