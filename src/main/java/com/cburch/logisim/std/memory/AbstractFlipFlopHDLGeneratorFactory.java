--- conflicted
+++ resolved
@@ -21,7 +21,6 @@
 import com.cburch.logisim.instance.StdAttr;
 import com.cburch.logisim.util.LineBuffer;
 import java.util.HashMap;
-import java.util.List;
 import java.util.Map;
 
 public class AbstractFlipFlopHDLGeneratorFactory extends AbstractHdlGeneratorFactory {
@@ -55,11 +54,7 @@
   }
 
   @Override
-<<<<<<< HEAD
-  public List<String> getModuleFunctionality(Netlist nets, AttributeSet attrs) {
-=======
   public LineBuffer getModuleFunctionality(Netlist nets, AttributeSet attrs) {
->>>>>>> d6124b2f
     final var contents = LineBuffer.getHdlBuffer();
     contents
         .pair("invertClock", INVERT_CLOCK_STRING)
@@ -80,21 +75,12 @@
       contents
           .addRemarkBlock("Here the initial register value is defined; for simulation only")
           .add("""
-<<<<<<< HEAD
-                   initial
-                   begin
-                      s_current_state_reg = 0;
-                   end
-
-                """);
-=======
                initial
                begin
                   s_current_state_reg = 0;
                end
-                
+
                """);
->>>>>>> d6124b2f
     }
 
     contents.addRemarkBlock("Here the actual state register is defined");
@@ -143,12 +129,7 @@
     return contents;
   }
 
-<<<<<<< HEAD
-  public List<String> getUpdateLogic() {
-    return new ArrayList<>();
-=======
   public LineBuffer getUpdateLogic() {
     return LineBuffer.getHdlBuffer();
->>>>>>> d6124b2f
   }
 }