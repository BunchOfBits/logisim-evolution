/*
 * Logisim-evolution - digital logic design tool and simulator
 * Copyright by the Logisim-evolution developers
 *
 * https://github.com/logisim-evolution/
 *
 * This is free software released under GNU GPLv3 license
 */

package com.cburch.logisim.std.memory;

import com.cburch.logisim.data.AttributeSet;
import com.cburch.logisim.fpga.designrulecheck.Netlist;
import com.cburch.logisim.fpga.designrulecheck.netlistComponent;
import com.cburch.logisim.fpga.file.FileWriter;
import com.cburch.logisim.fpga.hdlgenerator.AbstractHdlGeneratorFactory;
import com.cburch.logisim.fpga.hdlgenerator.Hdl;
import com.cburch.logisim.fpga.hdlgenerator.HdlParameters;
import com.cburch.logisim.fpga.hdlgenerator.HdlPorts;
import com.cburch.logisim.instance.Port;
import com.cburch.logisim.instance.StdAttr;
import com.cburch.logisim.util.LineBuffer;
import java.util.ArrayList;
import java.util.List;
import java.util.SortedMap;
import java.util.TreeMap;

public class ShiftRegisterHDLGeneratorFactory extends AbstractHdlGeneratorFactory {

  private static final String NEGATE_CLOCK_STRING = "negateClock";
  private static final int NEGATE_CLOCK_ID = -1;
  private static final String NR_OF_BITS_STR = "NrOfBits";
  private static final int NR_OF_BITS_ID = -2;
  private static final String NR_OF_STAGES_STR = "NrOfStages";
  private static final int NR_OF_STAGES_ID = -3;
  private static final String NR_OF_PAR_BITS_STRING = "NrOfParBits";
  private static final int NR_OF_PAR_BITS_ID = -4;

  public ShiftRegisterHDLGeneratorFactory() {
    super();
    myParametersList
        .add(NEGATE_CLOCK_STRING, NEGATE_CLOCK_ID, HdlParameters.MAP_ATTRIBUTE_OPTION, StdAttr.EDGE_TRIGGER, AbstractFlipFlopHDLGeneratorFactory.TRIGGER_MAP)
        .add(NR_OF_BITS_STR, NR_OF_BITS_ID)
        .add(NR_OF_PAR_BITS_STRING, NR_OF_PAR_BITS_ID, HdlParameters.MAP_MULTIPLY, StdAttr.WIDTH, ShiftRegister.ATTR_LENGTH)
        .add(NR_OF_STAGES_STR, NR_OF_STAGES_ID, HdlParameters.MAP_INT_ATTRIBUTE, ShiftRegister.ATTR_LENGTH);
    getWiresPortsDuringHDLWriting = true;
  }

  @Override
  public void getGenerationTimeWiresPorts(Netlist theNetlist, AttributeSet attrs) {
    final var hasParallelLoad = attrs.getValue(ShiftRegister.ATTR_LOAD);
    myPorts
        .add(Port.CLOCK, HdlPorts.getClockName(1), 1, ShiftRegister.CK)
        .add(Port.INPUT, "Reset", 1, ShiftRegister.CLR)
        .add(Port.INPUT, "ShiftEnable", 1, ShiftRegister.SH)
        .add(Port.INPUT, "ShiftIn", NR_OF_BITS_ID, ShiftRegister.IN)
        .add(Port.INPUT, "D", NR_OF_PAR_BITS_ID, "DUMMY_MAP")
        .add(Port.OUTPUT, "ShiftOut", NR_OF_BITS_ID, ShiftRegister.OUT)
        .add(Port.OUTPUT, "Q", NR_OF_PAR_BITS_ID, "DUMMY_MAP");
    if (hasParallelLoad) {
      myPorts.add(Port.INPUT, "ParLoad", 1, ShiftRegister.LD);
    } else {
      myPorts.add(Port.INPUT, "ParLoad", 1, Hdl.zeroBit());
    }
  }

  @Override
  public SortedMap<String, String> getPortMap(Netlist nets, Object mapInfo) {
    final var map = new TreeMap<String, String>();
    map.putAll(super.getPortMap(nets, mapInfo));
    if (mapInfo instanceof netlistComponent) {
      final var comp = ((netlistComponent) mapInfo);
      final var attrs = comp.getComponent().getAttributeSet();
      final var nrOfBits = attrs.getValue(StdAttr.WIDTH).getWidth();
      final var nrOfStages = attrs.getValue(ShiftRegister.ATTR_LENGTH);
      final var hasParallelLoad = attrs.getValue(ShiftRegister.ATTR_LOAD);
      final var vector = new StringBuilder();
      if (Hdl.isVhdl() && nrOfBits == 1) {
        final var shiftMap = map.get("ShiftIn");
        final var outMap = map.get("ShiftOut");
        map.remove("ShiftIn");
        map.remove("ShiftOut");
        map.put("ShiftIn(0)", shiftMap);
        map.put("ShiftOut(0)", outMap);
      }
      map.remove("D");
      map.remove("Q");
      if (hasParallelLoad) {
        if (nrOfBits == 1) {
          if (Hdl.isVhdl()) {
            for (var stage = 0; stage < nrOfStages; stage++)
              map.putAll(Hdl.getNetMap(String.format("D(%d)", stage), true, comp, 6 + (2 * stage), nets));
            final var nrOfOutStages = attrs.getValue(StdAttr.APPEARANCE) == StdAttr.APPEAR_CLASSIC
                ? nrOfStages : nrOfStages - 1;
            for (var stage = 0; stage < nrOfOutStages; stage++)
              map.putAll(Hdl.getNetMap(String.format("Q(%d)", stage), true, comp, 7 + (2 * stage), nets));
            map.put(String.format("Q(%d)", nrOfStages - 1), "OPEN");
          } else {
            for (var stage = nrOfStages - 1; stage >= 0; stage--) {
              if (vector.length() != 0) vector.append(",");
              vector.append(Hdl.getNetName(comp, 6 + (2 * stage), true, nets));
            }
            map.put("D", vector.toString());
            vector.setLength(0);
            vector.append("open");
            for (var stage = nrOfStages - 2; stage >= 0; stage--) {
              if (vector.length() != 0) vector.append(",");
              vector.append(Hdl.getNetName(comp, 7 + (2 * stage), true, nets));
            }
            map.put("Q", vector.toString());
          }
        } else {
          if (Hdl.isVhdl()) {
            for (var bit = 0; bit < nrOfBits; bit++) {
              for (var stage = 0; stage < nrOfStages; stage++) {
                final var index = (bit * nrOfStages) + stage;
                final var id = 6 + (2 * stage);
                map.put(String.format("D(%d)", index), Hdl.getBusEntryName(comp, id, true, bit, nets));
                if (stage == nrOfStages - 1) continue;
                map.put(String.format("Q(%d)", index), Hdl.getBusEntryName(comp, id + 1, true, bit, nets));
              }
              map.put(String.format("Q(%d)", ((bit + 1) * nrOfStages) - 1), "OPEN");
            }
          } else {
            vector.setLength(0);
            for (var bit = nrOfBits - 1; bit >= 0; bit--) {
              for (var stage = nrOfStages - 1; stage >= 0; stage--) {
                if (vector.length() != 0) vector.append(",");
                vector.append(Hdl.getBusEntryName(comp, 6 + (2 * stage), true, bit, nets));
              }
            }
            map.put("D", vector.toString());
            vector.setLength(0);
            for (var bit = nrOfBits - 1; bit >= 0; bit--) {
              if (vector.length() != 0) vector.append(",");
              vector.append("open");
              for (var stage = nrOfStages - 2; stage >= 0; stage--) {
                if (vector.length() != 0) vector.append(",");
                vector.append(Hdl.getBusEntryName(comp, 7 + (2 * stage), true, bit, nets));
              }
            }
            map.put("Q", vector.toString());
          }
        }
      } else {
        map.put("D", Hdl.getConstantVector(0, nrOfBits * nrOfStages));
        map.put("Q", Hdl.unconnected(true));
      }
    }
    return map;
  }

  @Override
  public List<String> getArchitecture(Netlist nets, AttributeSet attrs, String componentName) {
    final var contents = LineBuffer.getHdlBuffer()
            .pair("clock", HdlPorts.getClockName(1))
            .pair("tick", HdlPorts.getTickName(1))
            .pair("nrOfStages", NR_OF_STAGES_STR)
            .pair("invertClock", NEGATE_CLOCK_STRING)
            .add(FileWriter.getGenerateRemark(componentName, nets.projName()));
    if (Hdl.isVhdl()) {
      contents
          .add("""
              ARCHITECTURE NoPlatformSpecific OF SingleBitShiftReg IS

                 SIGNAL s_state_reg  : std_logic_vector( ({{nrOfStages}}-1) DOWNTO 0 );
                 SIGNAL s_state_next : std_logic_vector( ({{nrOfStages}}-1) DOWNTO 0 );
                 SIGNAL s_clock      : std_logic;

              BEGIN
                 Q        <= s_state_reg;
                 ShiftOut <= s_state_reg({{nrOfStages}}-1);
                 s_clock  <= {{clock}} WHEN {{invertClock}} = 0 ELSE NOT({{clock}});

                 s_state_next <= D WHEN ParLoad = '1' ELSE s_state_reg(({{nrOfStages}}-2) DOWNTO 0)&ShiftIn;

                 make_state : PROCESS(s_clock, ShiftEnable, {{tick}}, Reset, s_state_next, ParLoad)
                 BEGIN
                    IF (Reset = '1') THEN s_state_reg <= (OTHERS => '0');
                    ELSIF (rising_edge(s_clock)) THEN
                       IF (((ShiftEnable = '1') OR (ParLoad = '1')) AND ({{tick}} = '1')) THEN
                          s_state_reg <= s_state_next;
                       END IF;
                    END IF;
                 END PROCESS make_state;
              END NoPlatformSpecific;

              """);
    } else {
      contents
          .add("""
              module SingleBitShiftReg ( Reset,
                                         {{tick}},
                                         {{clock}},
                                         ShiftEnable,
                                         ParLoad,
                                         ShiftIn,
                                         D,
                                         ShiftOut,
                                         Q);

                 parameter {{nrOfStages}} = 1;
                 parameter {{invertClock}} = 1;

                 input Reset;
                 input {{tick}};
                 input {{clock}};
                 input ShiftEnable;
                 input ParLoad;
                 input ShiftIn;
                 input[{{nrOfStages}}:0] D;
                 output ShiftOut;
                 output[{{nrOfStages}}:0] Q;

                 wire[{{nrOfStages}}:0] s_state_next;
                 wire s_clock;
                 reg[{{nrOfStages}}:0] s_state_reg;

                 assign Q        = s_state_reg;
                 assign ShiftOut = s_state_reg[{{nrOfStages}}-1];
                 assign s_clock  = {{invertClock}} == 0 ? {{clock}} : ~{{clock}};
                 assign s_state_next = (ParLoad) ? D : {s_state_reg[{{nrOfStages}}-2:0],ShiftIn};

                 always @(posedge s_clock or posedge Reset)
                 begin
                    if (Reset) s_state_reg <= 0;
                    else if ((ShiftEnable|ParLoad)&{{tick}}) s_state_reg <= s_state_next;
                 end

              endmodule

              """);
    }
    contents.add(super.getArchitecture(nets, attrs, componentName));
    return contents.get();
  }

  @Override
  public List<String> getComponentDeclarationSection(Netlist nets, AttributeSet attrs) {
    return LineBuffer.getHdlBuffer()
        .pair("clock", HdlPorts.getClockName(1))
        .pair("tick", HdlPorts.getTickName(1))
        .pair("nrOfStages", NR_OF_STAGES_STR)
        .pair("invertClock", NEGATE_CLOCK_STRING)
        .add("""
            COMPONENT SingleBitShiftReg
               GENERIC ( {{invertClock}} : INTEGER;
                         {{nrOfStages}}  : INTEGER );
               PORT ( Reset       : IN  std_logic;
                      {{tick}}        : IN  std_logic;
                      {{clock}}       : IN  std_logic;
                      ShiftEnable : IN  std_logic;
                      ParLoad     : IN  std_logic;
                      ShiftIn     : IN  std_logic;
                      D           : IN  std_logic_vector( ({{nrOfStages}}-1) DOWNTO 0 );
                      ShiftOut    : OUT std_logic;
                      Q           : OUT std_logic_vector( ({{nrOfStages}}-1) DOWNTO 0 ) );
            END COMPONENT;
            """)
        .getWithIndent();
  }

  @Override
  public List<String> getEntity(Netlist nets, AttributeSet attrs, String componentName) {

    final var contents = LineBuffer.getHdlBuffer()
        .pair("clock", HdlPorts.getClockName(1))
        .pair("tick", HdlPorts.getTickName(1))
        .pair("nrOfStages", NR_OF_STAGES_STR)
        .pair("invertClock", NEGATE_CLOCK_STRING);
    if (Hdl.isVhdl()) {
      contents
          .add(FileWriter.getGenerateRemark(componentName, nets.projName()))
          .add(FileWriter.getExtendedLibrary())
          .add("""
              ENTITY SingleBitShiftReg IS
                 GENERIC ( {{invertClock}} : INTEGER;
                           {{nrOfStages}}  : INTEGER);
                 PORT ( Reset       : IN  std_logic;
                        {{tick}}        : IN  std_logic;
                        {{clock}}       : IN  std_logic;
                        ShiftEnable : IN  std_logic;
                        ParLoad     : IN  std_logic;
                        ShiftIn     : IN  std_logic;
                        D           : IN  std_logic_vector( ({{nrOfStages}}-1) DOWNTO 0 );
                        ShiftOut    : OUT std_logic;
                        Q           : OUT std_logic_vector( ({{nrOfStages}}-1) DOWNTO 0 ));
              END SingleBitShiftReg;

              """);
    }
    contents.add(super.getEntity(nets, attrs, componentName));
    return contents.get();
  }

  @Override
<<<<<<< HEAD
  public List<String> getModuleFunctionality(Netlist nets, AttributeSet attrs) {
=======
  public LineBuffer getModuleFunctionality(Netlist nets, AttributeSet attrs) {
>>>>>>> d6124b2f
    final var contents = LineBuffer.getHdlBuffer()
        .pair("clock", HdlPorts.getClockName(1))
        .pair("tick", HdlPorts.getTickName(1))
        .pair("nrOfStages", NR_OF_STAGES_STR)
        .pair("invertClock", NEGATE_CLOCK_STRING)
        .pair("nrOfBits", NR_OF_BITS_STR);
    if (Hdl.isVhdl()) {
      contents.add("""
          GenBits : FOR n IN ({{nrOfBits}}-1) DOWNTO 0 GENERATE
             OneBit : SingleBitShiftReg
             GENERIC MAP ( {{invertClock}} => {{invertClock}},
                           {{nrOfStages}} => {{nrOfStages}} )
             PORT MAP ( Reset       => Reset,
                        {{tick}}        => {{tick}},
                        {{clock}}       => {{clock}},
                        ShiftEnable => ShiftEnable,
                        ParLoad     => ParLoad,
                        ShiftIn     => ShiftIn(n),
                        D           => D( ((n+1) * {{nrOfStages}})-1 DOWNTO (n*{{nrOfStages}})),
                        ShiftOut    => ShiftOut(n),
                        Q           => Q( ((n+1) * {{nrOfStages}})-1 DOWNTO (n*{{nrOfStages}})) );
          END GENERATE genbits;
          """);
    } else {
      contents.add("""
          genvar n;
          generate
             for (n = 0 ; n < {{nrOfBits}}; n=n+1)
             begin:Bit
                SingleBitShiftReg #(.{{invertClock}}({{invertClock}}),
                                    .{{nrOfStages}}({{nrOfStages}}))
                   OneBit (.Reset(Reset),
                           .{{tick}}({{tick}}),
                           .{{clock}}({{clock}}),
                           .ShiftEnable(ShiftEnable),
                           .ParLoad(ParLoad),
                           .ShiftIn(ShiftIn[n]),
                           .D(D[((n+1)*{{nrOfStages}})-1:(n*{{nrOfStages}})]),
                           .ShiftOut(ShiftOut[n]),
                           .Q(Q[((n+1)*{{nrOfStages}})-1:(n*{{nrOfStages}})]) );
             end
          endgenerate
          """);
    }
    return contents;
  }
}<|MERGE_RESOLUTION|>--- conflicted
+++ resolved
@@ -20,7 +20,6 @@
 import com.cburch.logisim.instance.Port;
 import com.cburch.logisim.instance.StdAttr;
 import com.cburch.logisim.util.LineBuffer;
-import java.util.ArrayList;
 import java.util.List;
 import java.util.SortedMap;
 import java.util.TreeMap;
@@ -294,11 +293,7 @@
   }
 
   @Override
-<<<<<<< HEAD
-  public List<String> getModuleFunctionality(Netlist nets, AttributeSet attrs) {
-=======
   public LineBuffer getModuleFunctionality(Netlist nets, AttributeSet attrs) {
->>>>>>> d6124b2f
     final var contents = LineBuffer.getHdlBuffer()
         .pair("clock", HdlPorts.getClockName(1))
         .pair("tick", HdlPorts.getTickName(1))
