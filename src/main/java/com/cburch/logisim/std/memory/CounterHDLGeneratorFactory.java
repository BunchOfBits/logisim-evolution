/*
 * Logisim-evolution - digital logic design tool and simulator
 * Copyright by the Logisim-evolution developers
 *
 * https://github.com/logisim-evolution/
 *
 * This is free software released under GNU GPLv3 license
 */

package com.cburch.logisim.std.memory;

import com.cburch.logisim.data.AttributeOption;
import com.cburch.logisim.data.AttributeSet;
import com.cburch.logisim.fpga.designrulecheck.Netlist;
import com.cburch.logisim.fpga.designrulecheck.netlistComponent;
import com.cburch.logisim.fpga.hdlgenerator.AbstractHdlGeneratorFactory;
import com.cburch.logisim.fpga.hdlgenerator.Hdl;
import com.cburch.logisim.fpga.hdlgenerator.HdlParameters;
import com.cburch.logisim.fpga.hdlgenerator.HdlPorts;
import com.cburch.logisim.instance.Port;
import com.cburch.logisim.instance.StdAttr;
import com.cburch.logisim.util.LineBuffer;
import java.util.HashMap;
import java.util.List;
import java.util.SortedMap;
import java.util.TreeMap;

public class CounterHDLGeneratorFactory extends AbstractHdlGeneratorFactory {

  private static final String NR_OF_BITS_STRING = "width";
  private static final int NR_OF_BITS_ID = -1;
  private static final String MAX_VALUE_STRING = "max_val";
  private static final int MAX_VALUE_ID = -2;
  private static final String INVERT_CLOCK_STRING = "InvertClock";
  private static final int INVERT_CLOCK_ID = -3;
  private static final String MODE_STRING = "mode";
  private static final int MODE_ID = -4;

  private static final String LOAD_DATA_INPUT = "LoadData";
  private static final String COUNT_DATA_OUTPUT = "CountValue";

  public CounterHDLGeneratorFactory() {
    super();
    myParametersList
        .add(NR_OF_BITS_STRING, NR_OF_BITS_ID)
        .addVector(MAX_VALUE_STRING, MAX_VALUE_ID, HdlParameters.MAP_INT_ATTRIBUTE, Counter.ATTR_MAX)
        .add(INVERT_CLOCK_STRING, INVERT_CLOCK_ID, HdlParameters.MAP_ATTRIBUTE_OPTION,
            StdAttr.EDGE_TRIGGER, AbstractFlipFlopHDLGeneratorFactory.TRIGGER_MAP)
        .add(MODE_STRING, MODE_ID, HdlParameters.MAP_ATTRIBUTE_OPTION, Counter.ATTR_ON_GOAL,
            new HashMap<AttributeOption, Integer>() {{
              put(Counter.ON_GOAL_WRAP, 0);
              put(Counter.ON_GOAL_STAY, 1);
              put(Counter.ON_GOAL_CONT, 2);
              put(Counter.ON_GOAL_LOAD, 3);
            }}
        );
    myWires
        .addWire("s_clock", 1)
        .addWire("s_real_enable", 1)
        .addRegister("s_next_counter_value", NR_OF_BITS_ID)
        .addRegister("s_carry", 1)
        .addRegister("s_counter_value", NR_OF_BITS_ID);
    myPorts
        .add(Port.CLOCK, HdlPorts.CLOCK, 1, Counter.CK)
        .add(Port.INPUT, LOAD_DATA_INPUT, NR_OF_BITS_ID, Counter.IN)
        .add(Port.INPUT, "clear", 1, Counter.CLR)
        .add(Port.INPUT, "load", 1, Counter.LD)
        .add(Port.INPUT, "Up_n_Down", 1, Counter.UD)
        .add(Port.INPUT, "Enable", 1, Counter.EN, false)
        .add(Port.OUTPUT, COUNT_DATA_OUTPUT, NR_OF_BITS_ID, Counter.OUT)
        .add(Port.OUTPUT, "CompareOut", 1, Counter.CARRY);
  }

  @Override
  public SortedMap<String, String> getPortMap(Netlist nets, Object mapInfo) {
    final var result = new TreeMap<String, String>();
    result.putAll(super.getPortMap(nets, mapInfo));
    if (mapInfo instanceof netlistComponent && Hdl.isVhdl()) {
      final var compInfo = (netlistComponent) mapInfo;
      final var nrOfBits = compInfo.getComponent().getAttributeSet().getValue(StdAttr.WIDTH).getWidth();
      if (nrOfBits == 1) {
        final var mappedInputData = result.get(LOAD_DATA_INPUT);
        final var mappedOutputData = result.get(COUNT_DATA_OUTPUT);
        result.remove(LOAD_DATA_INPUT);
        result.remove(COUNT_DATA_OUTPUT);
        result.put(LineBuffer.formatHdl("{{1}}{{<}}0{{>}}", LOAD_DATA_INPUT), mappedInputData);
        result.put(LineBuffer.formatHdl("{{1}}{{<}}0{{>}}", COUNT_DATA_OUTPUT), mappedOutputData);
      }
    }
    return result;
  }

  @Override
<<<<<<< HEAD
  public List<String> getModuleFunctionality(Netlist TheNetlist, AttributeSet attrs) {
=======
  public LineBuffer getModuleFunctionality(Netlist TheNetlist, AttributeSet attrs) {
>>>>>>> d6124b2f
    final var contents = LineBuffer.getHdlBuffer()
        .pair("invertClock", INVERT_CLOCK_STRING)
        .pair("clock", HdlPorts.CLOCK)
        .pair("Tick", HdlPorts.TICK);
    contents.addRemarkBlock(
        "Functionality of the counter:\\ __Load_Count_|_mode\\ ____0____0___|_halt\\ "
            + "____0____1___|_count_up_(default)\\ ____1____0___|_load\\ ____1____1___|_count_down");
    if (Hdl.isVhdl()) {
      contents.add("""
          CompareOut   <= s_carry;
          CountValue   <= s_counter_value;

          s_clock      <= {{clock}} WHEN {{invertClock}} = 0 ELSE NOT({{clock}});
          make_carry : PROCESS( Up_n_Down,
                                s_counter_value )
          BEGIN
             IF (Up_n_Down = '0') THEN
                IF (s_counter_value = std_logic_vector(to_unsigned(0,width))) THEN
                   s_carry <= '1';
                ELSE
                   s_carry <= '0';
                END IF; -- Down counting
             ELSE
                IF (s_counter_value = max_val) THEN
                   s_carry <= '1';
                ELSE
                   s_carry <= '0';
                END IF; -- Up counting
             END IF;
          END PROCESS make_carry;

          s_real_enable <= '0' WHEN (load = '0' AND enable = '0') -- Counter disabled
                                 OR (mode = 1 AND s_carry = '1' AND load = '0') -- Stay at value situation
                               ELSE {{Tick}};

          make_next_value : PROCESS( load , Up_n_Down , s_counter_value ,
                                     LoadData , s_carry )
             VARIABLE v_downcount : std_logic;
          BEGIN
             v_downcount := NOT(Up_n_Down);
             IF ((load = '1') OR -- load condition
                 (mode = 3 AND s_carry = '1')    -- Wrap load condition
                ) THEN s_next_counter_value <= LoadData;
             ELSE
                CASE (mode) IS
                   WHEN  0    => IF (s_carry = '1') THEN
                                    IF (v_downcount = '1') THEN
                                       s_next_counter_value <= max_val;
                                    ELSE
                                       s_next_counter_value <= (OTHERS => '0');
                                    END IF;
                                 ELSE
                                    IF (v_downcount = '1') THEN
                                       s_next_counter_value <= std_logic_vector(unsigned(s_counter_value) - 1);
                                    ELSE
                                       s_next_counter_value <= std_logic_vector(unsigned(s_counter_value) + 1);
                                    END IF;
                                 END IF;
                  WHEN OTHERS => IF (v_downcount = '1') THEN
                                     s_next_counter_value <= std_logic_vector(unsigned(s_counter_value) - 1);
                                 ELSE
                                     s_next_counter_value <= std_logic_vector(unsigned(s_counter_value) + 1);
                                 END IF;
                END CASE;
             END IF;
          END PROCESS make_next_value;

          make_flops : PROCESS( s_clock , s_real_enable , clear , s_next_counter_value )
          BEGIN
             IF (clear = '1') THEN s_counter_value <= (OTHERS => '0');
             ELSIF (rising_edge(s_clock)) THEN
                IF (s_real_enable = '1') THEN s_counter_value <= s_next_counter_value;
                END IF;
             END IF;
          END PROCESS make_flops;

          """);
    } else {
      contents.add("""
<<<<<<< HEAD

=======
>>>>>>> d6124b2f
          assign CompareOut = s_carry;
          assign CountValue = s_counter_value;
          assign s_clock = ({{invertClock}} == 0) ? {{clock}} : ~{{clock}};

          always@(*)
          begin
          if (Up_n_Down)
             s_carry = (s_counter_value == max_val) ? 1'b1 : 1'b0;
          else
             s_carry = (s_counter_value == 0) ? 1'b1 : 1'b0;
          end

          assign s_real_enable = ((~(load)&~(Enable))|
                                  ((mode==1)&s_carry&~(load))) ? 1'b0 : {{Tick}};

          always @(*)
          begin
             if ((load)|((mode==3)&s_carry))
                s_next_counter_value = LoadData;
             else if ((mode==0)&s_carry&Up_n_Down)
                s_next_counter_value = 0;
             else if ((mode==0)&s_carry)
                s_next_counter_value = max_val;
             else if (Up_n_Down)
                s_next_counter_value = s_counter_value + 1;
             else
                s_next_counter_value = s_counter_value - 1;
          end

          always @(posedge s_clock or posedge clear)
          begin
             if (clear) s_counter_value <= 0;
             else if (s_real_enable) s_counter_value <= s_next_counter_value;
          end

          """);
    }
    return contents;
  }
}<|MERGE_RESOLUTION|>--- conflicted
+++ resolved
@@ -21,7 +21,6 @@
 import com.cburch.logisim.instance.StdAttr;
 import com.cburch.logisim.util.LineBuffer;
 import java.util.HashMap;
-import java.util.List;
 import java.util.SortedMap;
 import java.util.TreeMap;
 
@@ -91,11 +90,7 @@
   }
 
   @Override
-<<<<<<< HEAD
-  public List<String> getModuleFunctionality(Netlist TheNetlist, AttributeSet attrs) {
-=======
   public LineBuffer getModuleFunctionality(Netlist TheNetlist, AttributeSet attrs) {
->>>>>>> d6124b2f
     final var contents = LineBuffer.getHdlBuffer()
         .pair("invertClock", INVERT_CLOCK_STRING)
         .pair("clock", HdlPorts.CLOCK)
@@ -175,10 +170,6 @@
           """);
     } else {
       contents.add("""
-<<<<<<< HEAD
-
-=======
->>>>>>> d6124b2f
           assign CompareOut = s_carry;
           assign CountValue = s_counter_value;
           assign s_clock = ({{invertClock}} == 0) ? {{clock}} : ~{{clock}};
