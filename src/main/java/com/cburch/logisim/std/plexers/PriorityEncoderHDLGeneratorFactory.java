/*
 * Logisim-evolution - digital logic design tool and simulator
 * Copyright by the Logisim-evolution developers
 *
 * https://github.com/logisim-evolution/
 *
 * This is free software released under GNU GPLv3 license
 */

package com.cburch.logisim.std.plexers;

import com.cburch.logisim.data.AttributeSet;
import com.cburch.logisim.fpga.designrulecheck.Netlist;
import com.cburch.logisim.fpga.designrulecheck.netlistComponent;
import com.cburch.logisim.fpga.hdlgenerator.AbstractHdlGeneratorFactory;
import com.cburch.logisim.fpga.hdlgenerator.Hdl;
import com.cburch.logisim.fpga.hdlgenerator.HdlParameters;
import com.cburch.logisim.instance.Port;
import com.cburch.logisim.util.LineBuffer;
import java.util.ArrayList;
import java.util.SortedMap;
import java.util.TreeMap;

public class PriorityEncoderHDLGeneratorFactory extends AbstractHdlGeneratorFactory {

  private static final String NR_OF_SELECT_BITS_STRING = "NrOfSelectBits";
  private static final int NR_OF_SELECT_BITS_ID = -1;
  private static final String NR_OF_INPUT_BITS_STRING = "NrOfInputBits";
  private static final int NR_OF_INPUT_BITS_ID = -2;

  public PriorityEncoderHDLGeneratorFactory() {
    super();
    myParametersList
        .add(NR_OF_INPUT_BITS_STRING, NR_OF_INPUT_BITS_ID, HdlParameters.MAP_POW2, PlexersLibrary.ATTR_SELECT)
        .add(NR_OF_SELECT_BITS_STRING, NR_OF_SELECT_BITS_ID, HdlParameters.MAP_INT_ATTRIBUTE, PlexersLibrary.ATTR_SELECT);
    myWires
        .addWire("s_in_is_zero", 1)
        .addWire("s_address", 5)
        .addWire("v_select_1_vector", 33)
        .addWire("v_select_2_vector", 16)
        .addWire("v_select_3_vector", 8)
        .addWire("v_select_4_vector", 4);
    myPorts
        .add(Port.INPUT, "enable", 1, 0)
        .add(Port.INPUT, "input_vector", NR_OF_INPUT_BITS_ID, 0)
        .add(Port.OUTPUT, "GroupSelect", 1, 0)
        .add(Port.OUTPUT, "EnableOut", 1, 0)
        .add(Port.OUTPUT, "Address", NR_OF_SELECT_BITS_ID, 0);
  }

  @Override
  public SortedMap<String, String> getPortMap(Netlist nets, Object mapInfo) {
    final var map = new TreeMap<String, String>();
    if (!(mapInfo instanceof netlistComponent)) return map;
    final var comp = (netlistComponent) mapInfo;
    final var nrOfBits = comp.nrOfEnds() - 4;
    map.putAll(HDL.getNetMap("enable", false, comp, nrOfBits + PriorityEncoder.EN_IN, nets));
    final var vectorList = new StringBuilder();
    for (var i = nrOfBits - 1; i >= 0; i--) {
<<<<<<< HEAD
      if (HDL.isVHDL())
        map.putAll(HDL.getNetMap("input_vector(" + i + ")", true, comp, i, nets));
=======
      if (Hdl.isVhdl())
        map.putAll(GetNetMap("input_vector(" + i + ")", true, comp, i, nets));
>>>>>>> 9ddee260
      else {
        if (vectorList.length() > 0) vectorList.append(",");
        vectorList.append(Hdl.getNetName(comp, i, true, nets));
      }
    }
<<<<<<< HEAD
    if (HDL.isVerilog()) map.put("input_vector", vectorList.toString());
    map.putAll(HDL.getNetMap("GroupSelect", true, comp, nrOfBits + PriorityEncoder.GS, nets));
    map.putAll(HDL.getNetMap("EnableOut", true, comp, nrOfBits + PriorityEncoder.EN_OUT, nets));
    map.putAll(HDL.getNetMap("Address", true, comp, nrOfBits + PriorityEncoder.OUT, nets));
=======
    if (Hdl.isVerilog()) map.put("input_vector", vectorList.toString());
    map.putAll(GetNetMap("GroupSelect", true, comp, nrOfBits + PriorityEncoder.GS, nets));
    map.putAll(GetNetMap("EnableOut", true, comp, nrOfBits + PriorityEncoder.EN_OUT, nets));
    map.putAll(GetNetMap("Address", true, comp, nrOfBits + PriorityEncoder.OUT, nets));
>>>>>>> 9ddee260
    return map;
  }

  @Override
  public ArrayList<String> getModuleFunctionality(Netlist nets, AttributeSet attrs) {
    final var contents = LineBuffer.getBuffer()
            .pair("selBits", NR_OF_SELECT_BITS_STRING)
            .pair("inBits", NR_OF_INPUT_BITS_STRING);
    if (Hdl.isVhdl()) {
      contents.add("""
          -- Output Signals
          GroupSelect <= NOT(s_in_is_zero) AND enable;
          EnableOut   <= s_in_is_zero AND enable;
          Address     <= (OTHERS => '0') WHEN enable = '0' ELSE
                         s_address({{selBits}}-1 DOWNTO 0);
       
          -- Control Signals 
          s_in_is_zero  <= '1' WHEN input_vector = std_logic_vector(to_unsigned(0,{{inBits}})) ELSE '0';
       
          -- Processes
          make_addr : PROCESS( input_vector , v_select_1_vector , v_select_2_vector , v_select_3_vector , v_select_4_vector )
          BEGIN
             v_select_1_vector(32 DOWNTO {{inBits}})  <= (OTHERS => '0');
             v_select_1_vector({{inBits}}-1 DOWNTO 0) <= input_vector;
             IF (v_select_1_vector(31 DOWNTO 16) = X"0000") THEN s_address(4)      <= '0';
                                                                 v_select_2_vector <= v_select_1_vector(15 DOWNTO 0);
                                                            ELSE s_address(4)      <= '1';
                                                                 v_select_2_vector <= v_select_1_vector(31 DOWNTO 16);
             END IF;
             IF (v_select_2_vector(15 DOWNTO 8) = X"00") THEN s_address(3)      <= '0';
                                                              v_select_3_vector <= v_select_2_vector(7 DOWNTO 0);
                                                         ELSE s_address(3)      <= '1';
                                                              v_select_3_vector <= v_select_2_vector(15 DOWNTO 8);
             END IF;
             IF (v_select_3_vector(7 DOWNTO 4) = X"0") THEN s_address(2)      <= '0';
                                                            v_select_4_vector <= v_select_3_vector(3 DOWNTO 0);
                                                       ELSE s_address(2)      <= '1';
                                                            v_select_4_vector <= v_select_3_vector(7 DOWNTO 4);
             END IF;
             IF (v_select_4_vector(3 DOWNTO 2) = "00") THEN s_address(1) <= '0';
                                                            s_address(0) <= v_select_4_vector(1);
                                                       ELSE s_address(1) <= '1';
                                                            s_address(0) <= v_select_4_vector(3);
             END IF;
          END PROCESS make_addr;
          """);
    } else {
      contents.add("""
          assign GroupSelect = ~s_in_is_zero&enable;
          assign EnableOut = s_in_is_zero&enable;
          assign Address = (~enable) ? 0 : s_address[{{selBits}}-1:0];
          assign s_in_is_zero = (input_vector == 0) ? 1'b1 : 1'b0;
          
          assign v_select_1_vector[32:{{selBits}}] = 0;
          assign v_select_1_vector[{{selBits}}-1:0] = input_vector;
          assign s_address[4] = (v_select_1_vector[31:16] == 0) ? 1'b0 : 1'b1;
          assign v_select_2_vector = (v_select_1_vector[31:16] == 0) ? v_select_1_vector[15:0] : v_select_1_vector[31:16];
          assign s_address[3] = (v_select_2_vector[15:8] == 0) ? 1'b0 : 1'b1;
          assign v_select_3_vector = (v_select_2_vector[15:8] == 0) ? v_select_2_vector[7:0] : v_select_2_vector[15:8];
          assign s_address[2] = (v_select_3_vector[7:4] == 0) ? 1'b0 : 1'b1;
          assign v_select_4_vector = (v_select_3_vector[7:4] == 0) ? v_select_3_vector[3:0] : v_select_2_vector[7:4];
          assign s_address[1] = (v_select_4_vector[3:2] == 0) ? 1'b0 : 1'b1;
          assign s_address[0] = (v_select_4_vector[3:2] == 0) ? v_select_4_vector[1] : v_select_4_vector[3];
          """);
    }
    return contents.getWithIndent();
  }
}<|MERGE_RESOLUTION|>--- conflicted
+++ resolved
@@ -54,32 +54,20 @@
     if (!(mapInfo instanceof netlistComponent)) return map;
     final var comp = (netlistComponent) mapInfo;
     final var nrOfBits = comp.nrOfEnds() - 4;
-    map.putAll(HDL.getNetMap("enable", false, comp, nrOfBits + PriorityEncoder.EN_IN, nets));
+    map.putAll(Hdl.getNetMap("enable", false, comp, nrOfBits + PriorityEncoder.EN_IN, nets));
     final var vectorList = new StringBuilder();
     for (var i = nrOfBits - 1; i >= 0; i--) {
-<<<<<<< HEAD
-      if (HDL.isVHDL())
-        map.putAll(HDL.getNetMap("input_vector(" + i + ")", true, comp, i, nets));
-=======
       if (Hdl.isVhdl())
-        map.putAll(GetNetMap("input_vector(" + i + ")", true, comp, i, nets));
->>>>>>> 9ddee260
+        map.putAll(Hdl.getNetMap("input_vector(" + i + ")", true, comp, i, nets));
       else {
         if (vectorList.length() > 0) vectorList.append(",");
         vectorList.append(Hdl.getNetName(comp, i, true, nets));
       }
     }
-<<<<<<< HEAD
-    if (HDL.isVerilog()) map.put("input_vector", vectorList.toString());
-    map.putAll(HDL.getNetMap("GroupSelect", true, comp, nrOfBits + PriorityEncoder.GS, nets));
-    map.putAll(HDL.getNetMap("EnableOut", true, comp, nrOfBits + PriorityEncoder.EN_OUT, nets));
-    map.putAll(HDL.getNetMap("Address", true, comp, nrOfBits + PriorityEncoder.OUT, nets));
-=======
     if (Hdl.isVerilog()) map.put("input_vector", vectorList.toString());
-    map.putAll(GetNetMap("GroupSelect", true, comp, nrOfBits + PriorityEncoder.GS, nets));
-    map.putAll(GetNetMap("EnableOut", true, comp, nrOfBits + PriorityEncoder.EN_OUT, nets));
-    map.putAll(GetNetMap("Address", true, comp, nrOfBits + PriorityEncoder.OUT, nets));
->>>>>>> 9ddee260
+    map.putAll(Hdl.getNetMap("GroupSelect", true, comp, nrOfBits + PriorityEncoder.GS, nets));
+    map.putAll(Hdl.getNetMap("EnableOut", true, comp, nrOfBits + PriorityEncoder.EN_OUT, nets));
+    map.putAll(Hdl.getNetMap("Address", true, comp, nrOfBits + PriorityEncoder.OUT, nets));
     return map;
   }
 
