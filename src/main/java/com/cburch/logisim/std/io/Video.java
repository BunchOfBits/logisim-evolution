/*
 * This file is part of logisim-evolution.
 *
 * Logisim-evolution is free software: you can redistribute it and/or modify
 * it under the terms of the GNU General Public License as published by the
 * Free Software Foundation, either version 3 of the License, or (at your
 * option) any later version.
 *
 * Logisim-evolution is distributed in the hope that it will be useful, but
 * WITHOUT ANY WARRANTY; without even the implied warranty of MERCHANTABILITY
 * or FITNESS FOR A PARTICULAR PURPOSE.  See the GNU General Public License
 * for more details.
 *
 * You should have received a copy of the GNU General Public License along
 * with logisim-evolution. If not, see <http://www.gnu.org/licenses/>.
 *
 * Original code by Carl Burch (http://www.cburch.com), 2011.
 * Subsequent modifications by:
 *   + College of the Holy Cross
 *     http://www.holycross.edu
 *   + Haute École Spécialisée Bernoise/Berner Fachhochschule
 *     http://www.bfh.ch
 *   + Haute École du paysage, d'ingénierie et d'architecture de Genève
 *     http://hepia.hesge.ch/
 *   + Haute École d'Ingénierie et de Gestion du Canton de Vaud
 *     http://www.heig-vd.ch/
 */


/*
 * This file was originally written by Kevin Walsh <kwalsh@cs.cornell.edu> for
 * Cornell's CS 314 computer organization course. It was subsequently modified
 * Martin Dybdal <dybber@dybber.dk> and Anders Boesen Lindbo Larsen
 * <abll@diku.dk> for use in the computer architecture class at the Department
 * of Computer Science, University of Copenhagen.
 */
package com.cburch.logisim.std.io;

import static com.cburch.logisim.std.Strings.S;

import com.cburch.logisim.circuit.CircuitState;
import com.cburch.logisim.comp.AbstractComponentFactory;
import com.cburch.logisim.comp.Component;
import com.cburch.logisim.comp.ComponentDrawContext;
import com.cburch.logisim.comp.ComponentEvent;
import com.cburch.logisim.comp.ComponentFactory;
import com.cburch.logisim.comp.ComponentState;
import com.cburch.logisim.comp.ComponentUserEvent;
import com.cburch.logisim.comp.EndData;
import com.cburch.logisim.comp.ManagedComponent;
import com.cburch.logisim.data.Attribute;
import com.cburch.logisim.data.AttributeEvent;
import com.cburch.logisim.data.AttributeListener;
import com.cburch.logisim.data.AttributeSet;
import com.cburch.logisim.data.AttributeSets;
import com.cburch.logisim.data.Attributes;
import com.cburch.logisim.data.BitWidth;
import com.cburch.logisim.data.Bounds;
import com.cburch.logisim.data.Direction;
import com.cburch.logisim.data.Location;
import com.cburch.logisim.data.Value;
import com.cburch.logisim.prefs.AppPreferences;
import com.cburch.logisim.tools.ToolTipMaker;
import java.awt.Color;
import java.awt.image.BufferedImage;
import java.awt.image.ColorModel;
import java.awt.image.DirectColorModel;
import java.awt.image.IndexColorModel;

// 128 x 128 pixel LCD display with 8bpp color (byte addressed)
class Video extends ManagedComponent implements ToolTipMaker, AttributeListener {
  /**
   * Unique identifier of the tool, used as reference in project files.
   * Do NOT change as it will prevent project files from loading.
   *
   * Identifier value must MUST be unique string among all tools.
   */
  public static final String _ID = "RGB Video";

  public static final ComponentFactory factory = new Factory();

  static final String BLINK_YES = "Blinking Dot";
  static final String BLINK_NO = "No Cursor";
  static final String[] BLINK_OPTIONS = {BLINK_YES, BLINK_NO};
  static final String RESET_ASYNC = "Asynchronous";
  static final String RESET_SYNC = "Synchronous";
  static final String[] RESET_OPTIONS = {RESET_ASYNC, RESET_SYNC};

  static final String COLOR_RGB = "888 RGB (24 bit)";
  static final String COLOR_555_RGB = "555 RGB (15 bit)";
  static final String COLOR_565_RGB = "565 RGB (16 bit)";
  static final String COLOR_111_RGB = "8-Color RGB (3 bit)";
  static final String COLOR_ATARI = "Atari 2600 (7 bit)";
  static final String COLOR_XTERM16 = "XTerm16 (4 bit)";
  static final String COLOR_XTERM256 = "XTerm256 (8 bit)";
  static final String COLOR_GRAY4 = "Grayscale (4 bit)";
  static final String[] COLOR_OPTIONS = {
    COLOR_RGB,
    COLOR_555_RGB,
    COLOR_565_RGB,
    COLOR_111_RGB,
    COLOR_ATARI,
    COLOR_XTERM16,
    COLOR_XTERM256,
    COLOR_GRAY4
  };

  static final Integer[] SIZE_OPTIONS = {2, 4, 8, 16, 32, 64, 128, 256};

  public static final Attribute<String> BLINK_OPTION =
      Attributes.forOption("cursor", S.getter("rgbVideoCursor"), BLINK_OPTIONS);
  public static final Attribute<String> RESET_OPTION =
      Attributes.forOption("reset", S.getter("rgbVideoReset"), RESET_OPTIONS);
  public static final Attribute<String> COLOR_OPTION =
      Attributes.forOption("color", S.getter("rgbVideoColor"), COLOR_OPTIONS);
  public static final Attribute<Integer> WIDTH_OPTION =
      Attributes.forOption("width", S.getter("rgbVideoWidth"), SIZE_OPTIONS);
  public static final Attribute<Integer> HEIGHT_OPTION =
      Attributes.forOption("height", S.getter("rgbVideoHeight"), SIZE_OPTIONS);
  public static final Attribute<Integer> SCALE_OPTION =
      Attributes.forIntegerRange("scale", S.getter("rgbVideoScale"), 1, 8);

  private static final Attribute<?>[] ATTRIBUTES = {
    BLINK_OPTION, RESET_OPTION, COLOR_OPTION, WIDTH_OPTION, HEIGHT_OPTION, SCALE_OPTION
  };

  private static class Factory extends AbstractComponentFactory {
    private Factory() {}

    @Override
    public String getName() {
      return _ID;
    }

    @Override
    public String getDisplayName() {
      return S.get("rgbVideoComponent");
    }

    @Override
    public AttributeSet createAttributeSet() {
      return AttributeSets.fixedSet(
          ATTRIBUTES,
          new Object[] {
            BLINK_OPTIONS[0],
            RESET_OPTIONS[0],
            COLOR_OPTIONS[0],
            128,
            128,
            2
          });
    }

    @Override
    public Component createComponent(Location loc, AttributeSet attrs) {
      return new Video(loc, attrs);
    }

    @Override
    public Bounds getOffsetBounds(AttributeSet attrs) {
      final var s = attrs.getValue(SCALE_OPTION);
      final var w = attrs.getValue(WIDTH_OPTION);
      final var h = attrs.getValue(HEIGHT_OPTION);
      final var bw = (Math.max(s * w + 14, 100));
      final var bh = (Math.max(s * h + 14, 20));
      return Bounds.create(-30, -bh, bw, bh);
    }

    @Override
    public void paintIcon(ComponentDrawContext context, int x, int y, AttributeSet attrs) {
      drawVideoIcon(context, x, y);
    }
  }

  static final int P_RST = 0;
  static final int P_CLK = 1;
  static final int P_WE = 2;
  static final int P_X = 3;
  static final int P_Y = 4;
  static final int P_DATA = 5;

  private Video(Location loc, AttributeSet attrs) {
    super(loc, attrs, 6);
    setEnd(P_RST, getLocation().translate(0, 0), BitWidth.ONE, EndData.INPUT_ONLY);
    setEnd(P_CLK, getLocation().translate(10, 0), BitWidth.ONE, EndData.INPUT_ONLY);
    setEnd(P_WE, getLocation().translate(20, 0), BitWidth.ONE, EndData.INPUT_ONLY);
    configureComponent();
    attrs.addAttributeListener(this);
  }

  @Override
  public ComponentFactory getFactory() {
    return factory;
  }

  @Override
  public void setFactory(ComponentFactory fact) {}

  Location loc(int pin) {
    return getEndLocation(pin);
  }

  Value val(CircuitState s, int pin) {
    return s.getValue(loc(pin));
  }

  int addr(CircuitState s, int pin) {
    return (int) val(s, pin).toLongValue();
  }

  @Override
  public void propagate(CircuitState circuitState) {
    final var state = getState(circuitState);
    final var attrs = getAttributeSet();
    final var x = addr(circuitState, P_X);
    final var y = addr(circuitState, P_Y);
    final var color = addr(circuitState, P_DATA);
    state.lastX = x;
    state.lastY = y;
    state.color = color;

    Object resetOption = attrs.getValue(RESET_OPTION);
    if (resetOption == null) resetOption = RESET_OPTIONS[0];
    final var cm = getColorModel(attrs.getValue(COLOR_OPTION));
    final var w = attrs.getValue(WIDTH_OPTION);
    final var h = attrs.getValue(HEIGHT_OPTION);

    if (state.tick(val(circuitState, P_CLK)) && val(circuitState, P_WE) == Value.TRUE) {
      final var g = state.img.getGraphics();
      g.setColor(new Color(cm.getRGB(color)));
      g.fillRect(x, y, 1, 1);
      if (RESET_SYNC.equals(resetOption) && val(circuitState, P_RST) == Value.TRUE) {
        g.setColor(Color.BLACK);
        g.fillRect(0, 0, w, h);
      }
    }

    if (!RESET_SYNC.equals(resetOption) && val(circuitState, P_RST) == Value.TRUE) {
      final var g = state.img.getGraphics();
      g.setColor(Color.BLACK);
      g.fillRect(0, 0, w, h);
    }
  }

  @Override
  public void draw(ComponentDrawContext context) {
    final var loc = getLocation();
    final var s = getState(context.getCircuitState());
    drawVideo(context, loc.getX(), loc.getY(), s);
  }

  static void drawVideoIcon(ComponentDrawContext context, int x, int y) {
    final var g = context.getGraphics().create();
    g.translate(x, y);
    g.setColor(Color.WHITE);
    g.fillRoundRect(scale(2), scale(2), scale(16 - 1), scale(16 - 1), scale(3), scale(3));
    g.setColor(Color.BLACK);
    g.drawRoundRect(scale(2), scale(2), scale(16 - 1), scale(16 - 1), scale(3), scale(3));
    int five = scale(5);
    int ten = scale(10);
    g.setColor(Color.RED);
    g.fillRect(five, five, five, five);
    g.setColor(Color.BLUE);
    g.fillRect(ten, five, five, five);
    g.setColor(Color.GREEN);
    g.fillRect(five, ten, five, five);
    g.setColor(Color.MAGENTA);
    g.fillRect(ten, ten, five, five);
    g.dispose();
  }

  private static int scale(int v) {
    return AppPreferences.getScaled(v);
  }

  boolean blink() {
    long now = System.currentTimeMillis();
    return (now / 1000 % 2 == 0);
  }

  static final DirectColorModel rgb111 = new DirectColorModel(3, 0x4, 0x2, 0x1);
  static final DirectColorModel rgb555 = new DirectColorModel(15, 0x7C00, 0x03E0, 0x001F);
  static final DirectColorModel rgb565 = new DirectColorModel(16, 0xF800, 0x07E0, 0x001F);
  static final DirectColorModel rgb = new DirectColorModel(24, 0xFF0000, 0x00FF00, 0x0000FF);
  static final IndexColorModel gray4 =
      new IndexColorModel(
          4,
          16,
          new int[] {
            0x000000, 0x111111, 0x222222, 0x333333, 0x444444, 0x555555, 0x666666, 0x777777,
            0x888888, 0x999999, 0xaaaaaa, 0xbbbbbb, 0xcccccc, 0xdddddd, 0xeeeeee, 0xffffff,
          },
          0,
          0,
          null);
  static final IndexColorModel atari =
      new IndexColorModel(
          7,
          128,
          new int[] {
            0x000000, 0x0a0a0a, 0x373737, 0x5f5f5f, 0x7a7a7a, 0xa1a1a1, 0xc5c5c5, 0xededed,
            0x000000, 0x352100, 0x5a4500, 0x816c00, 0x9c8700, 0xc3af01, 0xe8d326, 0xfffa4d,
            0x310000, 0x590700, 0x7d2b00, 0xa45200, 0xbf6d04, 0xe7952b, 0xffb950, 0xffe077,
            0x470000, 0x6e0000, 0x931302, 0xba3b2a, 0xd55545, 0xfc7d6c, 0xffa190, 0xffc9b8,
            0x4b0002, 0x720029, 0x96034e, 0xbe2a75, 0xd94590, 0xff6cb7, 0xff91dc, 0xffb8ff,
            0x3c0049, 0x640070, 0x880094, 0xaf24bc, 0xca3fd7, 0xf266fe, 0xff8aff, 0xffb2ff,
            0x1e007d, 0x4500a5, 0x6902c9, 0x9129f1, 0xac44ff, 0xd36bff, 0xf790ff, 0xffb7ff,
            0x000096, 0x1d00bd, 0x4111e1, 0x6939ff, 0x8453ff, 0xab7bff, 0xcf9fff, 0xf7c7ff,
            0x00008d, 0x0004b4, 0x1728d9, 0x3f50ff, 0x5a6bff, 0x8192ff, 0xa5b6ff, 0xcddeff,
            0x000065, 0x001e8c, 0x0042b0, 0x1b6ad8, 0x3685f3, 0x5dacff, 0x82d0ff, 0xa9f8ff,
            0x000f25, 0x00364c, 0x005a70, 0x048298, 0x1f9db3, 0x47c4da, 0x6be8fe, 0x92ffff,
            0x002000, 0x004701, 0x006b25, 0x00934d, 0x1aae68, 0x42d58f, 0x66f9b4, 0x8dffdb,
            0x002700, 0x004e00, 0x007200, 0x0d9a06, 0x28b520, 0x4fdc48, 0x74ff6c, 0x9bff94,
            0x002200, 0x004a00, 0x036e00, 0x2b9500, 0x45b000, 0x6dd812, 0x91fc36, 0xb9ff5d,
            0x000a00, 0x073a00, 0x2b5f00, 0x528600, 0x6da100, 0x95c800, 0xb9ed1c, 0xe0ff43,
            0x000000, 0x352100, 0x5a4500, 0x816c00, 0x9c8700, 0xc3af01, 0xe8d326, 0xfffa4d,
          },
          0,
          0,
          null);
  static final IndexColorModel xterm16 =
      new IndexColorModel(
          4,
          16,
          new int[] {
            0x000000, 0x800000, 0x008000, 0x808000, 0x000080, 0x800080, 0x008080, 0xc0c0c0,
            0x808080, 0xff0000, 0x00ff00, 0xffff00, 0x0000ff, 0xff00ff, 0x00ffff, 0xffffff,
          },
          0,
          0,
          null);
  static final IndexColorModel xterm256 =
      new IndexColorModel(
          8,
          256,
          new int[] {
            0x000000, 0x800000, 0x008000, 0x808000, 0x000080, 0x800080, 0x008080, 0xc0c0c0,
            0x808080, 0xff0000, 0x00ff00, 0xffff00, 0x0000ff, 0xff00ff, 0x00ffff, 0xffffff,
            0x000000, 0x00005f, 0x000087, 0x0000af, 0x0000d7, 0x0000ff, 0x005f00, 0x005f5f,
            0x005f87, 0x005faf, 0x005fd7, 0x005fff, 0x008700, 0x00875f, 0x008787, 0x0087af,
            0x0087d7, 0x0087ff, 0x00af00, 0x00af5f, 0x00af87, 0x00afaf, 0x00afd7, 0x00afff,
            0x00d700, 0x00d75f, 0x00d787, 0x00d7af, 0x00d7d7, 0x00d7ff, 0x00ff00, 0x00ff5f,
            0x00ff87, 0x00ffaf, 0x00ffd7, 0x00ffff, 0x5f0000, 0x5f005f, 0x5f0087, 0x5f00af,
            0x5f00d7, 0x5f00ff, 0x5f5f00, 0x5f5f5f, 0x5f5f87, 0x5f5faf, 0x5f5fd7, 0x5f5fff,
            0x5f8700, 0x5f875f, 0x5f8787, 0x5f87af, 0x5f87d7, 0x5f87ff, 0x5faf00, 0x5faf5f,
            0x5faf87, 0x5fafaf, 0x5fafd7, 0x5fafff, 0x5fd700, 0x5fd75f, 0x5fd787, 0x5fd7af,
            0x5fd7d7, 0x5fd7ff, 0x5fff00, 0x5fff5f, 0x5fff87, 0x5fffaf, 0x5fffd7, 0x5fffff,
            0x870000, 0x87005f, 0x870087, 0x8700af, 0x8700d7, 0x8700ff, 0x875f00, 0x875f5f,
            0x875f87, 0x875faf, 0x875fd7, 0x875fff, 0x878700, 0x87875f, 0x878787, 0x8787af,
            0x8787d7, 0x8787ff, 0x87af00, 0x87af5f, 0x87af87, 0x87afaf, 0x87afd7, 0x87afff,
            0x87d700, 0x87d75f, 0x87d787, 0x87d7af, 0x87d7d7, 0x87d7ff, 0x87ff00, 0x87ff5f,
            0x87ff87, 0x87ffaf, 0x87ffd7, 0x87ffff, 0xaf0000, 0xaf005f, 0xaf0087, 0xaf00af,
            0xaf00d7, 0xaf00ff, 0xaf5f00, 0xaf5f5f, 0xaf5f87, 0xaf5faf, 0xaf5fd7, 0xaf5fff,
            0xaf8700, 0xaf875f, 0xaf8787, 0xaf87af, 0xaf87d7, 0xaf87ff, 0xafaf00, 0xafaf5f,
            0xafaf87, 0xafafaf, 0xafafd7, 0xafafff, 0xafd700, 0xafd75f, 0xafd787, 0xafd7af,
            0xafd7d7, 0xafd7ff, 0xafff00, 0xafff5f, 0xafff87, 0xafffaf, 0xafffd7, 0xafffff,
            0xd70000, 0xd7005f, 0xd70087, 0xd700af, 0xd700d7, 0xd700ff, 0xd75f00, 0xd75f5f,
            0xd75f87, 0xd75faf, 0xd75fd7, 0xd75fff, 0xd78700, 0xd7875f, 0xd78787, 0xd787af,
            0xd787d7, 0xd787ff, 0xdfaf00, 0xdfaf5f, 0xdfaf87, 0xdfafaf, 0xdfafdf, 0xdfafff,
            0xdfdf00, 0xdfdf5f, 0xdfdf87, 0xdfdfaf, 0xdfdfdf, 0xdfdfff, 0xdfff00, 0xdfff5f,
            0xdfff87, 0xdfffaf, 0xdfffdf, 0xdfffff, 0xff0000, 0xff005f, 0xff0087, 0xff00af,
            0xff00df, 0xff00ff, 0xff5f00, 0xff5f5f, 0xff5f87, 0xff5faf, 0xff5fdf, 0xff5fff,
            0xff8700, 0xff875f, 0xff8787, 0xff87af, 0xff87df, 0xff87ff, 0xffaf00, 0xffaf5f,
            0xffaf87, 0xffafaf, 0xffafdf, 0xffafff, 0xffdf00, 0xffdf5f, 0xffdf87, 0xffdfaf,
            0xffdfdf, 0xffdfff, 0xffff00, 0xffff5f, 0xffff87, 0xffffaf, 0xffffdf, 0xffffff,
            0x080808, 0x121212, 0x1c1c1c, 0x262626, 0x303030, 0x3a3a3a, 0x444444, 0x4e4e4e,
            0x585858, 0x626262, 0x6c6c6c, 0x767676, 0x808080, 0x8a8a8a, 0x949494, 0x9e9e9e,
            0xa8a8a8, 0xb2b2b2, 0xbcbcbc, 0xc6c6c6, 0xd0d0d0, 0xdadada, 0xe4e4e4, 0xeeeeee,
          },
          0,
          0,
          null);

  static ColorModel getColorModel(Object model) {
    if (model == COLOR_RGB) return rgb;
    else if (model == COLOR_555_RGB) return rgb555;
    else if (model == COLOR_565_RGB) return rgb565;
    else if (model == COLOR_111_RGB) return rgb111;
    else if (model == COLOR_ATARI) return atari;
    else if (model == COLOR_XTERM16) return xterm16;
    else if (model == COLOR_XTERM256) return xterm256;
    else if (model == COLOR_GRAY4) return gray4;
    else return rgb555;
  }

  void drawVideo(ComponentDrawContext context, int x, int y, State state) {
    final var g = context.getGraphics();

    final var attrs = getAttributeSet();
    Object blinkOption = attrs.getValue(BLINK_OPTION);
    final var cm = getColorModel(attrs.getValue(COLOR_OPTION));

    final var s = attrs.getValue(SCALE_OPTION);
    final var w = attrs.getValue(WIDTH_OPTION);
    final var h = attrs.getValue(HEIGHT_OPTION);
    final var bw = (Math.max(s * w + 14, 100));
    final var bh = (Math.max(s * h + 14, 20));

    x += -30;
    y += -bh;

    g.drawRoundRect(x, y, bw, bh, 6, 6);
    for (var i = 0; i < 6; i++) {
      if (i != P_CLK) context.drawPin(this, i);
    }
    context.drawClock(this, P_CLK, Direction.NORTH);
    g.drawRect(x + 6, y + 6, s * w + 2, s * h + 2);
    g.drawImage(state.img, x + 7, y + 7, x + 7 + s * w, y + 7 + s * h, 0, 0, w, h, null);
    // draw a little cursor for sanity
    if (blinkOption == null) blinkOption = BLINK_OPTIONS[0];
    if (BLINK_YES.equals(blinkOption)
        && blink()
        && state.lastX >= 0
        && state.lastX < w
        && state.lastY >= 0
        && state.lastY < h) {
      g.setColor(new Color(cm.getRGB(state.color)));
      g.fillRect(x + 7 + state.lastX * s, y + 7 + state.lastY * s, s, s);
    }
  }

  private State getState(CircuitState circuitState) {
    var state = (State) circuitState.getData(this);
    if (state == null) {
      state = new State(new BufferedImage(256, 256, BufferedImage.TYPE_INT_ARGB));
      circuitState.setData(this, state);
    }
    return state;
  }

  private static class State implements ComponentState, Cloneable {
    public Value lastClock = null;
    public final BufferedImage img;
    public int lastX;
    public int lastY;
    public int color;

    State(BufferedImage img) {
      this.img = img;
      reset();
    }

    public void reset() {
      final var g = img.getGraphics();
      g.setColor(Color.YELLOW);
      g.fillRect(0, 0, img.getWidth(), img.getHeight());
    }

    @Override
    public Object clone() {
      try {
        return super.clone();
      } catch (CloneNotSupportedException e) {
        return null;
      }
    }

    public boolean tick(Value clk) {
      boolean rising = (lastClock == null || (lastClock == Value.FALSE && clk == Value.TRUE));
      lastClock = clk;
      return rising;
    }
  }

  @Override
  public Object getFeature(Object key) {
    if (key == ToolTipMaker.class) return this;
    else return super.getFeature(key);
  }

  @Override
  public String getToolTip(ComponentUserEvent e) {
    int end = -1;
    for (var i = getEnds().size() - 1; i >= 0; i--) {
      if (getEndLocation(i).manhattanDistanceTo(e.getX(), e.getY()) < 10) {
        end = i;
        break;
      }
    }
    switch (end) {
      case P_CLK:
        return S.get("rgbVideoCLK");
      case P_WE:
        return S.get("rgbVideoWE");
      case P_X:
        return S.get("rgbVideoX");
      case P_Y:
        return S.get("rgbVideoY");
      case P_DATA:
<<<<<<< HEAD
        final var attrs = getAttributeSet();
        return S.fmt("rgbVideoData", attrs.getValue(COLOR_OPTION));
=======
        AttributeSet attrs = getAttributeSet();
        return S.get("rgbVideoData", attrs.getValue(COLOR_OPTION));
>>>>>>> b3e27859
      case P_RST:
        return S.get("rgbVideoRST");
      default:
        return null;
    }
  }

  @Override
  public void attributeListChanged(AttributeEvent e) {}

  @Override
  public void attributeValueChanged(AttributeEvent e) {
    configureComponent();
  }

  void configureComponent() {
    final var attrs = getAttributeSet();
    final var bpp = getColorModel(attrs.getValue(COLOR_OPTION)).getPixelSize();
    final var xs = 31 - Integer.numberOfLeadingZeros(attrs.getValue(WIDTH_OPTION));
    final var ys = 31 - Integer.numberOfLeadingZeros(attrs.getValue(HEIGHT_OPTION));
    setEnd(P_X, getLocation().translate(40, 0), BitWidth.create(xs), EndData.INPUT_ONLY);
    setEnd(P_Y, getLocation().translate(50, 0), BitWidth.create(ys), EndData.INPUT_ONLY);
    setEnd(P_DATA, getLocation().translate(60, 0), BitWidth.create(bpp), EndData.INPUT_ONLY);
    recomputeBounds();
    fireComponentInvalidated(new ComponentEvent(this));
  }
}<|MERGE_RESOLUTION|>--- conflicted
+++ resolved
@@ -487,13 +487,8 @@
       case P_Y:
         return S.get("rgbVideoY");
       case P_DATA:
-<<<<<<< HEAD
-        final var attrs = getAttributeSet();
-        return S.fmt("rgbVideoData", attrs.getValue(COLOR_OPTION));
-=======
         AttributeSet attrs = getAttributeSet();
         return S.get("rgbVideoData", attrs.getValue(COLOR_OPTION));
->>>>>>> b3e27859
       case P_RST:
         return S.get("rgbVideoRST");
       default:
