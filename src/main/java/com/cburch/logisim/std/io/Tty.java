--- conflicted
+++ resolved
@@ -195,13 +195,8 @@
       }
 
       g.setFont(DEFAULT_FONT);
-<<<<<<< HEAD
       g.setColor(painter.getAttributeValue(IoLibrary.ATTR_COLOR));
-      FontMetrics fm = g.getFontMetrics();
-=======
-      g.setColor(painter.getAttributeValue(Io.ATTR_COLOR));
       final var fm = g.getFontMetrics();
->>>>>>> db61081c
       int x = bds.getX() + BORDER;
       int y = bds.getY() + BORDER + (ROW_HEIGHT + fm.getAscent()) / 2;
       for (var i = 0; i < rows; i++) {
