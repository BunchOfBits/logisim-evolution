/*
 * Logisim-evolution - digital logic design tool and simulator
 * Copyright by the Logisim-evolution developers
 *
 * https://github.com/logisim-evolution/
 *
 * This is free software released under GNU GPLv3 license
 */

package com.cburch.logisim.std.io;

import com.cburch.logisim.fpga.designrulecheck.Netlist;
import com.cburch.logisim.fpga.designrulecheck.netlistComponent;
import com.cburch.logisim.fpga.hdlgenerator.Hdl;
import com.cburch.logisim.fpga.hdlgenerator.InlinedHdlGeneratorFactory;
import com.cburch.logisim.fpga.hdlgenerator.WithSelectHdlGenerator;
import com.cburch.logisim.instance.StdAttr;
import com.cburch.logisim.util.LineBuffer;
<<<<<<< HEAD
import java.util.ArrayList;
import java.util.List;
=======
>>>>>>> d6124b2f

public class HexDigitHdlGeneratorFactory extends InlinedHdlGeneratorFactory {

  @Override
<<<<<<< HEAD
  public List<String> getInlinedCode(Netlist nets, Long componentId, netlistComponent componentInfo, String circuitName) {
=======
  public LineBuffer getInlinedCode(Netlist nets, Long componentId, netlistComponent componentInfo, String circuitName) {
>>>>>>> d6124b2f
    final var startId = componentInfo.getLocalBubbleOutputStartId();
    final var bubbleBusName = LOCAL_OUTPUT_BUBBLE_BUS_NAME;
    final var signalName = LineBuffer.format("{{1}}{{<}}{{2}}{{3}}{{4}}{{>}}", bubbleBusName, (startId + 6), Hdl.vectorLoopId(), startId);
    final var contents =
        LineBuffer.getHdlBuffer()
            .pair("bubbleBusName", bubbleBusName)
            .pair("sigName", signalName)
            .pair("dpName", Hdl.getNetName(componentInfo, HexDigit.DP, true, nets));
    contents.add("");
    if (componentInfo.isEndConnected(HexDigit.HEX)) {
      final var generator = (new WithSelectHdlGenerator(componentInfo.getComponent().getAttributeSet().getValue(StdAttr.LABEL),
          Hdl.getBusName(componentInfo, HexDigit.HEX, nets), 4, signalName, 7))
          .add(0L, "0111111")
          .add(1L, "0000110")
          .add(2L, "1011011")
          .add(3L, "1001111")
          .add(4L, "1100110")
          .add(5L, "1101101")
          .add(6L, "1111101")
          .add(7L, "0000111")
          .add(8L, "1111111")
          .add(9L, "1100111")
          .add(10L, "1110111")
          .add(11L, "1111100")
          .add(12L, "0111001")
          .add(13L, "1011110")
          .add(14L, "1111001")
          .setDefault("1110001");
      contents.add(generator.getHdlCode());
    } else {
      contents.add("{{assign}} {{sigName}} {{=}} {{1}};", Hdl.getZeroVector(7, true));
    }
    if (componentInfo.getComponent().getAttributeSet().getValue(SevenSegment.ATTR_DP))
      contents.add("{{assign}} {{bubbleBusName}}{{<}}{{1}}{{>}} {{=}} {{dpName}};", (startId + 7));
    return contents;
  }

}<|MERGE_RESOLUTION|>--- conflicted
+++ resolved
@@ -16,20 +16,11 @@
 import com.cburch.logisim.fpga.hdlgenerator.WithSelectHdlGenerator;
 import com.cburch.logisim.instance.StdAttr;
 import com.cburch.logisim.util.LineBuffer;
-<<<<<<< HEAD
-import java.util.ArrayList;
-import java.util.List;
-=======
->>>>>>> d6124b2f
 
 public class HexDigitHdlGeneratorFactory extends InlinedHdlGeneratorFactory {
 
   @Override
-<<<<<<< HEAD
-  public List<String> getInlinedCode(Netlist nets, Long componentId, netlistComponent componentInfo, String circuitName) {
-=======
   public LineBuffer getInlinedCode(Netlist nets, Long componentId, netlistComponent componentInfo, String circuitName) {
->>>>>>> d6124b2f
     final var startId = componentInfo.getLocalBubbleOutputStartId();
     final var bubbleBusName = LOCAL_OUTPUT_BUBBLE_BUS_NAME;
     final var signalName = LineBuffer.format("{{1}}{{<}}{{2}}{{3}}{{4}}{{>}}", bubbleBusName, (startId + 6), Hdl.vectorLoopId(), startId);
