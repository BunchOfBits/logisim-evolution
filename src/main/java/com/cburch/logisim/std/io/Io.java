/*
 * This file is part of logisim-evolution.
 *
 * Logisim-evolution is free software: you can redistribute it and/or modify
 * it under the terms of the GNU General Public License as published by the
 * Free Software Foundation, either version 3 of the License, or (at your
 * option) any later version.
 *
 * Logisim-evolution is distributed in the hope that it will be useful, but
 * WITHOUT ANY WARRANTY; without even the implied warranty of MERCHANTABILITY
 * or FITNESS FOR A PARTICULAR PURPOSE.  See the GNU General Public License
 * for more details.
 *
 * You should have received a copy of the GNU General Public License along
 * with logisim-evolution. If not, see <http://www.gnu.org/licenses/>.
 *
 * Original code by Carl Burch (http://www.cburch.com), 2011.
 * Subsequent modifications by:
 *   + College of the Holy Cross
 *     http://www.holycross.edu
 *   + Haute École Spécialisée Bernoise/Berner Fachhochschule
 *     http://www.bfh.ch
 *   + Haute École du paysage, d'ingénierie et d'architecture de Genève
 *     http://hepia.hesge.ch/
 *   + Haute École d'Ingénierie et de Gestion du Canton de Vaud
 *     http://www.heig-vd.ch/
 */

package com.cburch.logisim.std.io;

import static com.cburch.logisim.std.Strings.S;

import com.cburch.logisim.data.Attribute;
import com.cburch.logisim.data.Attributes;
import com.cburch.logisim.tools.AddTool;
import com.cburch.logisim.tools.FactoryDescription;
import com.cburch.logisim.tools.Library;
import com.cburch.logisim.tools.Tool;
import java.awt.Color;
import java.util.ArrayList;
import java.util.List;

public class Io extends Library {
  public static final Attribute<Color> ATTR_COLOR =
      Attributes.forColor("color", S.getter("ioColorAttr"));
  static final Attribute<Color> ATTR_ON_COLOR = Attributes.forColor("color", S.getter("ioOnColor"));
  static final Attribute<Color> ATTR_OFF_COLOR =
      Attributes.forColor("offcolor", S.getter("ioOffColor"));
  static final Attribute<Color> ATTR_BACKGROUND =
      Attributes.forColor("bg", S.getter("ioBackgroundColor"));
  static final Attribute<Boolean> ATTR_ACTIVE =
      Attributes.forBoolean("active", S.getter("ioActiveAttr"));

  static final Color DEFAULT_BACKGROUND = new Color(255, 255, 255, 0);

  private static final FactoryDescription[] DESCRIPTIONS = {
<<<<<<< HEAD
    new FactoryDescription("Button", S.getter("buttonComponent"), "button.gif", "Button"),
    new FactoryDescription("DipSwitch", S.getter("dipswitchComponent"), "dipswitch.gif", "DipSwitch"),
    new FactoryDescription("Joystick", S.getter("joystickComponent"), "joystick.gif", "Joystick"),
    new FactoryDescription("Keyboard", S.getter("keyboardComponent"), "keyboard.gif", "Keyboard"),
    new FactoryDescription("LED", S.getter("ledComponent"), "led.gif", "Led"),
    new FactoryDescription(LedCluster.name, S.getter("ledClusterComponent"), "ledcluster.gif", LedCluster.class.getSimpleName()),
    new FactoryDescription("RGBLED", S.getter("RGBledComponent"), "rgbled.gif", "RGBLed"),
    new FactoryDescription("7-Segment Display", S.getter("sevenSegmentComponent"), "7seg.gif", "SevenSegment"),
    new FactoryDescription("Hex Digit Display", S.getter("hexDigitComponent"), "hexdig.gif", "HexDigit"),
    new FactoryDescription("DotMatrix", S.getter("dotMatrixComponent"), "dotmat.gif", "DotMatrix"),
    new FactoryDescription("TTY", S.getter("ttyComponent"), "tty.gif", "Tty"),
    new FactoryDescription("PortIO", S.getter("pioComponent"), "pio.gif", "PortIO"),
    new FactoryDescription("ReptarLB", S.getter("repLBComponent"), "localbus.gif", "ReptarLocalBus"),
=======
    new FactoryDescription("Button", S.getter("buttonComponent"), "button.gif", Button.class),
    new FactoryDescription("DipSwitch", S.getter("dipswitchComponent"), "dipswitch.gif", DipSwitch.class),
    new FactoryDescription("Joystick", S.getter("joystickComponent"), "joystick.gif", Joystick.class),
    new FactoryDescription("Keyboard", S.getter("keyboardComponent"), "keyboard.gif", Keyboard.class),
    new FactoryDescription("LED", S.getter("ledComponent"), "led.gif", Led.class),
    new FactoryDescription("RGBLED", S.getter("RGBledComponent"), "rgbled.gif", RGBLed.class),
    new FactoryDescription("7-Segment Display", S.getter("sevenSegmentComponent"), "7seg.gif", SevenSegment.class),
    new FactoryDescription("Hex Digit Display", S.getter("hexDigitComponent"), "hexdig.gif", HexDigit.class),
    new FactoryDescription("DotMatrix", S.getter("dotMatrixComponent"), "dotmat.gif", DotMatrix.class),
    new FactoryDescription("TTY", S.getter("ttyComponent"), "tty.gif", Tty.class),
    new FactoryDescription("PortIO", S.getter("pioComponent"), "pio.gif", PortIO.class),
    new FactoryDescription("ReptarLB", S.getter("repLBComponent"), "localbus.gif", ReptarLocalBus.class),
>>>>>>> 6e01f965
  };

  private List<Tool> tools = null;

  public Io() {}

  @Override
  public String getDisplayName() {
    return S.get("ioLibrary");
  }

  @Override
  public String getName() {
    return "I/O";
  }

  @Override
  public List<Tool> getTools() {
    if (tools == null) {
      tools = new ArrayList<>();
      tools.addAll(FactoryDescription.getTools(Io.class, DESCRIPTIONS));
      tools.add(new AddTool(Video.factory));
    }
    return tools;
  }

  public boolean removeLibrary(String Name) {
    return false;
  }
}<|MERGE_RESOLUTION|>--- conflicted
+++ resolved
@@ -54,21 +54,6 @@
   static final Color DEFAULT_BACKGROUND = new Color(255, 255, 255, 0);
 
   private static final FactoryDescription[] DESCRIPTIONS = {
-<<<<<<< HEAD
-    new FactoryDescription("Button", S.getter("buttonComponent"), "button.gif", "Button"),
-    new FactoryDescription("DipSwitch", S.getter("dipswitchComponent"), "dipswitch.gif", "DipSwitch"),
-    new FactoryDescription("Joystick", S.getter("joystickComponent"), "joystick.gif", "Joystick"),
-    new FactoryDescription("Keyboard", S.getter("keyboardComponent"), "keyboard.gif", "Keyboard"),
-    new FactoryDescription("LED", S.getter("ledComponent"), "led.gif", "Led"),
-    new FactoryDescription(LedCluster.name, S.getter("ledClusterComponent"), "ledcluster.gif", LedCluster.class.getSimpleName()),
-    new FactoryDescription("RGBLED", S.getter("RGBledComponent"), "rgbled.gif", "RGBLed"),
-    new FactoryDescription("7-Segment Display", S.getter("sevenSegmentComponent"), "7seg.gif", "SevenSegment"),
-    new FactoryDescription("Hex Digit Display", S.getter("hexDigitComponent"), "hexdig.gif", "HexDigit"),
-    new FactoryDescription("DotMatrix", S.getter("dotMatrixComponent"), "dotmat.gif", "DotMatrix"),
-    new FactoryDescription("TTY", S.getter("ttyComponent"), "tty.gif", "Tty"),
-    new FactoryDescription("PortIO", S.getter("pioComponent"), "pio.gif", "PortIO"),
-    new FactoryDescription("ReptarLB", S.getter("repLBComponent"), "localbus.gif", "ReptarLocalBus"),
-=======
     new FactoryDescription("Button", S.getter("buttonComponent"), "button.gif", Button.class),
     new FactoryDescription("DipSwitch", S.getter("dipswitchComponent"), "dipswitch.gif", DipSwitch.class),
     new FactoryDescription("Joystick", S.getter("joystickComponent"), "joystick.gif", Joystick.class),
@@ -81,7 +66,6 @@
     new FactoryDescription("TTY", S.getter("ttyComponent"), "tty.gif", Tty.class),
     new FactoryDescription("PortIO", S.getter("pioComponent"), "pio.gif", PortIO.class),
     new FactoryDescription("ReptarLB", S.getter("repLBComponent"), "localbus.gif", ReptarLocalBus.class),
->>>>>>> 6e01f965
   };
 
   private List<Tool> tools = null;
