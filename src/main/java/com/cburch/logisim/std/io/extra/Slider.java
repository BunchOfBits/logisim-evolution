--- conflicted
+++ resolved
@@ -229,16 +229,12 @@
     painter.drawRoundBounds(painter.getAttributeValue(IoLibrary.ATTR_COLOR));
     GraphicsUtil.switchToWidth(gfx, 2);
     // slider line
-<<<<<<< HEAD
     gfx.setColor(new Color(AppPreferences.COMPONENT_COLOR.get()));
-    gfx.drawLine(posX + 10, posY + bounds.getHeight() - 10, posX + bounds.getWidth() - 10, posY + bounds.getHeight() - 10);
-=======
     gfx.drawLine(
         posX + 10,
         posY + bounds.getHeight() - 10,
         posX + bounds.getWidth() - 10,
         posY + bounds.getHeight() - 10);
->>>>>>> 16419656
     gfx.setColor(Color.DARK_GRAY);
     // slider
     gfx.fillRoundRect(posX + sliderPosition + 5, posY + bounds.getHeight() - 15, 10, 10, 4, 4);
