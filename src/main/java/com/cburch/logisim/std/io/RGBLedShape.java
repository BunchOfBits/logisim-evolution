--- conflicted
+++ resolved
@@ -57,17 +57,10 @@
       g.fillOval(x, y, w, h);
       g.setColor(DynamicElement.COLOR);
     } else {
-<<<<<<< HEAD
-      Boolean activ = path.leaf().getAttributeSet().getValue(IoLibrary.ATTR_ACTIVE);
-      InstanceDataSingleton data = (InstanceDataSingleton) getData(state);
-      int summ = (data == null ? 0 : (Integer) data.getValue());
-      int mask = activ ? 0 : 7;
-=======
-      final var activ = path.leaf().getAttributeSet().getValue(Io.ATTR_ACTIVE);
+      final var activ = path.leaf().getAttributeSet().getValue(IoLibrary.ATTR_ACTIVE);
       final var data = (InstanceDataSingleton) getData(state);
       var summ = (data == null ? 0 : (Integer) data.getValue());
       final var mask = activ ? 0 : 7;
->>>>>>> db61081c
       summ ^= mask;
       final var red = ((summ >> RGBLed.RED) & 1) * 0xFF;
       final var green = ((summ >> RGBLed.GREEN) & 1) * 0xFF;
