--- conflicted
+++ resolved
@@ -46,13 +46,9 @@
 
   @Override
   public ArrayList<String> GetModuleFunctionality(Netlist TheNetlist, AttributeSet attrs) {
-<<<<<<< HEAD
     return LineBuffer.getBuffer()
-=======
-    return (new LineBuffer())
         .pair("CK", HDLPorts.CLOCK)
         .pair("Tick", HDLPorts.TICK)
->>>>>>> 57f59ec2
         .add("""
             Q7  <= CurState(0);
             Q7n <= NOT(CurState(0));
