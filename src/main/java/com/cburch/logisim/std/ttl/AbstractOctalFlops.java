/*
 * This file is part of logisim-evolution.
 *
 * Logisim-evolution is free software: you can redistribute it and/or modify
 * it under the terms of the GNU General Public License as published by the
 * Free Software Foundation, either version 3 of the License, or (at your
 * option) any later version.
 *
 * Logisim-evolution is distributed in the hope that it will be useful, but
 * WITHOUT ANY WARRANTY; without even the implied warranty of MERCHANTABILITY
 * or FITNESS FOR A PARTICULAR PURPOSE.  See the GNU General Public License
 * for more details.
 *
 * You should have received a copy of the GNU General Public License along
 * with logisim-evolution. If not, see <http://www.gnu.org/licenses/>.
 *
 * Original code by Carl Burch (http://www.cburch.com), 2011.
 * Subsequent modifications by:
 *   + College of the Holy Cross
 *     http://www.holycross.edu
 *   + Haute École Spécialisée Bernoise/Berner Fachhochschule
 *     http://www.bfh.ch
 *   + Haute École du paysage, d'ingénierie et d'architecture de Genève
 *     http://hepia.hesge.ch/
 *   + Haute École d'Ingénierie et de Gestion du Canton de Vaud
 *     http://www.heig-vd.ch/
 */

package com.cburch.logisim.std.ttl;

import com.cburch.logisim.data.BitWidth;
import com.cburch.logisim.data.Value;
import com.cburch.logisim.fpga.designrulecheck.NetlistComponent;
import com.cburch.logisim.instance.InstancePainter;
import com.cburch.logisim.instance.InstancePoker;
import com.cburch.logisim.instance.InstanceState;
import com.cburch.logisim.util.GraphicsUtil;
import java.awt.BasicStroke;
import java.awt.Color;
import java.awt.Graphics2D;
import java.awt.event.MouseEvent;

public class AbstractOctalFlops extends AbstractTtlGate {

  private boolean HasWe;

  protected AbstractOctalFlops(String name, byte pins, byte[] outputports, String[] Ttlportnames) {
    super(name, pins, outputports, Ttlportnames, 80);
    super.setInstancePoker(Poker.class);
  }

  public static class Poker extends InstancePoker {
    boolean isPressed = true;

    private boolean isInside(InstanceState state, MouseEvent e) {
      final var p = TTLGetTranslatedXY(state, e);
      var inside = false;
      for (var i = 0; i < 8; i++) {
        final var dx = p.x - (95 + i * 10);
        final var dy = p.y - 40;
        final var d2 = dx * dx + dy * dy;
        inside |= (d2 < 4 * 4);
      }
      return inside;
    }

    private int getIndex(InstanceState state, MouseEvent e) {
      final var p = TTLGetTranslatedXY(state, e);
      for (var i = 0; i < 8; i++) {
        final var dx = p.x - (95 + i * 10);
        final var dy = p.y - 40;
        final var d2 = dx * dx + dy * dy;
        if (d2 < 4 * 4) return i;
      }
      return 0;
    }

    @Override
    public void mousePressed(InstanceState state, MouseEvent e) {
      isPressed = isInside(state, e);
    }

    @Override
    public void mouseReleased(InstanceState state, MouseEvent e) {
      if (!state.getAttributeValue(TtlLibrary.DRAW_INTERNAL_STRUCTURE)) return;
      if (isPressed && isInside(state, e)) {
<<<<<<< HEAD
        int index = getIndex(state, e);
        TtlRegisterData myState = (TtlRegisterData) state.getData();
=======
        final var index = getIndex(state, e);
        TTLRegisterData myState = (TTLRegisterData) state.getData();
>>>>>>> db61081c
        if (myState == null) return;
        final var values = myState.getValue().getAll();
        if (values[index].isFullyDefined())
          values[index] = values[index].not();
        else
          values[index] = Value.createKnown(1, 0);
        myState.setValue(Value.create(values));
        state.fireInvalidated();
      }
      isPressed = false;
    }
  }

  public void SetWe(boolean haswe) {
    HasWe = haswe;
  }

  @Override
  public void paintInternal(InstancePainter painter, int x, int y, int height, boolean up) {
    super.paintBase(painter, false, false);
    final var g = (Graphics2D) painter.getGraphics();
    for (var i = 0; i < 8; i++) {
      g.drawRect(x + 90 + i * 10, y + 25, 10, 30);
    }
    g.drawLine(x + 85, y + 30, x + 90, y + 30);
    g.drawLine(x + 85, y + 50, x + 90, y + 50);
    g.drawLine(x + 85, y + 25, x + 85, y + 30);
    g.drawLine(x + 85, y + 50, x + 85, y + 55);
    g.drawLine(x + 65, y + 55, x + 85, y + 55);
    g.drawLine(x + 65, y + 25, x + 85, y + 25);
    g.drawLine(x + 65, y + 25, x + 65, y + 55);
    g.drawOval(x + 68, y + 55, 4, 4);

    g.drawLine(x + 78, y + 55, x + 80, y + 50);
    g.drawLine(x + 82, y + 55, x + 80, y + 50);
    g.drawLine(x + 190, y + AbstractTtlGate.pinheight, x + 190, y + 60);
    g.drawLine(x + 180, y + 60, x + 190, y + 60);
    g.drawLine(x + 180, y + 60, x + 180, y + 70);
    g.drawLine(x + 80, y + 70, x + 180, y + 70);
    g.drawLine(x + 80, y + 55, x + 80, y + 70);
    g.drawLine(x + 10, y + height - AbstractTtlGate.pinheight, x + 10, y + 60);
    g.drawLine(x + 10, y + 60, x + 70, y + 60);
    g.drawLine(x + 70, y + 59, x + 70, y + 60);

    g.rotate(-Math.PI / 2, x, y);
    if (HasWe) {
      g.drawString("1C2", x - 49, y + 83);
      g.drawString("G1", x - 54, y + 73);
      g.drawString("2D", x - 54, y + 98);
    } else {
      g.drawString("C1", x - 49, y + 83);
      g.drawString("R", x - 54, y + 73);
      g.drawString("1D", x - 54, y + 98);
    }
    g.rotate(Math.PI / 2, x, y);
    for (int i = 0; i < 8; i++) {
      g.drawLine(x + 95 + i * 10, y + 20, x + 95 + i * 10, y + 25);
      g.drawLine(x + 95 + i * 10, y + 20, x + 95 + i * 10 + 3, y + 17);
      g.drawLine(x + 95 + i * 10, y + 55, x + 95 + i * 10, y + 60);
      g.drawLine(x + 95 + i * 10, y + 60, x + 95 + i * 10 + 3, y + 63);
    }
    final var dincr = new int[] {20, 60, 20, 0};
    var dpos1 = 50;
    var dpos2 = 150;
    final var qincr = new int[] {60, 20, 60, 0};
    var qpos1 = 30;
    var qpos2 = 170;
    for (var i = 0; i < 4; i++) {
      g.drawLine(x + dpos1, y + height - AbstractTtlGate.pinheight, x + dpos1, y + 66);
      g.drawLine(x + dpos1, y + 66, x + dpos1 + 3, y + 63);
      dpos1 += dincr[i];
      g.drawLine(x + dpos2, y + AbstractTtlGate.pinheight, x + dpos2, y + 10);
      g.drawLine(x + dpos2, y + 10, x + dpos2 + 3, y + 13);
      dpos2 -= dincr[i];
      g.drawLine(x + qpos1, y + height - AbstractTtlGate.pinheight, x + qpos1, y + 70);
      g.drawLine(x + qpos1, y + 70, x + qpos1 + 3, y + 67);
      qpos1 += qincr[i];
      g.drawLine(x + qpos2, y + AbstractTtlGate.pinheight, x + qpos2, y + 14);
      g.drawLine(x + qpos2, y + 14, x + qpos2 + 3, y + 17);
      qpos2 -= qincr[i];
    }
    g.setStroke(new BasicStroke(2));
    g.drawLine(x + 33, y + 17, x + 173, y + 17);
    g.drawLine(x + 33, y + 67, x + 173, y + 67);
    g.drawLine(x + 30, y + 20, x + 33, y + 17);
    g.drawLine(x + 30, y + 64, x + 33, y + 67);
    g.drawLine(x + 30, y + 20, x + 30, y + 64);
    g.drawLine(x + 53, y + 13, x + 153, y + 13);
    g.drawLine(x + 53, y + 63, x + 168, y + 63);
    g.drawLine(x + 46, y + 20, x + 53, y + 13);
    g.drawLine(x + 46, y + 57, x + 53, y + 63);
    g.drawLine(x + 46, y + 20, x + 46, y + 57);
    g.setStroke(new BasicStroke(1));
    drawState(g, x, y, (TtlRegisterData) painter.getData());
  }

  @Override
  public void ttlpropagate(InstanceState state) {
<<<<<<< HEAD
    TtlRegisterData data = (TtlRegisterData) state.getData();
=======
    var data = (TTLRegisterData) state.getData();
>>>>>>> db61081c
    if (data == null) {
      data = new TtlRegisterData(BitWidth.create(8));
      state.setData(data);
    }
    var changed = false;
    final var triggered = data.updateClock(state.getPortValue(9));
    var values = data.getValue().getAll();
    if (HasWe) {
      if (triggered && (state.getPortValue(0).equals(Value.FALSE))) {
        changed = true;
        values[0] = state.getPortValue(2);
        values[1] = state.getPortValue(3);
        values[2] = state.getPortValue(6);
        values[3] = state.getPortValue(7);
        values[4] = state.getPortValue(11);
        values[5] = state.getPortValue(12);
        values[6] = state.getPortValue(15);
        values[7] = state.getPortValue(16);
      }
    } else {
      if (state.getPortValue(0).equals(Value.FALSE)) {
        values = Value.createKnown(8, 0).getAll();
        changed = true;
      } else if (triggered) {
        changed = true;
        values[0] = state.getPortValue(2);
        values[1] = state.getPortValue(3);
        values[2] = state.getPortValue(6);
        values[3] = state.getPortValue(7);
        values[4] = state.getPortValue(11);
        values[5] = state.getPortValue(12);
        values[6] = state.getPortValue(15);
        values[7] = state.getPortValue(16);
      }
    }
    if (changed) {
      data.setValue(Value.create(values));
    }
    state.setPort(1, data.getValue().get(0), 8);
    state.setPort(4, data.getValue().get(1), 8);
    state.setPort(5, data.getValue().get(2), 8);
    state.setPort(8, data.getValue().get(3), 8);
    state.setPort(10, data.getValue().get(4), 8);
    state.setPort(13, data.getValue().get(5), 8);
    state.setPort(14, data.getValue().get(6), 8);
    state.setPort(17, data.getValue().get(7), 8);
  }

  private void drawState(Graphics2D g, int x, int y, TtlRegisterData state) {
    if (state != null) {
      g.rotate(-Math.PI / 2, x, y);
      for (var i = 0; i < 8; i++) {
        g.setColor(state.getValue().get(i).getColor());
        g.fillOval(x - 44, y + 91 + i * 10, 8, 8);
        g.setColor(Color.WHITE);
        GraphicsUtil.drawCenteredText(
            g, state.getValue().get(i).toDisplayString(), x - 41, y + 94 + i * 10);
      }
      g.rotate(-Math.PI / 2, x, y);
      g.setColor(Color.BLACK);
    }
  }

  @Override
  public boolean CheckForGatedClocks(NetlistComponent comp) {
    return true;
  }

  @Override
  public int[] ClockPinIndex(NetlistComponent comp) {
    return new int[] {9};
  }

}<|MERGE_RESOLUTION|>--- conflicted
+++ resolved
@@ -84,13 +84,8 @@
     public void mouseReleased(InstanceState state, MouseEvent e) {
       if (!state.getAttributeValue(TtlLibrary.DRAW_INTERNAL_STRUCTURE)) return;
       if (isPressed && isInside(state, e)) {
-<<<<<<< HEAD
-        int index = getIndex(state, e);
+        final var index = getIndex(state, e);
         TtlRegisterData myState = (TtlRegisterData) state.getData();
-=======
-        final var index = getIndex(state, e);
-        TTLRegisterData myState = (TTLRegisterData) state.getData();
->>>>>>> db61081c
         if (myState == null) return;
         final var values = myState.getValue().getAll();
         if (values[index].isFullyDefined())
@@ -189,11 +184,7 @@
 
   @Override
   public void ttlpropagate(InstanceState state) {
-<<<<<<< HEAD
-    TtlRegisterData data = (TtlRegisterData) state.getData();
-=======
-    var data = (TTLRegisterData) state.getData();
->>>>>>> db61081c
+    var data = (TtlRegisterData) state.getData();
     if (data == null) {
       data = new TtlRegisterData(BitWidth.create(8));
       state.setData(data);
