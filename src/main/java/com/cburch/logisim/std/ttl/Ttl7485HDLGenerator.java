/*
 * Logisim-evolution - digital logic design tool and simulator
 * Copyright by the Logisim-evolution developers
 *
 * https://github.com/logisim-evolution/
 *
 * This is free software released under GNU GPLv3 license
 */

package com.cburch.logisim.std.ttl;

import com.cburch.logisim.data.AttributeSet;
import com.cburch.logisim.fpga.designrulecheck.Netlist;
import com.cburch.logisim.fpga.hdlgenerator.AbstractHdlGeneratorFactory;
import com.cburch.logisim.fpga.hdlgenerator.Hdl;
import com.cburch.logisim.instance.Port;
import com.cburch.logisim.util.LineBuffer;
<<<<<<< HEAD
import java.util.ArrayList;
import java.util.List;
=======
>>>>>>> d6124b2f

public class Ttl7485HDLGenerator extends AbstractHdlGeneratorFactory {

  public Ttl7485HDLGenerator() {
    super();
    myWires
        .addWire("oppA", 4)
        .addWire("oppB", 4)
        .addWire("gt", 1)
        .addWire("eq", 1)
        .addWire("lt", 1)
        .addWire("CompIn", 3)
        .addWire("CompOut", 3);
    myPorts
        .add(Port.INPUT, "A0", 1, 8)
        .add(Port.INPUT, "A1", 1, 10)
        .add(Port.INPUT, "A2", 1, 11)
        .add(Port.INPUT, "A3", 1, 13)
        .add(Port.INPUT, "B0", 1, 7)
        .add(Port.INPUT, "B1", 1, 9)
        .add(Port.INPUT, "B2", 1, 12)
        .add(Port.INPUT, "B3", 1, 0)
        .add(Port.INPUT, "AltBin", 1, 1)
        .add(Port.INPUT, "AeqBin", 1, 2)
        .add(Port.INPUT, "AgtBin", 1, 3)
        .add(Port.OUTPUT, "AltBout", 1, 6)
        .add(Port.OUTPUT, "AeqBout", 1, 5)
        .add(Port.OUTPUT, "AgtBout", 1, 4);
  }

  @Override
<<<<<<< HEAD
  public List<String> getModuleFunctionality(Netlist netlist, AttributeSet attrs) {
    final var contents = LineBuffer.getBuffer();
    return contents
=======
  public LineBuffer getModuleFunctionality(Netlist netlist, AttributeSet attrs) {
    return LineBuffer.getBuffer()
>>>>>>> d6124b2f
        .add("""
            oppA   <= A3&A2&A1&A0;
            oppB   <= B3&B2&B1&B0;
            gt     <= '1' WHEN unsigned(oppA) > unsigned(oppB) ELSE '0';
            eq     <= '1' WHEN unsigned(oppA) = unsigned(oppB) ELSE '0';
            lt     <= '1' WHEN unsigned(oppA) < unsigned(oppB) ELSE '0';

            CompIn <= AgtBin&AltBin&AeqBin;
            WITH (CompIn) SELECT CompOut <=
               "100" WHEN "100",
               "010" WHEN "010",
               "000" WHEN "110",
               "110" WHEN "000",
               "001" WHEN OTHERS;

            AgtBout <= '1' WHEN gt = '1' ELSE '0' WHEN lt = '1' ELSE CompOut(2);
            AltBout <= '0' WHEN gt = '1' ELSE '1' WHEN lt = '1' ELSE CompOut(1);
            AeqBout <= '0' WHEN (gt = '1') OR (lt = '1') ELSE CompOut(0);
            """);
  }

  @Override
  public boolean isHdlSupportedTarget(AttributeSet attrs) {
    /* TODO: Add support for the ones with VCC and Ground Pin */
    if (attrs == null) return false;
    return (!attrs.getValue(TtlLibrary.VCC_GND) && Hdl.isVhdl());
  }
}<|MERGE_RESOLUTION|>--- conflicted
+++ resolved
@@ -15,11 +15,6 @@
 import com.cburch.logisim.fpga.hdlgenerator.Hdl;
 import com.cburch.logisim.instance.Port;
 import com.cburch.logisim.util.LineBuffer;
-<<<<<<< HEAD
-import java.util.ArrayList;
-import java.util.List;
-=======
->>>>>>> d6124b2f
 
 public class Ttl7485HDLGenerator extends AbstractHdlGeneratorFactory {
 
@@ -51,14 +46,8 @@
   }
 
   @Override
-<<<<<<< HEAD
-  public List<String> getModuleFunctionality(Netlist netlist, AttributeSet attrs) {
-    final var contents = LineBuffer.getBuffer();
-    return contents
-=======
   public LineBuffer getModuleFunctionality(Netlist netlist, AttributeSet attrs) {
     return LineBuffer.getBuffer()
->>>>>>> d6124b2f
         .add("""
             oppA   <= A3&A2&A1&A0;
             oppB   <= B3&B2&B1&B0;
