--- conflicted
+++ resolved
@@ -530,13 +530,9 @@
     }
 
     @Override
-<<<<<<< HEAD
-    protected void exportDone(JComponent c, Transferable tdata, int action) {}
-=======
     protected void exportDone(JComponent c, Transferable tdata, int action) {
       // dummy
     }
->>>>>>> 164b8689
 
     @Override
     public boolean canImport(TransferHandler.TransferSupport support) {
@@ -565,13 +561,9 @@
   static class ImageSelection implements Transferable {
     private Image image;
 
-<<<<<<< HEAD
-    public ImageSelection() {}
-=======
     public ImageSelection() {
       // dummy
     }
->>>>>>> 164b8689
 
     public void setImage(Image image) {
       this.image = image;
