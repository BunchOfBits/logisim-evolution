/*
 * This file is part of logisim-evolution.
 *
 * Logisim-evolution is free software: you can redistribute it and/or modify
 * it under the terms of the GNU General Public License as published by the
 * Free Software Foundation, either version 3 of the License, or (at your
 * option) any later version.
 *
 * Logisim-evolution is distributed in the hope that it will be useful, but
 * WITHOUT ANY WARRANTY; without even the implied warranty of MERCHANTABILITY
 * or FITNESS FOR A PARTICULAR PURPOSE.  See the GNU General Public License
 * for more details.
 *
 * You should have received a copy of the GNU General Public License along
 * with logisim-evolution. If not, see <http://www.gnu.org/licenses/>.
 *
 * Original code by Carl Burch (http://www.cburch.com), 2011.
 * Subsequent modifications by:
 *   + College of the Holy Cross
 *     http://www.holycross.edu
 *   + Haute École Spécialisée Bernoise/Berner Fachhochschule
 *     http://www.bfh.ch
 *   + Haute École du paysage, d'ingénierie et d'architecture de Genève
 *     http://hepia.hesge.ch/
 *   + Haute École d'Ingénierie et de Gestion du Canton de Vaud
 *     http://www.heig-vd.ch/
 */

package com.cburch.logisim.tools;

import static com.cburch.logisim.tools.Strings.S;

import com.cburch.logisim.circuit.Circuit;
import com.cburch.logisim.circuit.CircuitEvent;
import com.cburch.logisim.circuit.CircuitListener;
import com.cburch.logisim.circuit.RadixOption;
import com.cburch.logisim.circuit.Wire;
import com.cburch.logisim.circuit.WireSet;
import com.cburch.logisim.comp.Component;
import com.cburch.logisim.comp.ComponentDrawContext;
import com.cburch.logisim.comp.ComponentUserEvent;
import com.cburch.logisim.data.AttributeSet;
import com.cburch.logisim.data.Location;
import com.cburch.logisim.gui.main.Canvas;
import com.cburch.logisim.prefs.AppPreferences;
import java.awt.BasicStroke;
import java.awt.Color;
import java.awt.Cursor;
import java.awt.Graphics;
import java.awt.Graphics2D;
import java.awt.Point;
import java.awt.event.KeyEvent;
import java.awt.event.MouseEvent;
import java.awt.geom.GeneralPath;

public class PokeTool extends Tool {
  /**
   * Unique identifier of the tool, used as reference in project files. Do NOT change as it will
   * prevent project files from loading.
   *
   * <p>Identifier value must MUST be unique string among all tools.
   */
  public static final String _ID = "Poke Tool";

  private class Listener implements CircuitListener {
    public void circuitChanged(CircuitEvent event) {
      final var circ = pokedCircuit;
      if (event.getCircuit() == circ
          && circ != null
          && (event.getAction() == CircuitEvent.ACTION_REMOVE
              || event.getAction() == CircuitEvent.ACTION_CLEAR)
          && !circ.contains(pokedComponent)) {
        removeCaret(false);
      }
    }
  }

  private static class WireCaret extends AbstractCaret {
    //
    final Canvas canvas;
    final Wire wire;
    final int x;
    final int y;

    WireCaret(Canvas c, Wire w, int x, int y, AttributeSet opts) {
      canvas = c;
      wire = w;
      this.x = x;
      this.y = y;
      // this.opts = opts;
    }

    @Override
    public void draw(Graphics g) {
      final var v = canvas.getCircuitState().getValue(wire.getEnd0());
      var radix1 = RadixOption.decode(AppPreferences.POKE_WIRE_RADIX1.get());
      var radix2 = RadixOption.decode(AppPreferences.POKE_WIRE_RADIX2.get());
      if (radix1 == null) radix1 = RadixOption.RADIX_2;
      var vStr = radix1.toString(v);
      if (radix2 != null && v.getWidth() > 1) {
        vStr += " / " + radix2.toString(v);
      }

<<<<<<< HEAD
      if (v.getWidth() == 32 || v.getWidth() == 64) {
        vStr += " / " + RadixOption.RADIX_FLOAT.toString(v);
      }

      FontMetrics fm = g.getFontMetrics();
=======
      final var fm = g.getFontMetrics();
>>>>>>> 08ed3e6a
      g.setColor(caretColor);

      var margin = 2;
      var w = fm.stringWidth(vStr) + 2 * margin;
      var pad = 0;
      if (w < 45) {
        pad = (45 - w) / 2;
        w = 45;
      }
      var h = fm.getAscent() + fm.getDescent() + 2 * margin;

      final var r = canvas.getViewableRect();
      var dx = Math.max(0, w - (r.x + r.width - x));
      var dxx1 = (dx > w / 2) ? -30 : 15; // offset of callout stem
      var dxx2 = (dx > w / 2) ? -15 : 30; // offset of callout stem
      if (y - 15 - h <= r.y) {
        // callout below cursor
        int xx = x - dx, yy = y + 15 + h; // bottom left corner of box
        int[] xp = {xx, xx, x + dxx1, x, x + dxx2, xx + w, x + w};
        int[] yp = {yy, yy - h, yy - h, y, yy - h, yy - h, yy};
        g.fillPolygon(xp, yp, xp.length);
        g.setColor(Color.BLACK);
        g.drawPolygon(xp, yp, xp.length);
        g.drawString(vStr, xx + margin + pad, yy - margin - fm.getDescent());
      } else {
        // callout above cursor
        int xx = x - dx, yy = y - 15; // bottom left corner of box
        int[] xp = {xx, xx, xx + w, xx + w, x + dxx2, x, x + dxx1};
        int[] yp = {yy, yy - h, yy - h, yy, yy, y, yy};
        g.fillPolygon(xp, yp, xp.length);
        g.setColor(Color.BLACK);
        g.drawPolygon(xp, yp, xp.length);
        g.drawString(vStr, xx + margin + pad, yy - margin - fm.getDescent());
      }
    }
  }

  private static final Color caretColor = new Color(255, 255, 150);

  private static final Cursor cursor = Cursor.getPredefinedCursor(Cursor.HAND_CURSOR);
  private static final Cursor move = Cursor.getPredefinedCursor(Cursor.MOVE_CURSOR);

  private final Listener listener;
  private Circuit pokedCircuit;
  private Component pokedComponent;
  private Caret pokeCaret;
  private Point OldPosition;

  public PokeTool() {
    this.listener = new Listener();
  }

  @Override
  public void deselect(Canvas canvas) {
    removeCaret(true);
    canvas.setHighlightedWires(WireSet.EMPTY);
  }

  @Override
  public void draw(Canvas canvas, ComponentDrawContext context) {
    if (pokeCaret != null) pokeCaret.draw(context.getGraphics());
  }

  @Override
  public boolean equals(Object other) {
    return other instanceof PokeTool;
  }

  @Override
  public Cursor getCursor() {
    return cursor;
  }

  @Override
  public String getDescription() {
    return S.get("pokeToolDesc");
  }

  @Override
  public String getDisplayName() {
    return S.get("pokeTool");
  }

  @Override
  public int hashCode() {
    return PokeTool.class.hashCode();
  }

  @Override
  public void keyPressed(Canvas canvas, KeyEvent e) {
    if (pokeCaret != null) {
      pokeCaret.keyPressed(e);
      canvas.getProject().repaintCanvas();
    }
  }

  @Override
  public void keyReleased(Canvas canvas, KeyEvent e) {
    if (pokeCaret != null) {
      pokeCaret.keyReleased(e);
      canvas.getProject().repaintCanvas();
    }
  }

  @Override
  public void keyTyped(Canvas canvas, KeyEvent e) {
    if (pokeCaret != null) {
      pokeCaret.keyTyped(e);
      canvas.getProject().repaintCanvas();
    }
  }

  @Override
  public void mouseDragged(Canvas canvas, Graphics g, MouseEvent e) {
    if (pokeCaret != null) {
      pokeCaret.mouseDragged(e);
      canvas.getProject().repaintCanvas();
    } else {
      // move scrollpane dragging hand
      final var m = canvas.getMousePosition();
      if (OldPosition == null || m == null) {
        OldPosition = m;
        return;
      }
      int x = (int) (OldPosition.getX() - m.getX());
      int y = (int) (OldPosition.getY() - m.getY());
      canvas.setCursor(move);
      canvas.setScrollBar(canvas.getHorizzontalScrollBar() + x, canvas.getVerticalScrollBar() + y);
    }
  }

  @Override
  public void mousePressed(Canvas canvas, Graphics g, MouseEvent e) {
    int x = e.getX();
    int y = e.getY();
    final var loc = Location.create(x, y);
    var dirty = false;
    canvas.setHighlightedWires(WireSet.EMPTY);
    if (pokeCaret != null && !pokeCaret.getBounds(g).contains(loc)) {
      dirty = true;
      removeCaret(true);
    }
    if (pokeCaret == null) {
      final var event = new ComponentUserEvent(canvas, x, y);
      final var circ = canvas.getCircuit();
      for (final var c : circ.getAllContaining(loc, g)) {
        if (pokeCaret != null) break;

        if (c instanceof Wire) {
          final var caret = new WireCaret(
                  canvas, (Wire) c, x, y, canvas.getProject().getOptions().getAttributeSet());
          setPokedComponent(circ, c, caret);
          canvas.setHighlightedWires(circ.getWireSet((Wire) c));
        } else {
          final var p = (Pokable) c.getFeature(Pokable.class);
          if (p != null) {
            final var caret = p.getPokeCaret(event);
            setPokedComponent(circ, c, caret);
            final var attrs = c.getAttributeSet();
            if (attrs != null && attrs.getAttributes().size() > 0) {
              final var proj = canvas.getProject();
              proj.getFrame().viewComponentAttributes(circ, c);
            }
          }
        }
      }
    }
    if (pokeCaret != null) {
      dirty = true;
      pokeCaret.mousePressed(e);
    }
    if (dirty) canvas.getProject().repaintCanvas();
  }

  @Override
  public void mouseReleased(Canvas canvas, Graphics g, MouseEvent e) {
    OldPosition = null;
    if (pokeCaret != null) {
      pokeCaret.mouseReleased(e);
      canvas.getProject().repaintCanvas();
    }
  }

  @Override
  public void paintIcon(ComponentDrawContext c, int x, int y) {
    final var g2 = (Graphics2D) c.getGraphics().create();
    g2.translate(x, y);
    g2.setStroke(new BasicStroke(AppPreferences.getScaled(1)));
    final var p = new GeneralPath();
    p.moveTo(scale(6), scale(15));
    p.quadTo(scale(5), scale(10), scale(1), scale(7));
    p.quadTo(scale(2.5), scale(4), scale(4), scale(7));
    p.quadTo(scale(6), scale(6), scale(6), scale(10));
    p.lineTo(scale(6), scale(1));
    p.quadTo(scale(7), scale(-1), scale(8), scale(1));
    p.lineTo(scale(8), scale(8));
    p.quadTo(scale(9), scale(2), scale(10), scale(8));
    p.quadTo(scale(11), scale(2), scale(12), scale(8));
    p.lineTo(scale(12), scale(9));
    p.quadTo(scale(13), scale(4), scale(14), scale(9));
    p.quadTo(scale(12), scale(11), scale(13), scale(15));
    g2.setColor(new Color(240, 184, 160));
    g2.fill(p);
    g2.setColor(Color.BLACK);
    g2.draw(p);
    g2.dispose();
  }

  private static double scale(double s) {
    return AppPreferences.getScaled(s);
  }

  private void removeCaret(boolean normal) {
    final var caret = pokeCaret;
    if (caret != null) {
      final var circ = pokedCircuit;
      if (normal)
        caret.stopEditing();
      else
        caret.cancelEditing();
      circ.removeCircuitListener(listener);
      pokedCircuit = null;
      pokedComponent = null;
      pokeCaret = null;
    }
  }

  private void setPokedComponent(Circuit circ, Component comp, Caret caret) {
    removeCaret(true);
    pokedCircuit = circ;
    pokedComponent = comp;
    pokeCaret = caret;
    if (caret != null) {
      circ.addCircuitListener(listener);
    }
  }

  public boolean isScrollable() {
    return pokeCaret != null && !(pokeCaret instanceof WireCaret);
  }
}<|MERGE_RESOLUTION|>--- conflicted
+++ resolved
@@ -101,15 +101,10 @@
         vStr += " / " + radix2.toString(v);
       }
 
-<<<<<<< HEAD
       if (v.getWidth() == 32 || v.getWidth() == 64) {
         vStr += " / " + RadixOption.RADIX_FLOAT.toString(v);
       }
-
-      FontMetrics fm = g.getFontMetrics();
-=======
       final var fm = g.getFontMetrics();
->>>>>>> 08ed3e6a
       g.setColor(caretColor);
 
       var margin = 2;
