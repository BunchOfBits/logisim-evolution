--- conflicted
+++ resolved
@@ -18,17 +18,12 @@
 import java.util.ArrayList;
 import java.util.HashMap;
 import java.util.HashSet;
-import java.util.Iterator;
 import java.util.List;
 import java.util.Map;
 import java.util.Set;
 
 public class LibraryTools {
-<<<<<<< HEAD
-  public static void showErrors(String LibName, HashMap<String, String> Messages) {
-=======
-  public static void ShowErrors(String LibName, Map<String, String> Messages) {
->>>>>>> e50f3740
+  public static void showErrors(String LibName, Map<String, String> Messages) {
     OptionPane.showMessageDialog(
         null,
         message(LibName, Messages),
@@ -36,11 +31,7 @@
         OptionPane.ERROR_MESSAGE);
   }
 
-<<<<<<< HEAD
-  private static String message(String LibName, HashMap<String, String> Messages) {
-=======
-  private static String Message(String LibName, Map<String, String> Messages) {
->>>>>>> e50f3740
+  private static String message(String LibName, Map<String, String> Messages) {
     var Message = "";
     var item = 0;
     for (final var myerror : Messages.keySet()) {
@@ -50,22 +41,16 @@
     return Message;
   }
 
-<<<<<<< HEAD
-  public static void buildToolList(Library lib, HashSet<String> Tools) {
-=======
-  public static void BuildToolList(Library lib, Set<String> Tools) {
->>>>>>> e50f3740
-    for (Tool tool : lib.getTools()) {
+  public static void buildToolList(Library lib, Set<String> Tools) {
+    for (final var tool : lib.getTools()) {
       Tools.add(tool.getName().toUpperCase());
     }
-    for (Library sublib : lib.getLibraries()) buildToolList(sublib, Tools);
+    for (final var sublib : lib.getLibraries()) {
+      buildToolList(sublib, Tools);
+    }
   }
 
-<<<<<<< HEAD
-  public static boolean buildToolList(Library lib, HashMap<String, AddTool> Tools) {
-=======
-  public static boolean BuildToolList(Library lib, Map<String, AddTool> Tools) {
->>>>>>> e50f3740
+  public static boolean buildToolList(Library lib, Map<String, AddTool> Tools) {
     var ret = true;
     if (!lib.getName().equals("Base")) {
       for (final var tool1 : lib.getTools()) {
@@ -98,12 +83,8 @@
     return null;
   }
 
-<<<<<<< HEAD
   // FIXME: method name is odd.
-  public static ArrayList<String> libraryCanBeMerged(HashSet<String> SourceTools, HashSet<String> NewTools) {
-=======
-  public static List<String> LibraryCanBeMerged(Set<String> SourceTools, Set<String> NewTools) {
->>>>>>> e50f3740
+  public static List<String> libraryCanBeMerged(Set<String> SourceTools, Set<String> NewTools) {
     final var ret = new ArrayList<String>();
     for (final var This : NewTools) {
       if (SourceTools.contains(This)) {
@@ -113,90 +94,70 @@
     return ret;
   }
 
-<<<<<<< HEAD
-  public static HashMap<String, String> getToolLocation(
-      Library lib, String Location, ArrayList<String> UpercaseNames) {
-=======
-  public static Map<String, String> GetToolLocation(Library lib, String Location, List<String> UpercaseNames) {
->>>>>>> e50f3740
-    Iterator<? extends Tool> tooliter = lib.getTools().iterator();
-    String MyLocation;
+  // Why name case matters that it is reflected in argument `uppercasedNames` name?
+  public static Map<String, String> getToolLocation(Library lib, String location, List<String> upercasedNames) {
+    final var toolIter = lib.getTools().iterator();
     final var ret = new HashMap<String, String>();
-    if (Location.isEmpty()) MyLocation = lib.getName();
-    else MyLocation = Location + "->" + lib.getName();
-    while (tooliter.hasNext()) {
-      Tool tool = tooliter.next();
-      if (UpercaseNames.contains(tool.getName().toUpperCase())) {
+    final var MyLocation = (location.isEmpty()) ? lib.getName() : location + "->" + lib.getName();
+    while (toolIter.hasNext()) {
+      final var tool = toolIter.next();
+      if (upercasedNames.contains(tool.getName().toUpperCase())) {
         ret.put(tool.getName(), MyLocation);
       }
     }
     for (final var sublib : lib.getLibraries()) {
-      ret.putAll(getToolLocation(sublib, MyLocation, UpercaseNames));
+      ret.putAll(getToolLocation(sublib, MyLocation, upercasedNames));
     }
     return ret;
   }
 
-<<<<<<< HEAD
-  public static boolean isLibraryConform(
-      Library lib, HashSet<String> Names, HashSet<String> Tools, HashMap<String, String> Error) {
-=======
-  public static boolean LibraryIsConform(Library lib, Set<String> Names, Set<String> Tools, Map<String, String> Error) {
->>>>>>> e50f3740
-    Iterator<? extends Tool> tooliter = lib.getTools().iterator();
-    boolean HasErrors = false;
-    while (tooliter.hasNext()) {
-      Tool tool = tooliter.next();
-      if (Tools.contains(tool.getName().toUpperCase())) {
-        HasErrors = true;
-        if (!Error.containsKey(tool.getName())) {
-          Error.put(tool.getName(), S.get("LibraryHasDuplicatedTools"));
+  public static boolean isLibraryConform(Library lib, Set<String> names, Set<String> tools, Map<String, String> error) {
+    final var toolIter = lib.getTools().iterator();
+    var hasErrors = false;
+    while (toolIter.hasNext()) {
+      final var tool = toolIter.next();
+      if (tools.contains(tool.getName().toUpperCase())) {
+        hasErrors = true;
+        if (!error.containsKey(tool.getName())) {
+          error.put(tool.getName(), S.get("LibraryHasDuplicatedTools"));
         }
       }
-      Tools.add(tool.getName().toUpperCase());
+      tools.add(tool.getName().toUpperCase());
     }
-    for (Library sublib : lib.getLibraries()) {
-      if (Names.contains(sublib.getName().toUpperCase())) {
-        HasErrors = true;
-        if (!Error.containsKey(sublib.getName())) {
-          Error.put(sublib.getName(), S.get("LibraryHasDuplicatedSublibraries"));
+    for (final var sublib : lib.getLibraries()) {
+      if (names.contains(sublib.getName().toUpperCase())) {
+        hasErrors = true;
+        if (!error.containsKey(sublib.getName())) {
+          error.put(sublib.getName(), S.get("LibraryHasDuplicatedSublibraries"));
         }
       }
-      Names.add(sublib.getName().toUpperCase());
-      HasErrors |= !isLibraryConform(sublib, Names, Tools, Error);
+      names.add(sublib.getName().toUpperCase());
+      hasErrors |= !isLibraryConform(sublib, names, tools, error);
     }
-    return !HasErrors;
+    return !hasErrors;
   }
 
-<<<<<<< HEAD
-  public static void buildLibraryList(Library lib, HashMap<String, Library> Names) {
-=======
-  public static void BuildLibraryList(Library lib, Map<String, Library> Names) {
->>>>>>> e50f3740
+  public static void buildLibraryList(Library lib, Map<String, Library> Names) {
     Names.put(lib.getName().toUpperCase(), lib);
     for (final var sublib : lib.getLibraries()) {
       buildLibraryList(sublib, Names);
     }
   }
 
-<<<<<<< HEAD
-  public static void removePresentLibraries(
-      Library lib, HashMap<String, Library> KnownLibs, boolean AddToSet) {
-=======
-  public static void RemovePresentLibraries(Library lib, Map<String, Library> KnownLibs, boolean AddToSet) {
->>>>>>> e50f3740
+  public static void removePresentLibraries(Library lib, Map<String, Library> knownLibs, boolean addToSet) {
     /* we work top -> down */
-    final var ToBeRemoved = new HashSet<String>();
+    final var toBeRemoved = new HashSet<String>();
     for (final var sublib : lib.getLibraries()) {
-      if (KnownLibs.containsKey(sublib.getName().toUpperCase())) {
-        ToBeRemoved.add(sublib.getName());
-      } else if (AddToSet) {
-        KnownLibs.put(sublib.getName().toUpperCase(), sublib);
+      if (knownLibs.containsKey(sublib.getName().toUpperCase())) {
+        toBeRemoved.add(sublib.getName());
+      } else if (addToSet) {
+        knownLibs.put(sublib.getName().toUpperCase(), sublib);
       }
     }
-    for (final var remove : ToBeRemoved) {
+    for (final var remove : toBeRemoved) {
       lib.removeLibrary(remove);
     }
     for (final var sublib : lib.getLibraries())
-      removePresentLibraries(sublib, KnownLibs, AddToSet);
+      removePresentLibraries(sublib, knownLibs, addToSet);
   }
 }