--- conflicted
+++ resolved
@@ -91,11 +91,7 @@
    * Returns Tool unique ID as defined in its _ID constant.
    *
    * For each tool extending this class, define
-<<<<<<< HEAD
    *    public static final String _ID = "UNIQUE ID"
-=======
-   *    public static final String _ID = "UNIQUE_ID"
->>>>>>> d4ce71de
    *
    * @return unique ID of the tool
    */
@@ -152,17 +148,10 @@
     // dummy implementation
   }
 
-<<<<<<< HEAD
-  public void registerParent(java.awt.Component parent) {
-    // dummy implementation
-  }
 
   public void select(Canvas canvas) {
     // dummy implementation
   }
-=======
-  public void select(Canvas canvas) {}
->>>>>>> d4ce71de
 
   public void setAttributeSet(AttributeSet attrs) {
     // dummy implementation
