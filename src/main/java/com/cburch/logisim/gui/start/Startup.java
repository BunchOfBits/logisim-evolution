--- conflicted
+++ resolved
@@ -278,11 +278,7 @@
         }
         ret.templPlain = true;
       } else if (arg.equals("-version")) {
-<<<<<<< HEAD
-        System.out.println(Main.VERSION_NAME);
-=======
-        System.out.println(Main.VERSION); // OK
->>>>>>> dc9551fa
+        System.out.println(Main.VERSION);
         return null;
       } else if (arg.equals("-gates")) {
         i++;
@@ -508,7 +504,6 @@
   }
 
   private static void printUsage() {
-<<<<<<< HEAD
     System.err.println(StringUtil.format(S.get("argUsage"), Startup.class.getName()));
     System.err.println();
     System.err.println(S.get("argOptionHeader"));
@@ -534,32 +529,6 @@
     System.err.println("   " + S.get("argTestCircuit"));
     System.err.println("   " + S.get("argTestImplement"));
     System.err.println("   " + S.get("argCircuitOption"));
-=======
-    System.err.println(StringUtil.format(S.get("argUsage"), Startup.class.getName())); // OK
-    System.err.println(); // OK
-    System.err.println(S.get("argOptionHeader")); // OK
-    System.err.println("   " + S.get("argGeometryOption")); // OK
-    System.err.println("   " + S.get("argAccentsOption")); // OK
-    System.err.println("   " + S.get("argClearOption")); // OK
-    System.err.println("   " + S.get("argEmptyOption")); // OK
-    System.err.println("   " + S.get("argAnalyzeOption")); // OK
-    System.err.println("   " + S.get("argTestOption")); // OK
-    System.err.println("   " + S.get("argGatesOption")); // OK
-    System.err.println("   " + S.get("argHelpOption")); // OK
-    System.err.println("   " + S.get("argLoadOption")); // OK
-    System.err.println("   " + S.get("argLocaleOption")); // OK
-    System.err.println("   " + S.get("argNoSplashOption")); // OK
-    System.err.println("   " + S.get("argPlainOption")); // OK
-    System.err.println("   " + S.get("argSubOption")); // OK
-    System.err.println("   " + S.get("argTemplateOption")); // OK
-    System.err.println("   " + S.get("argTtyOption")); // OK
-    System.err.println("   " + S.get("argQuestaOption")); // OK
-    System.err.println("   " + S.get("argVersionOption")); // OK
-    System.err.println("   " + S.get("argTestCircGen")); // OK
-    System.err.println("   " + S.get("argTestCircuit")); // OK
-    System.err.println("   " + S.get("argTestImplement")); // OK
-    System.err.println("   " + S.get("argCircuitOption")); // OK
->>>>>>> dc9551fa
 
     System.exit(-1);
   }
