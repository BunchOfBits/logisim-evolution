/*
 * This file is part of logisim-evolution.
 *
 * Logisim-evolution is free software: you can redistribute it and/or modify
 * it under the terms of the GNU General Public License as published by the
 * Free Software Foundation, either version 3 of the License, or (at your
 * option) any later version.
 *
 * Logisim-evolution is distributed in the hope that it will be useful, but
 * WITHOUT ANY WARRANTY; without even the implied warranty of MERCHANTABILITY
 * or FITNESS FOR A PARTICULAR PURPOSE.  See the GNU General Public License
 * for more details.
 *
 * You should have received a copy of the GNU General Public License along
 * with logisim-evolution. If not, see <http://www.gnu.org/licenses/>.
 *
 * Original code by Carl Burch (http://www.cburch.com), 2011.
 * Subsequent modifications by:
 *   + College of the Holy Cross
 *     http://www.holycross.edu
 *   + Haute École Spécialisée Bernoise/Berner Fachhochschule
 *     http://www.bfh.ch
 *   + Haute École du paysage, d'ingénierie et d'architecture de Genève
 *     http://hepia.hesge.ch/
 *   + Haute École d'Ingénierie et de Gestion du Canton de Vaud
 *     http://www.heig-vd.ch/
 */

package com.cburch.logisim.gui.generic;

import static com.cburch.logisim.gui.Strings.S;

<<<<<<< HEAD
import com.cburch.contracts.BaseMouseListenerContract;
import com.cburch.logisim.data.Bounds;
=======
>>>>>>> d4ce71de
import com.cburch.logisim.gui.icons.ZoomIcon;
import com.cburch.logisim.gui.main.Canvas;
import com.cburch.logisim.prefs.AppPreferences;
import java.awt.BorderLayout;
import java.awt.Color;
import java.awt.Dimension;
import java.awt.Graphics;
import java.awt.Graphics2D;
import java.awt.GridLayout;
import java.awt.Insets;
import java.awt.RenderingHints;
import java.awt.event.ActionEvent;
import java.awt.event.ActionListener;
import java.awt.event.MouseAdapter;
import java.awt.event.MouseEvent;
import java.awt.event.MouseListener;
import java.beans.PropertyChangeEvent;
import java.beans.PropertyChangeListener;
import javax.swing.DefaultBoundedRangeModel;
import javax.swing.Icon;
import javax.swing.JButton;
import javax.swing.JComponent;
import javax.swing.JLabel;
import javax.swing.JPanel;
import javax.swing.JSlider;
import javax.swing.SwingConstants;

public class ZoomControl extends JPanel {
  private static final long serialVersionUID = 1L;
  private final ZoomLabel label;
  private final JSlider slider;
  private final GridIcon grid;
  private final Canvas canvas;
  private final JButton plus;
  private final JButton minus;
  public final AutoZoomButton zoomButton;
  public final JPanel zoomContainer;
  public final PredefinedZoomButton predefinedZoom1;
  public final PredefinedZoomButton predefinedZoom2;
  public final PredefinedZoomButton predefinedZoom3;
  private ZoomModel model;
  private SliderModel sliderModel;

  public ZoomControl(ZoomModel model, Canvas canvas) {
    super(new BorderLayout());
    this.model = model;
    this.canvas = canvas;

    label = new ZoomLabel();
    sliderModel = new SliderModel(model);

    plus = new ZoomButton(new ZoomIcon(ZoomIcon.ZOOMIN), false);
    minus = new ZoomButton(new ZoomIcon(ZoomIcon.ZOOMOUT), true);
    slider = new JSlider(sliderModel);

    final var zoom = new JPanel(new BorderLayout());
    zoom.add(minus, BorderLayout.WEST);
    zoom.add(label, BorderLayout.CENTER);
    zoom.add(plus, BorderLayout.EAST);
    zoom.add(slider, BorderLayout.SOUTH);

    this.add(zoom, BorderLayout.NORTH);

    grid = new GridIcon();
    this.add(grid, BorderLayout.EAST);
    grid.update();

    zoomButton = new AutoZoomButton(model);
    this.add(zoomButton, BorderLayout.WEST);

    zoomContainer = new JPanel(new GridLayout());
    predefinedZoom1 = new PredefinedZoomButton(model, "\u00D7" + "\u00BD", 0.5);
    zoomContainer.add(predefinedZoom1);
    predefinedZoom2 = new PredefinedZoomButton(model, "\u00D7" + "1", 1.0);
    zoomContainer.add(predefinedZoom2);
    predefinedZoom3 = new PredefinedZoomButton(model, "\u00D7" + "2", 2.0);
    zoomContainer.add(predefinedZoom3);
    this.add(zoomContainer, BorderLayout.CENTER);

    model.addPropertyChangeListener(ZoomModel.SHOW_GRID, grid);
    model.addPropertyChangeListener(ZoomModel.ZOOM, sliderModel);
    model.addPropertyChangeListener(ZoomModel.ZOOM, label);
  }

  private int nearestZoomOption() {
    final var choices = model.getZoomOptions();
    final var factor = model.getZoomFactor() * 100.0;
    var closest = 0;
    for (var i = 1; i < choices.size(); i++) {
      if (Math.abs(choices.get(i) - factor) < Math.abs(choices.get(closest) - factor)) {
        closest = i;
      }
    }
    return closest;
  }

  /**
   * Returns string representation of current zoom factor.
   *
   * @return zoom factor as string
   */
  public String zoomString() {
    return "\u00D7" + Double.toString(model.getZoomFactor());
  }

  public void zoomIn() {
    final var zoom = model.getZoomFactor();
    final var choices = model.getZoomOptions();
    final var factor = zoom * 100.0 * 1.001;
    for (final var choice : choices) {
      if (choice > factor) {
        model.setZoomFactor(choice / 100.0);
        break;
      }
    }
  }

  public void zoomOut() {
    final var zoom = model.getZoomFactor();
    final var choices = model.getZoomOptions();
    final var factor = zoom * 100.0 * 0.999;
    for (var i = choices.size() - 1; i >= 0; i--) {
      if (choices.get(i) < factor) {
        model.setZoomFactor(choices.get(i) / 100.0);
        break;
      }
    }
  }

  public void zoomTo(int i) {
    final var choices = model.getZoomOptions();
    i = Math.max(Math.min(i, choices.size() - 1), 0);
    model.setZoomFactor(choices.get(i) / 100.0);
  }

  public void setAutoZoomButtonEnabled(boolean val) {
    zoomButton.setEnabled(val);
    predefinedZoom1.setEnabled(val);
  }

  public void setZoomModel(ZoomModel value) {
    final var oldModel = model;
    if (oldModel != value) {
      if (oldModel != null) {
        oldModel.removePropertyChangeListener(ZoomModel.SHOW_GRID, grid);
        oldModel.removePropertyChangeListener(ZoomModel.ZOOM, sliderModel);
        oldModel.removePropertyChangeListener(ZoomModel.ZOOM, label);
      }
      model = value;
      if (value == null) {
        slider.setEnabled(false);
        zoomButton.setEnabled(false);
        predefinedZoom1.setEnabled(false);
        predefinedZoom2.setEnabled(false);
        predefinedZoom3.setEnabled(false);
        label.setEnabled(false);
        plus.setEnabled(false);
        minus.setEnabled(false);
      } else {
        slider.setEnabled(true);
        zoomButton.setEnabled(true);
        predefinedZoom1.setEnabled(true);
        predefinedZoom2.setEnabled(true);
        predefinedZoom3.setEnabled(true);
        label.setEnabled(true);
        plus.setEnabled(true);
        minus.setEnabled(true);
        sliderModel = new SliderModel(model);
        slider.setModel(sliderModel);
        grid.update();
        zoomButton.setZoomModel(value);
        predefinedZoom1.setZoomModel(value);
        predefinedZoom2.setZoomModel(value);
        predefinedZoom3.setZoomModel(value);
        value.addPropertyChangeListener(ZoomModel.SHOW_GRID, grid);
        value.addPropertyChangeListener(ZoomModel.ZOOM, sliderModel);
        value.addPropertyChangeListener(ZoomModel.ZOOM, label);
        label.setText(zoomString());
      }
    }
  }

  private class GridIcon extends JComponent implements BaseMouseListenerContract, PropertyChangeListener {
    private static final long serialVersionUID = 1L;
    boolean state = true;

    public GridIcon() {
      addMouseListener(this);
      setPreferredSize(
          new Dimension(
              AppPreferences.getScaled(2 * AppPreferences.IconSize),
              AppPreferences.getScaled(AppPreferences.IconSize)));
      setToolTipText("");
      setFocusable(true);
    }

    @Override
    public String getToolTipText(MouseEvent e) {
      return S.get("zoomShowGrid");
    }

<<<<<<< HEAD
=======
    @Override
    public void mouseClicked(MouseEvent e) {}

    @Override
    public void mouseEntered(MouseEvent e) {}

    @Override
    public void mouseExited(MouseEvent e) {}

    @Override
    public void mousePressed(MouseEvent e) {
      if (model != null) model.setShowGrid(!state);
    }

    @Override
    public void mouseReleased(MouseEvent e) {}

>>>>>>> d4ce71de
    @Override
    protected void paintComponent(Graphics g) {
      if (AppPreferences.AntiAliassing.getBoolean()) {
        final var g2 = (Graphics2D) g;
        g2.setRenderingHint(RenderingHints.KEY_TEXT_ANTIALIASING, RenderingHints.VALUE_TEXT_ANTIALIAS_ON);
        g2.setRenderingHint(RenderingHints.KEY_ANTIALIASING, RenderingHints.VALUE_ANTIALIAS_ON);
      }
      final var width = getWidth();
      final var height = getHeight();
      g.setColor(state ? getBackground() : Color.BLACK);
      final var three = AppPreferences.getScaled(3);
      final var xdim = (width - AppPreferences.getScaled(4)) / three * three + 1;
      final var ydim = (height - AppPreferences.getScaled(4)) / three * three + 1;
      final var xoff = (width - xdim) / 2;
      final var yoff = (height - ydim) / 2;
      for (var x = 0; x < xdim; x += three) {
        for (var y = 0; y < ydim; y += three) {
          g.drawLine(x + xoff, y + yoff, x + xoff, y + yoff);
        }
      }
      g.setColor(Color.BLACK);
      g.drawLine(xoff, yoff, xoff + three, yoff);
      g.drawLine(xoff, yoff, xoff, yoff + three);
      g.drawLine(xoff, yoff + ydim, xoff, yoff + ydim - three);
      g.drawLine(xoff, yoff + ydim, xoff + three, yoff + ydim);
      g.drawLine(xoff + xdim, yoff, xoff + xdim - three, yoff);
      g.drawLine(xoff + xdim, yoff, xoff + xdim, yoff + three);
      g.drawLine(xoff + xdim, yoff + ydim, xoff + xdim - three, yoff + ydim);
      g.drawLine(xoff + xdim, yoff + ydim, xoff + xdim, yoff + ydim - three);
    }

    @Override
    public void propertyChange(PropertyChangeEvent evt) {
      update();
    }

    private void update() {
      final var grid = model.getShowGrid();
      if (grid != state) {
        state = grid;
        repaint();
      }
    }
  }

  private class SliderModel extends DefaultBoundedRangeModel implements PropertyChangeListener {
    private static final long serialVersionUID = 1L;

    public SliderModel(ZoomModel model) {
      super(nearestZoomOption(), 0, 0, model.getZoomOptions().size() - 1);
    }

    @Override
    public int getValue() {
      return nearestZoomOption();
    }

    @Override
    public void setValue(int i) {
      zoomTo(i);
    }

    @Override
    public void propertyChange(PropertyChangeEvent evt) {
      fireStateChanged();
    }
  }

  private class ZoomButton extends JButton {
    private static final long serialVersionUID = 1L;
    final boolean out;

    public ZoomButton(Icon icon, boolean left) {
      super(icon);
      out = left;
      setOpaque(false);
      setBackground(new java.awt.Color(0, 0, 0, 0));
      setBorderPainted(false);
      if (left) {
        setMargin(new Insets(2, 1, 2, 0));
      } else {
        setMargin(new Insets(2, 0, 2, 1));
      }
      addMouseListener(new ZoomMouseListener());
      addActionListener(new ZoomActionListener());
      setFocusable(false);
    }

    protected class ZoomMouseListener extends MouseAdapter {
      @Override
      public void mouseEntered(MouseEvent ev) {
        setBorderPainted(true);
      }

      @Override
      public void mouseExited(MouseEvent ev) {
        setBorderPainted(false);
      }
    }

    protected class ZoomActionListener implements ActionListener {
      @Override
      public void actionPerformed(ActionEvent e) {
        if (out) {
          zoomOut();
        } else {
          zoomIn();
        }
      }
    }
  }

  private class ZoomLabel extends JLabel implements PropertyChangeListener {
    private static final long serialVersionUID = 1L;

    public ZoomLabel() {
      super(zoomString(), SwingConstants.CENTER);
    }

    @Override
    public void propertyChange(PropertyChangeEvent evt) {
      update();
    }

    public void update() {
      setText(zoomString());
    }
  }

  public class AutoZoomButton extends JButton implements ActionListener {
    private static final long serialVersionUID = 1L;
    private ZoomModel zoomModel;

    public AutoZoomButton(ZoomModel model) {
      zoomModel = model;
      super.setText(S.get("zoomAuto"));
      addActionListener(this);
    }

    public void setZoomModel(ZoomModel model) {
      zoomModel = model;
    }

    @Override
    public void actionPerformed(ActionEvent e) {
      if (zoomModel != null) {
        final var g = getGraphics();
        if (canvas.getProject().getCurrentCircuit() == null) return;

        final var bounds = (g != null)
                ? canvas.getProject().getCurrentCircuit().getBounds(getGraphics())
                : canvas.getProject().getCurrentCircuit().getBounds();
        if (bounds.getHeight() == 0 || bounds.getWidth() == 0) return;

        final var canvasPane = canvas.getCanvasPane();
        if (canvasPane == null) return;
        // the white space around
        final var padding = 50;
        // set autozoom
        final var zoomFactor = zoomModel.getZoomFactor();
        final var height = (bounds.getHeight() + 2 * padding) * zoomFactor;
        final var width = (bounds.getWidth() + 2 * padding) * zoomFactor;
        var autozoom = zoomFactor;
        autozoom *= Math.min(canvasPane.getViewport().getSize().getWidth() / width, canvasPane.getViewport().getSize().getHeight() / height);
        final var max = zoomModel.getZoomOptions().get(zoomModel.getZoomOptions().size() - 1) / 100.0;
        final var min = zoomModel.getZoomOptions().get(0) / 100.0;
        if (autozoom > max) autozoom = max;
        if (autozoom < min) autozoom = min;
        if (Math.abs(autozoom - zoomFactor) >= 0.01) {
          zoomModel.setZoomFactorCenter(autozoom);
        }
      }
    }
  }

  public class PredefinedZoomButton extends JButton implements ActionListener {
    private static final long serialVersionUID = 1L;
    private ZoomModel zoomModel;
    final double zoomValue;

    public PredefinedZoomButton(ZoomModel model, String label, double zoomValue) {
      zoomModel = model;
      this.zoomValue = zoomValue;
      super.setText(label);
      addActionListener(this);
    }

    public void setZoomModel(ZoomModel model) {
      zoomModel = model;
    }

    @Override
    public void actionPerformed(ActionEvent e) {
      if (zoomModel != null && canvas.getProject().getCurrentCircuit() != null) {
        zoomModel.setZoomFactor(zoomValue);
      }
    }
  }

}<|MERGE_RESOLUTION|>--- conflicted
+++ resolved
@@ -30,11 +30,8 @@
 
 import static com.cburch.logisim.gui.Strings.S;
 
-<<<<<<< HEAD
 import com.cburch.contracts.BaseMouseListenerContract;
 import com.cburch.logisim.data.Bounds;
-=======
->>>>>>> d4ce71de
 import com.cburch.logisim.gui.icons.ZoomIcon;
 import com.cburch.logisim.gui.main.Canvas;
 import com.cburch.logisim.prefs.AppPreferences;
@@ -236,26 +233,11 @@
       return S.get("zoomShowGrid");
     }
 
-<<<<<<< HEAD
-=======
-    @Override
-    public void mouseClicked(MouseEvent e) {}
-
-    @Override
-    public void mouseEntered(MouseEvent e) {}
-
-    @Override
-    public void mouseExited(MouseEvent e) {}
-
     @Override
     public void mousePressed(MouseEvent e) {
       if (model != null) model.setShowGrid(!state);
     }
 
-    @Override
-    public void mouseReleased(MouseEvent e) {}
-
->>>>>>> d4ce71de
     @Override
     protected void paintComponent(Graphics g) {
       if (AppPreferences.AntiAliassing.getBoolean()) {
