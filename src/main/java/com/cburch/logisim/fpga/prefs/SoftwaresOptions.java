--- conflicted
+++ resolved
@@ -114,120 +114,6 @@
     gbc.anchor = GridBagConstraints.BASELINE_LEADING;
 
     var gridY = 0;
-
-<<<<<<< HEAD
-    c.gridx = 0;
-    c.gridy = gridY++;
-    c.gridwidth = 4;
-    c.weightx = 1.0;
-    c.fill = GridBagConstraints.HORIZONTAL;
-    add(new JSeparator(JSeparator.HORIZONTAL), c);
-
-    c.gridx = 0;
-    c.gridy = gridY++;
-    c.gridwidth = 3;
-    c.fill = GridBagConstraints.NONE;
-    add(questaValidationCheckBox, c);
-
-    c.gridx = 0;
-    c.gridy = gridY++;
-    c.gridwidth = 4;
-    c.weightx = 1.0;
-    c.fill = GridBagConstraints.HORIZONTAL;
-    add(sep, c);
-
-    c.gridx = 0;
-    c.gridy = gridY++;
-    c.gridwidth = 3;
-    c.fill = GridBagConstraints.NONE;
-    add(questaPathLabel, c);
-
-    c.gridx = 0;
-    c.gridy = gridY;
-    c.gridwidth = 2;
-    c.weightx = 1.0;
-    c.fill = GridBagConstraints.HORIZONTAL;
-    add(questaPathField, c);
-    c.gridx = 2;
-    c.gridy = gridY++;
-    c.fill = GridBagConstraints.NONE;
-    add(questaPathButton, c);
-
-    c.gridx = 0;
-    c.gridy = gridY++;
-    c.gridwidth = 4;
-    c.weightx = 1.0;
-    c.fill = GridBagConstraints.HORIZONTAL;
-    add(new JSeparator(JSeparator.HORIZONTAL), c);
-
-    c.gridx = 0;
-    c.gridy = gridY++;
-    c.gridwidth = 4;
-    c.weightx = 1.0;
-    c.fill = GridBagConstraints.HORIZONTAL;
-    add(quartusPathLabel, c);
-
-    c.gridx = 0;
-    c.gridy = gridY;
-    c.gridwidth = 2;
-    c.weightx = 1.0;
-    c.fill = GridBagConstraints.HORIZONTAL;
-    add(quartusPathField, c);
-    c.gridx = 2;
-    c.gridy = gridY++;
-    c.fill = GridBagConstraints.NONE;
-    add(quartusPathButton, c);
-
-    c.gridx = 0;
-    c.gridy = gridY++;
-    c.gridwidth = 4;
-    c.weightx = 1.0;
-    c.fill = GridBagConstraints.HORIZONTAL;
-    add(new JSeparator(JSeparator.HORIZONTAL), c);
-
-    c.gridx = 0;
-    c.gridy = gridY++;
-    c.gridwidth = 4;
-    c.weightx = 1.0;
-    c.fill = GridBagConstraints.HORIZONTAL;
-
-    add(isePathLabel, c);
-    c.gridx = 0;
-    c.gridy = gridY;
-    c.gridwidth = 2;
-    c.weightx = 1.0;
-    c.fill = GridBagConstraints.HORIZONTAL;
-    add(isePathField, c);
-    c.gridx = 2;
-    c.gridy = gridY++;
-    c.fill = GridBagConstraints.NONE;
-    add(isePathButton, c);
-
-    c.gridx = 0;
-    c.gridy = gridY++;
-    c.gridwidth = 4;
-    c.weightx = 1.0;
-    c.fill = GridBagConstraints.HORIZONTAL;
-    add(new JSeparator(JSeparator.HORIZONTAL), c);
-
-    c.gridx = 0;
-    c.gridy = gridY++;
-    c.gridwidth = 4;
-    c.weightx = 1.0;
-    c.fill = GridBagConstraints.HORIZONTAL;
-    add(vivadoPathLabel, c);
-
-    c.gridx = 0;
-    c.gridy = gridY;
-    c.gridwidth = 2;
-    c.weightx = 1.0;
-    c.fill = GridBagConstraints.HORIZONTAL;
-    add(vivadoPathField, c);
-    c.gridx = 2;
-    c.gridy = gridY++;
-    c.fill = GridBagConstraints.NONE;
-    add(vivadoPathButton, c);
-=======
     gbc.gridx = 0;
     gbc.gridy = gridY++;
     gbc.gridwidth = 4;
@@ -340,7 +226,6 @@
     gbc.gridy = gridY++;
     gbc.fill = GridBagConstraints.NONE;
     add(vivadoPathButton, gbc);
->>>>>>> 2647bfe5
 
     c.gridx = 0;
     c.gridy = gridY++;
