package com.cburch.logisim.fpga.hdlgenerator;

import com.cburch.logisim.util.LineBuffer;
import java.util.ArrayList;
import java.util.SortedMap;
import java.util.TreeMap;

import com.cburch.logisim.fpga.data.FPGAIOInformationContainer;
import com.cburch.logisim.fpga.data.LedArrayDriving;
import com.cburch.logisim.std.io.IoLibrary;
import com.cburch.logisim.std.io.RgbLed;

public class LedArrayGenericHDLGeneratorFactory {

  public static String LedArrayOutputs = "externalLeds";
  public static String LedArrayRedOutputs = "externalLeds";
  public static String LedArrayGreenOutputs = "externalLeds";
  public static String LedArrayBlueOutputs = "externalLeds";
  public static String LedArrayRowOutputs = "rowLeds";
  public static String LedArrayRowRedOutputs = "rowRedLeds";
  public static String LedArrayRowGreenOutputs = "rowGreenLeds";
  public static String LedArrayRowBlueOutputs = "rowBlueLeds";
  public static String LedArrayRowAddress = "rowAddress";
  public static String LedArrayColumnOutputs = "columnLeds";
  public static String LedArrayColumnRedOutputs = "columnRedLeds";
  public static String LedArrayColumnGreenOutputs = "columnGreenLeds";
  public static String LedArrayColumnBlueOutputs = "columnBlueLeds";
  public static String LedArrayColumnAddress = "columnAddress";
  public static String LedArrayInputs = "internalLeds";
  public static String LedArrayRedInputs = "internalRedLeds";
  public static String LedArrayGreenInputs = "internalGreenLeds";
  public static String LedArrayBlueInputs = "internalBlueLeds";


  public static AbstractHDLGeneratorFactory getSpecificHDLGenerator(String type) {
    final var typeId = LedArrayDriving.getId(type);
    switch (typeId) {
      case LedArrayDriving.LED_DEFAULT: return new LedArrayLedDefaultHDLGeneratorFactory();
      case LedArrayDriving.LED_ROW_SCANNING: return new LedArrayRowScanningHDLGeneratorFactory();
      case LedArrayDriving.LED_COLUMN_SCANNING: return new LedArrayColumnScanningHDLGeneratorFactory();
      case LedArrayDriving.RgbDefault : return new RGBArrayLedDefaultHDLGeneratorFactory();
      case LedArrayDriving.RgbRowScanning : return new RGBArrayRowScanningHDLGeneratorFactory();
      case LedArrayDriving.RgbColumnScanning : return new RGBArrayColumnScanningHDLGeneratorFactory();
      default : return null;
    }
  }

  public static String getSpecificHDLName(char typeId) {
    switch (typeId) {
      case LedArrayDriving.LED_DEFAULT: return LedArrayLedDefaultHDLGeneratorFactory.LedArrayName;
      case LedArrayDriving.LED_ROW_SCANNING: return LedArrayRowScanningHDLGeneratorFactory.LedArrayName;
      case LedArrayDriving.LED_COLUMN_SCANNING: return LedArrayColumnScanningHDLGeneratorFactory.LedArrayName;
      case LedArrayDriving.RgbDefault : return RGBArrayLedDefaultHDLGeneratorFactory.RGBArrayName;
      case LedArrayDriving.RgbRowScanning : return RGBArrayRowScanningHDLGeneratorFactory.RGBArrayName;
      case LedArrayDriving.RgbColumnScanning : return RGBArrayColumnScanningHDLGeneratorFactory.RGBArrayName;
      default : return null;
    }
  }

  public static String getSpecificHDLName(String type) {
    return getSpecificHDLName(LedArrayDriving.getId(type));
  }

  public static int getNrOfBitsRequired(int value) {
    final var nrBitsDouble = Math.log(value) / Math.log(2.0);
    return (int) Math.ceil(nrBitsDouble);
  }

  public static String getExternalSignalName(char typeId,
      int nrOfRows,
      int nrOfColumns,
      int identifier,
      int pinNr) {
    final var nrRowAddressBits = getNrOfBitsRequired(nrOfRows);
    final var nrColumnAddressBits = getNrOfBitsRequired(nrOfColumns);
    switch (typeId) {
      case LedArrayDriving.LED_DEFAULT: {
        return LedArrayOutputs + identifier + "[" + pinNr + "]";
      }
<<<<<<< HEAD
      case LedArrayDriving.LedRowScanning : {
        return (pinNr < nrRowAddressBits)
          ? LedArrayRowAddress + identifier + "[" + pinNr + "]"
          : LedArrayColumnOutputs + identifier + "[" + (pinNr - nrRowAddressBits) + "]";
      }
      case LedArrayDriving.LedColumnScanning : {
        return (pinNr < nrColumnAddressBits)
            ? LedArrayColumnAddress + identifier + "[" + pinNr + "]"
            : LedArrayRowOutputs + identifier + "[" + (pinNr - nrColumnAddressBits) + "]";
=======
      case LedArrayDriving.LED_ROW_SCANNING: {
        if (pinNr < nrRowAddressBits) {
          return LedArrayRowAddress + identifier + "[" + pinNr + "]";
        }
        return LedArrayColumnOutputs + identifier + "[" + (pinNr - nrRowAddressBits) + "]";
      }
      case LedArrayDriving.LED_COLUMN_SCANNING: {
        if (pinNr < nrColumnAddressBits) {
          return LedArrayColumnAddress + identifier + "[" + pinNr + "]";
        }
        return LedArrayRowOutputs + identifier + "[" + (pinNr - nrColumnAddressBits) + "]";
>>>>>>> bccf6dde
      }
      case LedArrayDriving.RgbDefault : {
        final var index = pinNr % 3;
        final var col = pinNr / 3;
        return switch (col) {
          case 0 -> LedArrayRedOutputs + identifier + "[" + index + "]";
          case 1 -> LedArrayGreenOutputs + identifier + "[" + index + "]";
          case 2 -> LedArrayBlueOutputs + identifier + "[" + index + "]";
          default -> "";
        };
      }
      case LedArrayDriving.RgbRowScanning : {
        final var index = (pinNr - nrRowAddressBits) % nrOfColumns;
        final var col = (pinNr - nrRowAddressBits) / nrOfColumns;
        if (pinNr < nrRowAddressBits) {
          return LedArrayRowAddress + identifier + "[" + pinNr + "]";
        } else {
          return switch (col) {
            case 0 -> LedArrayColumnRedOutputs + identifier + "[" + index + "]";
            case 1 -> LedArrayColumnGreenOutputs + identifier + "[" + index + "]";
            case 2 -> LedArrayColumnBlueOutputs + identifier + "[" + index + "]";
            default -> "";
          };
        }
      }
      case LedArrayDriving.RgbColumnScanning : {
        final var index = (pinNr - nrColumnAddressBits) % nrOfRows;
        final var col = (pinNr - nrColumnAddressBits) / nrOfRows;
        if (pinNr < nrColumnAddressBits) {
          return LedArrayColumnAddress + identifier + "[" + pinNr + "]";
        } else {
          return switch (col) {
            case 0 -> LedArrayRowRedOutputs + identifier + "[" + index + "]";
            case 1 -> LedArrayRowGreenOutputs + identifier + "[" + index + "]";
            case 2 -> LedArrayRowBlueOutputs + identifier + "[" + index + "]";
            default -> "";
          };
        }
      }
    }
    return "";
  }

  public static boolean requiresClock(char typeId) {
    return (typeId != LedArrayDriving.LED_DEFAULT) && (typeId != LedArrayDriving.RgbDefault);
  }

  public static SortedMap<String, Integer> getExternalSignals(char typeId,
      int nrOfRows,
      int nrOfColumns,
      int identifier) {
    final var externals = new TreeMap<String, Integer>();
    final var nrRowAddressBits = getNrOfBitsRequired(nrOfRows);
    final var nrColumnAddressBits = getNrOfBitsRequired(nrOfColumns);
    switch (typeId) {
      case LedArrayDriving.LED_DEFAULT: {
        externals.put(LedArrayOutputs + identifier, nrOfRows * nrOfColumns);
        break;
      }
      case LedArrayDriving.LED_ROW_SCANNING: {
        externals.put(LedArrayRowAddress + identifier, nrRowAddressBits);
        externals.put(LedArrayColumnOutputs + identifier, nrOfColumns);
        break;
      }
      case LedArrayDriving.LED_COLUMN_SCANNING: {
        externals.put(LedArrayColumnAddress + identifier, nrColumnAddressBits);
        externals.put(LedArrayRowOutputs + identifier, nrOfRows);
        break;
      }
      case LedArrayDriving.RgbDefault : {
        externals.put(LedArrayRedOutputs + identifier, nrOfRows * nrOfColumns);
        externals.put(LedArrayGreenOutputs + identifier, nrOfRows * nrOfColumns);
        externals.put(LedArrayBlueOutputs + identifier, nrOfRows * nrOfColumns);
        break;
      }
      case LedArrayDriving.RgbRowScanning : {
        externals.put(LedArrayRowAddress + identifier, nrRowAddressBits);
        externals.put(LedArrayColumnRedOutputs + identifier, nrOfColumns);
        externals.put(LedArrayColumnGreenOutputs + identifier, nrOfColumns);
        externals.put(LedArrayColumnBlueOutputs + identifier, nrOfColumns);
        break;
      }
      case LedArrayDriving.RgbColumnScanning : {
        externals.put(LedArrayColumnAddress + identifier, nrColumnAddressBits);
        externals.put(LedArrayRowRedOutputs + identifier, nrOfRows);
        externals.put(LedArrayRowGreenOutputs + identifier, nrOfRows);
        externals.put(LedArrayRowBlueOutputs + identifier, nrOfRows);
        break;
      }
    }
    return externals;
  }

  public static SortedMap<String, Integer> getInternalSignals(char typeId,
      int nrOfRows,
      int nrOfColumns,
      int identifier) {
    final var wires = new TreeMap<String, Integer>();
    switch (typeId) {
      case LedArrayDriving.LED_DEFAULT:
      case LedArrayDriving.LED_ROW_SCANNING:
      case LedArrayDriving.LED_COLUMN_SCANNING: {
        wires.put("s_" + LedArrayInputs + identifier, nrOfRows * nrOfColumns);
        break;
      }
      case LedArrayDriving.RgbDefault :
      case LedArrayDriving.RgbRowScanning :
      case LedArrayDriving.RgbColumnScanning : {
        wires.put("s_" + LedArrayRedInputs + identifier, nrOfRows * nrOfColumns);
        wires.put("s_" + LedArrayGreenInputs + identifier, nrOfRows * nrOfColumns);
        wires.put("s_" + LedArrayBlueInputs + identifier, nrOfRows * nrOfColumns);
        break;
      }
    }
    return wires;
  }

  public static ArrayList<String> GetComponentMap(char typeId,
      int nrOfRows,
      int nrOfColumns,
      int identifier,
      long FpgaClockFrequency,
      boolean isActiveLow) {
    final var componentMap = new ArrayList<String>();
    if (HDL.isVHDL())
      componentMap.add("   array" + identifier + " : " + getSpecificHDLName(typeId));
    else
      componentMap.add("   " + getSpecificHDLName(typeId));
    switch (typeId) {
      case LedArrayDriving.RgbDefault :
<<<<<<< HEAD
      case LedArrayDriving.LedDefault : {
=======
      case LedArrayDriving.LED_DEFAULT: {
>>>>>>> bccf6dde
        componentMap.addAll(LedArrayLedDefaultHDLGeneratorFactory.getGenericMap(
            nrOfRows,
            nrOfColumns,
            FpgaClockFrequency,
            isActiveLow));
        break;
      }
      case LedArrayDriving.RgbColumnScanning :
      case LedArrayDriving.LED_COLUMN_SCANNING: {
        componentMap.addAll(LedArrayColumnScanningHDLGeneratorFactory.getGenericMap(
            nrOfRows,
            nrOfColumns,
            FpgaClockFrequency,
            isActiveLow));
        break;
      }
      case LedArrayDriving.RgbRowScanning :
      case LedArrayDriving.LED_ROW_SCANNING: {
        componentMap.addAll(LedArrayRowScanningHDLGeneratorFactory.getGenericMap(
            nrOfRows,
            nrOfColumns,
            FpgaClockFrequency,
            isActiveLow));
        break;
      }
    }
    if (HDL.isVerilog()) componentMap.add("      array" + identifier);
    switch (typeId) {
      case LedArrayDriving.LED_DEFAULT: {
        componentMap.addAll(LedArrayLedDefaultHDLGeneratorFactory.getPortMap(identifier));
        break;
      }
      case LedArrayDriving.RgbDefault : {
        componentMap.addAll(RGBArrayLedDefaultHDLGeneratorFactory.getPortMap(identifier));
        break;
      }
      case LedArrayDriving.LED_ROW_SCANNING: {
        componentMap.addAll(LedArrayRowScanningHDLGeneratorFactory.getPortMap(identifier));
        break;
      }
      case LedArrayDriving.RgbRowScanning : {
        componentMap.addAll(RGBArrayRowScanningHDLGeneratorFactory.getPortMap(identifier));
        break;
      }
      case LedArrayDriving.LED_COLUMN_SCANNING: {
        componentMap.addAll(LedArrayColumnScanningHDLGeneratorFactory.getPortMap(identifier));
        break;
      }
      case LedArrayDriving.RgbColumnScanning : {
        componentMap.addAll(RGBArrayColumnScanningHDLGeneratorFactory.getPortMap(identifier));
        break;
      }
    }
    componentMap.add("");
    return componentMap;
  }

  public static ArrayList<String> getArrayConnections(FPGAIOInformationContainer array, int id) {
    final var connections = new ArrayList<String>();
<<<<<<< HEAD
    connections.addAll(
      switch (array.getArrayDriveMode()) {
        case LedArrayDriving.LedDefault, LedArrayDriving.LedRowScanning, LedArrayDriving.LedColumnScanning -> getLedArrayConnections(array, id);
        case LedArrayDriving.RgbDefault, LedArrayDriving.RgbRowScanning, LedArrayDriving.RgbColumnScanning -> getRGBArrayConnections(array, id);
        default -> throw new IllegalStateException("Unexpected value: " + array.getArrayDriveMode());
      });
    connections.add("");
    return connections;
  }

  public static ArrayList<String> getLedArrayConnections(FPGAIOInformationContainer info, int id) {
    final var connections = (new LineBuffer()).withHdlPairs();
    connections.addPair("id", id).addPair("ins", LedArrayInputs);
    for (var pin = 0; pin < info.getNrOfPins(); pin++) {
      connections.addPair("pin", pin);
      if (!info.pinIsMapped(pin)) {
        connections.add("{{assign}} s_{{ins}}{{id}{{<}}{{pin}}{{>}} {{=}} {{0b}};");
      } else {
        connections.add("{{assign}} s_{{ins}}{{id}}{{<}}{{pin}}{{>}} {{=}} %s;", info.getPinMap(pin).getHdlSignalName(info.getMapPin(pin)));
=======
    switch (array.getArrayDriveMode()) {
      case LedArrayDriving.LED_DEFAULT:
      case LedArrayDriving.LED_ROW_SCANNING:
      case LedArrayDriving.LED_COLUMN_SCANNING: {
        connections.addAll(getLedArrayConnections(array, id));
        connections.add("");
        break;
      }
      case LedArrayDriving.RgbDefault :
      case LedArrayDriving.RgbRowScanning :
      case LedArrayDriving.RgbColumnScanning : {
        connections.addAll(getRGBArrayConnections(array, id));
        connections.add("");
        break;
      }
    }
    return connections;
  }

  public static ArrayList<String> getLedArrayConnections(FPGAIOInformationContainer array, int id) {
    final var connections = new ArrayList<String>();
    for (var pin = 0; pin < array.getNrOfPins(); pin++) {
      if (!array.pinIsMapped(pin)) {
        connections.add("   "
            + HDL.assignPreamble()
            + "s_"
            + LedArrayInputs
            + id
            + HDL.BracketOpen()
            + pin
            + HDL.BracketClose()
            + HDL.assignOperator()
            + HDL.zeroBit()
            + ";");
      } else {
        connections.add("   "
            + HDL.assignPreamble()
            + "s_"
            + LedArrayInputs
            + id
            + HDL.BracketOpen()
            + pin
            + HDL.BracketClose()
            + HDL.assignOperator()
            + array.getPinMap(pin).getHdlSignalName(array.getMapPin(pin))
            + ";");
>>>>>>> bccf6dde
      }
    }
    return connections.getWithIndent();
  }

  public static ArrayList<String> getRGBArrayConnections(FPGAIOInformationContainer array, int id) {
    final var connections =
        (new LineBuffer())
            .withHdlPairs()
            .addPair("id", id)
            .addPair("insR", LedArrayRedInputs)
            .addPair("insG", LedArrayGreenInputs)
            .addPair("insB", LedArrayBlueInputs);

    for (var pin = 0; pin < array.getNrOfPins(); pin++) {
      connections.addPair("pin", pin);
      if (!array.pinIsMapped(pin)) {
<<<<<<< HEAD
        connections.add(
            "{{assign}} s_{{insR}}{{id}}{{<}}{{pin}}{{>}} {{=}} {{0b}};",
            "{{assign}} s_{{insG}}{{id}}{{<}}{{pin}}{{>}} {{=}} {{0b}};",
            "{{assign}} s_{{insB}}{{id}}{{<}}{{pin}}{{>}} {{=}} {{0b}};");
      } else {
        final var map = array.getPinMap(pin);
        if (map.getComponentFactory() instanceof RgbLed) {
          connections
              .addPair("mapR", map.getHdlSignalName(RgbLed.RED))
              .addPair("mapG", map.getHdlSignalName(RgbLed.GREEN))
              .addPair("mapB", map.getHdlSignalName(RgbLed.BLUE))
              .add(
                  "{{assign}} s_{{insR}}{{id}}{{<}}{{pin}}{{>}} {{=}} {{mapR}};",
                  "{{assign}} s_{{insG}}{{id}}{{<}}{{pin}}{{>}} {{=}} {{mapG}};",
                  "{{assign}} s_{{insB}}{{id}}{{<}}{{pin}}{{>}} {{=}} {{mapB}};");
=======
        connections.add("   "
            + HDL.assignPreamble()
            + "s_"
            + LedArrayRedInputs
            + id
            + HDL.BracketOpen()
            + pin
            + HDL.BracketClose()
            + HDL.assignOperator()
            + HDL.zeroBit()
            + ";");
        connections.add("   "
            + HDL.assignPreamble()
            + "s_"
            + LedArrayGreenInputs
            + id
            + HDL.BracketOpen()
            + pin
            + HDL.BracketClose()
            + HDL.assignOperator()
            + HDL.zeroBit()
            + ";");
        connections.add("   "
            + HDL.assignPreamble()
            + "s_"
            + LedArrayBlueInputs
            + id
            + HDL.BracketOpen()
            + pin
            + HDL.BracketClose()
            + HDL.assignOperator()
            + HDL.zeroBit()
            + ";");
      } else {
        final var map = array.getPinMap(pin);
        if (map.getComponentFactory() instanceof RgbLed) {
          connections.add("   "
              + HDL.assignPreamble()
              + "s_"
              + LedArrayRedInputs
              + id
              + HDL.BracketOpen()
              + pin
              + HDL.BracketClose()
              + HDL.assignOperator()
              + map.getHdlSignalName(RgbLed.RED)
              + ";");
          connections.add("   "
              + HDL.assignPreamble()
              + "s_"
              + LedArrayGreenInputs
              + id
              + HDL.BracketOpen()
              + pin
              + HDL.BracketClose()
              + HDL.assignOperator()
              + map.getHdlSignalName(RgbLed.GREEN)
              + ";");
          connections.add("   "
              + HDL.assignPreamble()
              + "s_"
              + LedArrayBlueInputs
              + id
              + HDL.BracketOpen()
              + pin
              + HDL.BracketClose()
              + HDL.assignOperator()
              + map.getHdlSignalName(RgbLed.BLUE)
              + ";");
>>>>>>> bccf6dde
        } else if (map.getAttributeSet().containsAttribute(IoLibrary.ATTR_ON_COLOR)
            && map.getAttributeSet().containsAttribute(IoLibrary.ATTR_OFF_COLOR)) {

          final var onColor = map.getAttributeSet().getValue(IoLibrary.ATTR_ON_COLOR);
          final var offColor = map.getAttributeSet().getValue(IoLibrary.ATTR_OFF_COLOR);
          final var rOn = onColor.getRed();
          final var gOn = onColor.getGreen();
          final var bOn = onColor.getBlue();
          final var rOff = offColor.getRed();
          final var gOff = offColor.getGreen();
          final var bOff = offColor.getBlue();
          final var pinName = map.getHdlSignalName(array.getMapPin(pin));
<<<<<<< HEAD

=======
          connections.add(getColorMap("s_"
              + LedArrayRedInputs
              + id
              + HDL.BracketOpen()
              + pin
              + HDL.BracketClose(),
              rOn,
              rOff,
              pinName));
>>>>>>> bccf6dde
          connections.add(getColorMap("s_"
              + LedArrayGreenInputs
              + id
              + HDL.BracketOpen()
              + pin
              + HDL.BracketClose(),
              gOn,
              gOff,
              pinName));
          connections.add(getColorMap("s_"
              + LedArrayBlueInputs
              + id
              + HDL.BracketOpen()
              + pin
              + HDL.BracketClose(),
              bOn,
              bOff,
              pinName));
        } else {
          final var pinName = map.getHdlSignalName(array.getMapPin(pin));
          connections.add("   "
              + HDL.assignPreamble()
              + "s_"
              + LedArrayRedInputs
              + id
              + HDL.BracketOpen()
              + pin
              + HDL.BracketClose()
              + HDL.assignOperator()
              + pinName
              + ";");
          connections.add("   "
              + HDL.assignPreamble()
              + "s_"
              + LedArrayGreenInputs
              + id
              + HDL.BracketOpen()
              + pin
              + HDL.BracketClose()
              + HDL.assignOperator()
              + pinName
              + ";");
          connections.add("   "
              + HDL.assignPreamble()
              + "s_"
              + LedArrayBlueInputs
              + id
              + HDL.BracketOpen()
              + pin
              + HDL.BracketClose()
              + HDL.assignOperator()
              + pinName
              + ";");
        }
      }
    }
    return connections.getWithIndent();
  }

  private static String getColorMap(String dest, int onColor, int offColor, String source) {
    final var onBit = (onColor > 128) ? HDL.oneBit() : HDL.zeroBit();
    final var offBit = (offColor > 128) ? HDL.oneBit() : HDL.zeroBit();
    return
      HDL.isVHDL()
        ?  dest + HDL.assignOperator() + onBit + " WHEN " + source + " = '1' ELSE " + offBit + ";"
        : "assign " + dest + " = (" + source + " == " + HDL.oneBit() + ") ? " + onBit + " : " + offBit + ";";
  }
}<|MERGE_RESOLUTION|>--- conflicted
+++ resolved
@@ -66,41 +66,20 @@
     return (int) Math.ceil(nrBitsDouble);
   }
 
-  public static String getExternalSignalName(char typeId,
-      int nrOfRows,
-      int nrOfColumns,
-      int identifier,
-      int pinNr) {
+  public static String getExternalSignalName(char typeId, int nrOfRows, int nrOfColumns, int identifier, int pinNr) {
     final var nrRowAddressBits = getNrOfBitsRequired(nrOfRows);
     final var nrColumnAddressBits = getNrOfBitsRequired(nrOfColumns);
     switch (typeId) {
-      case LedArrayDriving.LED_DEFAULT: {
+      case LedArrayDriving.LED_DEFAULT:
         return LedArrayOutputs + identifier + "[" + pinNr + "]";
-      }
-<<<<<<< HEAD
-      case LedArrayDriving.LedRowScanning : {
+        case LedArrayDriving.LED_ROW_SCANNING:
         return (pinNr < nrRowAddressBits)
           ? LedArrayRowAddress + identifier + "[" + pinNr + "]"
           : LedArrayColumnOutputs + identifier + "[" + (pinNr - nrRowAddressBits) + "]";
-      }
-      case LedArrayDriving.LedColumnScanning : {
+        case LedArrayDriving.LED_COLUMN_SCANNING:
         return (pinNr < nrColumnAddressBits)
             ? LedArrayColumnAddress + identifier + "[" + pinNr + "]"
             : LedArrayRowOutputs + identifier + "[" + (pinNr - nrColumnAddressBits) + "]";
-=======
-      case LedArrayDriving.LED_ROW_SCANNING: {
-        if (pinNr < nrRowAddressBits) {
-          return LedArrayRowAddress + identifier + "[" + pinNr + "]";
-        }
-        return LedArrayColumnOutputs + identifier + "[" + (pinNr - nrRowAddressBits) + "]";
-      }
-      case LedArrayDriving.LED_COLUMN_SCANNING: {
-        if (pinNr < nrColumnAddressBits) {
-          return LedArrayColumnAddress + identifier + "[" + pinNr + "]";
-        }
-        return LedArrayRowOutputs + identifier + "[" + (pinNr - nrColumnAddressBits) + "]";
->>>>>>> bccf6dde
-      }
       case LedArrayDriving.RgbDefault : {
         final var index = pinNr % 3;
         final var col = pinNr / 3;
@@ -230,11 +209,7 @@
       componentMap.add("   " + getSpecificHDLName(typeId));
     switch (typeId) {
       case LedArrayDriving.RgbDefault :
-<<<<<<< HEAD
-      case LedArrayDriving.LedDefault : {
-=======
       case LedArrayDriving.LED_DEFAULT: {
->>>>>>> bccf6dde
         componentMap.addAll(LedArrayLedDefaultHDLGeneratorFactory.getGenericMap(
             nrOfRows,
             nrOfColumns,
@@ -294,10 +269,9 @@
 
   public static ArrayList<String> getArrayConnections(FPGAIOInformationContainer array, int id) {
     final var connections = new ArrayList<String>();
-<<<<<<< HEAD
     connections.addAll(
       switch (array.getArrayDriveMode()) {
-        case LedArrayDriving.LedDefault, LedArrayDriving.LedRowScanning, LedArrayDriving.LedColumnScanning -> getLedArrayConnections(array, id);
+        case LedArrayDriving.LED_DEFAULT, LedArrayDriving.LED_ROW_SCANNING, LedArrayDriving.LED_COLUMN_SCANNING -> getLedArrayConnections(array, id);
         case LedArrayDriving.RgbDefault, LedArrayDriving.RgbRowScanning, LedArrayDriving.RgbColumnScanning -> getRGBArrayConnections(array, id);
         default -> throw new IllegalStateException("Unexpected value: " + array.getArrayDriveMode());
       });
@@ -314,54 +288,6 @@
         connections.add("{{assign}} s_{{ins}}{{id}{{<}}{{pin}}{{>}} {{=}} {{0b}};");
       } else {
         connections.add("{{assign}} s_{{ins}}{{id}}{{<}}{{pin}}{{>}} {{=}} %s;", info.getPinMap(pin).getHdlSignalName(info.getMapPin(pin)));
-=======
-    switch (array.getArrayDriveMode()) {
-      case LedArrayDriving.LED_DEFAULT:
-      case LedArrayDriving.LED_ROW_SCANNING:
-      case LedArrayDriving.LED_COLUMN_SCANNING: {
-        connections.addAll(getLedArrayConnections(array, id));
-        connections.add("");
-        break;
-      }
-      case LedArrayDriving.RgbDefault :
-      case LedArrayDriving.RgbRowScanning :
-      case LedArrayDriving.RgbColumnScanning : {
-        connections.addAll(getRGBArrayConnections(array, id));
-        connections.add("");
-        break;
-      }
-    }
-    return connections;
-  }
-
-  public static ArrayList<String> getLedArrayConnections(FPGAIOInformationContainer array, int id) {
-    final var connections = new ArrayList<String>();
-    for (var pin = 0; pin < array.getNrOfPins(); pin++) {
-      if (!array.pinIsMapped(pin)) {
-        connections.add("   "
-            + HDL.assignPreamble()
-            + "s_"
-            + LedArrayInputs
-            + id
-            + HDL.BracketOpen()
-            + pin
-            + HDL.BracketClose()
-            + HDL.assignOperator()
-            + HDL.zeroBit()
-            + ";");
-      } else {
-        connections.add("   "
-            + HDL.assignPreamble()
-            + "s_"
-            + LedArrayInputs
-            + id
-            + HDL.BracketOpen()
-            + pin
-            + HDL.BracketClose()
-            + HDL.assignOperator()
-            + array.getPinMap(pin).getHdlSignalName(array.getMapPin(pin))
-            + ";");
->>>>>>> bccf6dde
       }
     }
     return connections.getWithIndent();
@@ -379,7 +305,6 @@
     for (var pin = 0; pin < array.getNrOfPins(); pin++) {
       connections.addPair("pin", pin);
       if (!array.pinIsMapped(pin)) {
-<<<<<<< HEAD
         connections.add(
             "{{assign}} s_{{insR}}{{id}}{{<}}{{pin}}{{>}} {{=}} {{0b}};",
             "{{assign}} s_{{insG}}{{id}}{{<}}{{pin}}{{>}} {{=}} {{0b}};",
@@ -395,77 +320,6 @@
                   "{{assign}} s_{{insR}}{{id}}{{<}}{{pin}}{{>}} {{=}} {{mapR}};",
                   "{{assign}} s_{{insG}}{{id}}{{<}}{{pin}}{{>}} {{=}} {{mapG}};",
                   "{{assign}} s_{{insB}}{{id}}{{<}}{{pin}}{{>}} {{=}} {{mapB}};");
-=======
-        connections.add("   "
-            + HDL.assignPreamble()
-            + "s_"
-            + LedArrayRedInputs
-            + id
-            + HDL.BracketOpen()
-            + pin
-            + HDL.BracketClose()
-            + HDL.assignOperator()
-            + HDL.zeroBit()
-            + ";");
-        connections.add("   "
-            + HDL.assignPreamble()
-            + "s_"
-            + LedArrayGreenInputs
-            + id
-            + HDL.BracketOpen()
-            + pin
-            + HDL.BracketClose()
-            + HDL.assignOperator()
-            + HDL.zeroBit()
-            + ";");
-        connections.add("   "
-            + HDL.assignPreamble()
-            + "s_"
-            + LedArrayBlueInputs
-            + id
-            + HDL.BracketOpen()
-            + pin
-            + HDL.BracketClose()
-            + HDL.assignOperator()
-            + HDL.zeroBit()
-            + ";");
-      } else {
-        final var map = array.getPinMap(pin);
-        if (map.getComponentFactory() instanceof RgbLed) {
-          connections.add("   "
-              + HDL.assignPreamble()
-              + "s_"
-              + LedArrayRedInputs
-              + id
-              + HDL.BracketOpen()
-              + pin
-              + HDL.BracketClose()
-              + HDL.assignOperator()
-              + map.getHdlSignalName(RgbLed.RED)
-              + ";");
-          connections.add("   "
-              + HDL.assignPreamble()
-              + "s_"
-              + LedArrayGreenInputs
-              + id
-              + HDL.BracketOpen()
-              + pin
-              + HDL.BracketClose()
-              + HDL.assignOperator()
-              + map.getHdlSignalName(RgbLed.GREEN)
-              + ";");
-          connections.add("   "
-              + HDL.assignPreamble()
-              + "s_"
-              + LedArrayBlueInputs
-              + id
-              + HDL.BracketOpen()
-              + pin
-              + HDL.BracketClose()
-              + HDL.assignOperator()
-              + map.getHdlSignalName(RgbLed.BLUE)
-              + ";");
->>>>>>> bccf6dde
         } else if (map.getAttributeSet().containsAttribute(IoLibrary.ATTR_ON_COLOR)
             && map.getAttributeSet().containsAttribute(IoLibrary.ATTR_OFF_COLOR)) {
 
@@ -478,9 +332,7 @@
           final var gOff = offColor.getGreen();
           final var bOff = offColor.getBlue();
           final var pinName = map.getHdlSignalName(array.getMapPin(pin));
-<<<<<<< HEAD
-
-=======
+
           connections.add(getColorMap("s_"
               + LedArrayRedInputs
               + id
@@ -490,7 +342,6 @@
               rOn,
               rOff,
               pinName));
->>>>>>> bccf6dde
           connections.add(getColorMap("s_"
               + LedArrayGreenInputs
               + id
