/*
 * This file is part of logisim-evolution.
 *
 * Logisim-evolution is free software: you can redistribute it and/or modify
 * it under the terms of the GNU General Public License as published by the
 * Free Software Foundation, either version 3 of the License, or (at your
 * option) any later version.
 *
 * Logisim-evolution is distributed in the hope that it will be useful, but
 * WITHOUT ANY WARRANTY; without even the implied warranty of MERCHANTABILITY
 * or FITNESS FOR A PARTICULAR PURPOSE.  See the GNU General Public License
 * for more details.
 *
 * You should have received a copy of the GNU General Public License along
 * with logisim-evolution. If not, see <http://www.gnu.org/licenses/>.
 *
 * Original code by Carl Burch (http://www.cburch.com), 2011.
 * Subsequent modifications by:
 *   + College of the Holy Cross
 *     http://www.holycross.edu
 *   + Haute École Spécialisée Bernoise/Berner Fachhochschule
 *     http://www.bfh.ch
 *   + Haute École du paysage, d'ingénierie et d'architecture de Genève
 *     http://hepia.hesge.ch/
 *   + Haute École d'Ingénierie et de Gestion du Canton de Vaud
 *     http://www.heig-vd.ch/
 */

package com.cburch.logisim.fpga.hdlgenerator;

import com.cburch.logisim.data.AttributeSet;
import com.cburch.logisim.fpga.designrulecheck.Netlist;
import com.cburch.logisim.util.LineBuffer;
import java.util.ArrayList;
import java.util.SortedMap;
import java.util.TreeMap;

public class RGBArrayRowScanningHDLGeneratorFactory extends LedArrayRowScanningHDLGeneratorFactory {

  public static String RGBArrayName = "RGBArrayRowScanning";

  static final LineBuffer.Pairs sharedPairs =
      new LineBuffer.Pairs()
          .add("insR", LedArrayGenericHDLGeneratorFactory.LedArrayRedInputs)
          .add("insG", LedArrayGenericHDLGeneratorFactory.LedArrayGreenInputs)
          .add("insB", LedArrayGenericHDLGeneratorFactory.LedArrayBlueInputs)
          .add("outsR", LedArrayGenericHDLGeneratorFactory.LedArrayColumnRedOutputs)
          .add("outsG", LedArrayGenericHDLGeneratorFactory.LedArrayColumnGreenOutputs)
          .add("outsB", LedArrayGenericHDLGeneratorFactory.LedArrayColumnBlueOutputs);

  public static ArrayList<String> getPortMap(int id) {
    final var contents =
        (new LineBuffer(sharedPairs))
            .pair("address", LedArrayGenericHDLGeneratorFactory.LedArrayRowAddress)
            .pair("clock", TickComponentHDLGeneratorFactory.FPGA_CLOCK)
            .pair("id", id);

    if (HDL.isVHDL()) {
      contents.add("""
          PORT MAP ( {{address}} => {{address}}{{id}}
                     {{clock}} => {{clock}},
                     {{outsR}} => {{outsR}}{{id}},
                     {{outsG}} => {{outsG}}{{id}},
                     {{outsB}} => {{outsB}}{{id}},
                     {{insR}} => s_{{insR}}{{id}},
                     {{insG}} => s_{{insG}}{{id}},
                     {{insB}} => s_{{insB}}{{id}});
          """);
    } else {
      contents.add("""
          ( .{{address}}({{address}}{{id}}),
            .{{clock}}({{clock}}),
            .{{outsR}}({{outsR}}{{id}}),
            .{{outsG}}({{outsG}}{{id}}),
            .{{outsB}}({{outsB}}{{id}}),
            .{{insR}}(s_{{insR}}{{id}}),
            .{{insG}}(s_{{insG}}{{id}}),
            .{{insB}}(s_{{insB}}{{id}}) );
          """);
    }
    return contents.getWithIndent(6);
  }

  @Override
  public SortedMap<String, Integer> GetOutputList(Netlist TheNetlist, AttributeSet attrs) {
    final var outputs = new TreeMap<String, Integer>();
    outputs.put(LedArrayGenericHDLGeneratorFactory.LedArrayRowAddress, nrOfRowAddressBitsGeneric);
    outputs.put(LedArrayGenericHDLGeneratorFactory.LedArrayColumnRedOutputs, nrOfColumsGeneric);
    outputs.put(LedArrayGenericHDLGeneratorFactory.LedArrayColumnGreenOutputs, nrOfColumsGeneric);
    outputs.put(LedArrayGenericHDLGeneratorFactory.LedArrayColumnBlueOutputs, nrOfColumsGeneric);
    return outputs;
  }

  @Override
  public SortedMap<String, Integer> GetInputList(Netlist TheNetlist, AttributeSet attrs) {
    final var inputs = new TreeMap<String, Integer>();
    inputs.put(TickComponentHDLGeneratorFactory.FPGA_CLOCK, 1);
    inputs.put(LedArrayGenericHDLGeneratorFactory.LedArrayRedInputs, nrOfLedsGeneric);
    inputs.put(LedArrayGenericHDLGeneratorFactory.LedArrayGreenInputs, nrOfLedsGeneric);
    inputs.put(LedArrayGenericHDLGeneratorFactory.LedArrayBlueInputs, nrOfLedsGeneric);
    return inputs;
  }

  @Override
  public SortedMap<String, Integer> GetWireList(AttributeSet attrs, Netlist Nets) {
    final var wires = new TreeMap<String, Integer>();
    wires.putAll(super.GetWireList(attrs, Nets));
    wires.put("s_maxRedLedInputs", maxNrLedsGeneric);
    wires.put("s_maxBlueLedInputs", maxNrLedsGeneric);
    wires.put("s_maxGreenLedInputs", maxNrLedsGeneric);
    return wires;
  }

  @Override
  public ArrayList<String> GetModuleFunctionality(Netlist theNetlist, AttributeSet attrs) {
    final var contents =
        (new LineBuffer(sharedPairs))
            .pair("activeLow", activeLowString)
            .pair("nrOfLeds", nrOfLedsString)
            .pair("nrOfColumns", nrOfColumnsString);

    contents.add(getRowCounterCode());
    if (HDL.isVHDL()) {
      contents.add("""
          
          makeVirtualInputs : PROCESS ( internalRedLeds, internalGreenLeds, internalBlueLeds ) IS
          BEGIN
             s_maxRedLedInputs <= (OTHERS => '0');
             s_maxGreenLedInputs <= (OTHERS => '0');
             s_maxBlueLedInputs <= (OTHERS => '0');
             IF ({{activeLow}} = 1) THEN
                s_maxRedLedInputs({{nrOfLeds}}-1 DOWNTO 0) <= NOT {{insR}};
                s_maxRedLedInputs({{nrOfLeds}}-1 DOWNTO 0) <= NOT {{insG}};
                s_maxRedLedInputs({{nrOfLeds}}-1 DOWNTO 0) <= NOT {{insB}};
             ELSE
                s_maxRedLedInputs({{nrOfLeds}}-1 DOWNTO 0) <= {{insR}};
                s_maxRedLedInputs({{nrOfLeds}}-1 DOWNTO 0) <= {{insG}};
                s_maxRedLedInputs({{nrOfLeds}}-1 DOWNTO 0) <= {{insB}};
             END IF;
          END PROCESS makeVirtualInputs;
          
          GenOutputs : FOR n IN {{nrOfColumns}}-1 DOWNTO 0 GENERATE
             {{outsR}}(n) <= s_maxRedLedInputs({{nrOfColumns}} * to_integer(unsigned(s_rowCounterReg)) + n);
             {{outsG}}(n) <= s_maxRedLedInputs({{nrOfColumns}} * to_integer(unsigned(s_rowCounterReg)) + n);
             {{outsB}}(n) <= s_maxRedLedInputs({{nrOfColumns}} * to_integer(unsigned(s_rowCounterReg)) + n);
          END GENERATE GenOutputs;
          """);
    } else {
<<<<<<< HEAD
      contents.add("""
          
          genvar i;
          generate
             for (i = 0; i < {{nrOfColumns}}; i = i + 1) begin
                assign {{outsR}}[i] = (activeLow == 1)
                   ? ~{{insR}}[{{nrOfColumns}} * s_rowCounterReg + i]
                   : {{insR}}[nrOfColumns * s_rowCounterReg + i];
                assign {{outsG}}[i] = (activeLow == 1)
                   ? ~{{insG}}[{{nrOfColumns}} * s_rowCounterReg + i]
                    : {{insG}}[{{nrOfColumns}} * s_rowCounterReg + i];
                assign {{outsB}}[i] = (activeLow == 1)
                    ? ~{{insB}}[{{nrOfColumns}} * s_rowCounterReg + i]
                   : {{insB}}[{{nrOfColumns}} * s_rowCounterReg + i];
             end
          endgenerate" +
          """);
=======
      contents.addLines(
          "",
          "genvar i;",
          "generate",
          "   for (i = 0; i < {{nrOfColumns}}; i = i + 1)",
          "   begin:outputs",
          "      assign {{outsR}}[i] = (activeLow == 1)",
          "         ? ~{{insR}}[{{nrOfColumns}} * s_rowCounterReg + i]",
          "         : {{insR}}[nrOfColumns * s_rowCounterReg + i];",
          "      assign {{outsG}}[i] = (activeLow == 1)",
          "         ? ~{{insG}}[{{nrOfColumns}} * s_rowCounterReg + i]",
          "          : {{insG}}[{{nrOfColumns}} * s_rowCounterReg + i];",
          "      assign {{outsB}}[i] = (activeLow == 1)",
          "          ? ~{{insB}}[{{nrOfColumns}} * s_rowCounterReg + i]",
          "         : {{insB}}[{{nrOfColumns}} * s_rowCounterReg + i];",
          "   end",
          "endgenerate");
>>>>>>> bc32417b
    }
    return contents.getWithIndent();
  }

  @Override
  public String getComponentStringIdentifier() {
    return RGBArrayName;
  }

}<|MERGE_RESOLUTION|>--- conflicted
+++ resolved
@@ -146,7 +146,6 @@
           END GENERATE GenOutputs;
           """);
     } else {
-<<<<<<< HEAD
       contents.add("""
           
           genvar i;
@@ -164,25 +163,6 @@
              end
           endgenerate" +
           """);
-=======
-      contents.addLines(
-          "",
-          "genvar i;",
-          "generate",
-          "   for (i = 0; i < {{nrOfColumns}}; i = i + 1)",
-          "   begin:outputs",
-          "      assign {{outsR}}[i] = (activeLow == 1)",
-          "         ? ~{{insR}}[{{nrOfColumns}} * s_rowCounterReg + i]",
-          "         : {{insR}}[nrOfColumns * s_rowCounterReg + i];",
-          "      assign {{outsG}}[i] = (activeLow == 1)",
-          "         ? ~{{insG}}[{{nrOfColumns}} * s_rowCounterReg + i]",
-          "          : {{insG}}[{{nrOfColumns}} * s_rowCounterReg + i];",
-          "      assign {{outsB}}[i] = (activeLow == 1)",
-          "          ? ~{{insB}}[{{nrOfColumns}} * s_rowCounterReg + i]",
-          "         : {{insB}}[{{nrOfColumns}} * s_rowCounterReg + i];",
-          "   end",
-          "endgenerate");
->>>>>>> bc32417b
     }
     return contents.getWithIndent();
   }
