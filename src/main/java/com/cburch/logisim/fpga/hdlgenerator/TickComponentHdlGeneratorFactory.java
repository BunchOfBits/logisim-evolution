/*
 * Logisim-evolution - digital logic design tool and simulator
 * Copyright by the Logisim-evolution developers
 *
 * https://github.com/logisim-evolution/
 *
 * This is free software released under GNU GPLv3 license
 */

package com.cburch.logisim.fpga.hdlgenerator;

import com.cburch.logisim.data.AttributeSet;
import com.cburch.logisim.fpga.designrulecheck.Netlist;
import com.cburch.logisim.instance.Port;
import com.cburch.logisim.util.LineBuffer;
<<<<<<< HEAD
import java.util.ArrayList;
import java.util.List;
=======
>>>>>>> d6124b2f
import java.util.SortedMap;
import java.util.TreeMap;

public class TickComponentHdlGeneratorFactory extends AbstractHdlGeneratorFactory {

  private final long fpgaClockFrequency;
  private final double tickFrequency;
  private static final String RELOAD_VALUE_STRING = "ReloadValue";
  private static final Integer RELOAD_VALUE_ID = -1;
  private static final String NR_OF_COUNTER_BITS_STRING = "NrOfBits";
  private static final Integer NR_OF_COUNTER_BITS_ID = -2;

  public static final String FPGA_CLOCK = "FPGA_GlobalClock";
  public static final String FPGA_TICK = "s_FPGA_Tick";
  public static final String HDL_IDENTIFIER = "LogisimTickGenerator";
  public static final String HDL_DIRECTORY = "base";


  public TickComponentHdlGeneratorFactory(long fpga_clock_frequency, double tick_frequency) {
    super(HDL_DIRECTORY);
    fpgaClockFrequency = fpga_clock_frequency;
    tickFrequency = tick_frequency;
    final var reloadValueAcc = ((double) fpgaClockFrequency) / tickFrequency;
    var reloadValue = (long) reloadValueAcc;
    var nrOfBits = 0;
    if ((reloadValue > 0x7FFFFFFFL) | (reloadValue < 0)) reloadValue = 0x7FFFFFFFL;
    var calcValue = reloadValue;
    while (calcValue != 0) {
      nrOfBits++;
      calcValue /= 2;
    }
    myParametersList
        .add(RELOAD_VALUE_STRING, RELOAD_VALUE_ID, HdlParameters.MAP_CONSTANT, (int) reloadValue)
        .add(NR_OF_COUNTER_BITS_STRING, NR_OF_COUNTER_BITS_ID, HdlParameters.MAP_CONSTANT, nrOfBits);
    myWires
        .addWire("s_tick_next", 1)
        .addWire("s_count_next", NR_OF_COUNTER_BITS_ID)
        .addRegister("s_tick_reg", 1)
        .addRegister("s_count_reg", NR_OF_COUNTER_BITS_ID);
    myPorts
         .add(Port.INPUT, "FPGAClock", 1, FPGA_CLOCK)
         .add(Port.OUTPUT, "FPGATick", 1, FPGA_TICK);
  }

  @Override
  public SortedMap<String, String> getPortMap(Netlist nets, Object mapInfo) {
    final var res = new TreeMap<String, String>();
    for (var port : myPorts.keySet())
      res.put(port, myPorts.getFixedMap(port));
    return res;
  }

  @Override
<<<<<<< HEAD
  public List<String> getModuleFunctionality(Netlist TheNetlist, AttributeSet attrs) {
    final var Contents =
=======
  public LineBuffer getModuleFunctionality(Netlist TheNetlist, AttributeSet attrs) {
    final var contents =
>>>>>>> d6124b2f
        LineBuffer.getHdlBuffer()
            .pair("nrOfCounterBits", NR_OF_COUNTER_BITS_STRING)
            .add("")
            .addRemarkBlock("Here the Output is defined")
            .add(
                TheNetlist.requiresGlobalClockConnection()
                    ? "   {{assign}} FPGATick {{=}} '1';"
                    : "   {{assign}} FPGATick {{=}} s_tick_reg;")
            .add("")
            .addRemarkBlock("Here the update logic is defined");

    if (Hdl.isVhdl()) {
      contents.add("""
          s_tick_next   <= '1' WHEN s_count_reg = std_logic_vector(to_unsigned(0, {{nrOfCounterBits}})) ELSE '0';
          s_count_next  <= (OTHERS => '0') WHEN s_tick_reg /= '0' AND s_tick_reg /= '1' ELSE -- For simulation only!
                           std_logic_vector(to_unsigned((ReloadValue-1), {{nrOfCounterBits}})) WHEN s_tick_next = '1' ELSE
                           std_logic_vector(unsigned(s_count_reg)-1);

          """);
    } else {
      contents.add("""
              assign s_tick_next  = (s_count_reg == 0) ? 1'b1 : 1'b0;
              assign s_count_next = (s_count_reg == 0) ? ReloadValue-1 : s_count_reg-1;

              """)
          .addRemarkBlock("Here the simulation only initial is defined")
          .add("""
              initial
              begin
                 s_count_reg = 0;
                 s_tick_reg  = 1'b0;
              end

              """);
    }
    contents.addRemarkBlock("Here the flipflops are defined");
    if (Hdl.isVhdl()) {
      contents.add("""
          make_tick : PROCESS( FPGAClock , s_tick_next )
          BEGIN
             IF (FPGAClock'event AND (FPGAClock = '1')) THEN
                s_tick_reg <= s_tick_next;
             END IF;
          END PROCESS make_tick;

          make_counter : PROCESS( FPGAClock , s_count_next )
          BEGIN
             IF (FPGAClock'event AND (FPGAClock = '1')) THEN
                s_count_reg <= s_count_next;
             END IF;
          END PROCESS make_counter;
          """);
    } else {
      contents.add("""
          always @(posedge FPGAClock)
          begin
              s_count_reg <= s_count_next;
              s_tick_reg  <= s_tick_next;
          end
          """);
    }
    return contents;
  }
}<|MERGE_RESOLUTION|>--- conflicted
+++ resolved
@@ -13,11 +13,6 @@
 import com.cburch.logisim.fpga.designrulecheck.Netlist;
 import com.cburch.logisim.instance.Port;
 import com.cburch.logisim.util.LineBuffer;
-<<<<<<< HEAD
-import java.util.ArrayList;
-import java.util.List;
-=======
->>>>>>> d6124b2f
 import java.util.SortedMap;
 import java.util.TreeMap;
 
@@ -71,13 +66,8 @@
   }
 
   @Override
-<<<<<<< HEAD
-  public List<String> getModuleFunctionality(Netlist TheNetlist, AttributeSet attrs) {
-    final var Contents =
-=======
   public LineBuffer getModuleFunctionality(Netlist TheNetlist, AttributeSet attrs) {
     final var contents =
->>>>>>> d6124b2f
         LineBuffer.getHdlBuffer()
             .pair("nrOfCounterBits", NR_OF_COUNTER_BITS_STRING)
             .add("")
