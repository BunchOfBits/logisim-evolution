--- conflicted
+++ resolved
@@ -57,13 +57,8 @@
 public class AlteraDownload implements VendorDownload {
 
   private final VendorSoftware alteraVendor =
-<<<<<<< HEAD
       VendorSoftware.getSoftware(VendorSoftware.VENDOR_ALTERA);
   private final String ScriptPath;
-=======
-      VendorSoftware.getSoftware(VendorSoftware.VendorAltera);
-  private final String scriptPath;
->>>>>>> c9c67f0e
   private final String ProjectPath;
   private final String SandboxPath;
   private final Netlist RootNetList;
@@ -87,13 +82,8 @@
       String HDLType,
       boolean WriteToFlash) {
     this.ProjectPath = ProjectPath;
-<<<<<<< HEAD
     this.SandboxPath = DownloadBase.GetDirectoryLocation(ProjectPath, DownloadBase.SANDBOX_PATH);
     this.ScriptPath = DownloadBase.GetDirectoryLocation(ProjectPath, DownloadBase.SCRIPT_PATH);
-=======
-    this.SandboxPath = DownloadBase.GetDirectoryLocation(ProjectPath, DownloadBase.SandboxPath);
-    this.scriptPath = DownloadBase.GetDirectoryLocation(ProjectPath, DownloadBase.ScriptPath);
->>>>>>> c9c67f0e
     this.RootNetList = RootNetList;
     this.boardInfo = BoardInfo;
     this.entities = Entities;
@@ -177,7 +167,7 @@
     var command = new ArrayList<String>();
     command.add(alteraVendor.getBinaryPath(0));
     command.add("-t");
-    command.add(scriptPath.replace(ProjectPath, ".." + File.separator) + alteraTclFile);
+    command.add(ScriptPath.replace(ProjectPath, ".." + File.separator) + alteraTclFile);
     final var stage0 = new ProcessBuilder(command);
     stage0.directory(new File(SandboxPath));
     return stage0;
@@ -206,9 +196,9 @@
 
   @Override
   public boolean CreateDownloadScripts() {
-    var scriptFile = FileWriter.GetFilePointer(scriptPath, alteraTclFile);
+    var scriptFile = FileWriter.GetFilePointer(ScriptPath, alteraTclFile);
     if (scriptFile == null) {
-      scriptFile = new File(scriptPath + alteraTclFile);
+      scriptFile = new File(ScriptPath + alteraTclFile);
       return scriptFile.exists();
     }
     final var fileType = HDLType.equals(HDLGeneratorFactory.VHDL) ? "VHDL_FILE" : "VERILOG_FILE";
@@ -296,37 +286,13 @@
     return contents.getWithIndent(4);
   }
 
-<<<<<<< HEAD
-  private static ArrayList<String> GetAlteraAssignments(BoardInformation CurrentBoard) {
-    var result = new ArrayList<String>();
-    var Assignment = "    set_global_assignment -name ";
-    result.add(Assignment + "FAMILY \"" + CurrentBoard.fpga.getTechnology() + "\"");
-    result.add(Assignment + "DEVICE " + CurrentBoard.fpga.getPart());
-    final var Package = CurrentBoard.fpga.getPackage().split(" ");
-    result.add(Assignment + "DEVICE_FILTER_PACKAGE " + Package[0]);
-    result.add(Assignment + "DEVICE_FILTER_PIN_COUNT " + Package[1]);
-    if (CurrentBoard.fpga.getUnusedPinsBehavior() == PullBehaviors.FLOAT) {
-      result.add(Assignment + "RESERVE_ALL_UNUSED_PINS \"AS INPUT TRI-STATED\"");
-    }
-    if (CurrentBoard.fpga.getUnusedPinsBehavior() == PullBehaviors.PULL_UP) {
-      result.add(Assignment + "RESERVE_ALL_UNUSED_PINS \"AS INPUT PULLUP\"");
-    }
-    if (CurrentBoard.fpga.getUnusedPinsBehavior() == PullBehaviors.PULL_DOWN) {
-      result.add(Assignment + "RESERVE_ALL_UNUSED_PINS \"AS INPUT PULLDOWN\"");
-    }
-    result.add(
-        Assignment + "FMAX_REQUIREMENT \"" + Download.GetClockFrequencyString(CurrentBoard) + "\"");
-    result.add(Assignment + "RESERVE_NCEO_AFTER_CONFIGURATION \"USE AS REGULAR IO\"");
-    result.add(Assignment + "CYCLONEII_RESERVE_NCEO_AFTER_CONFIGURATION \"USE AS REGULAR IO\"");
-    return result;
-=======
   private static ArrayList<String> getAlteraAssignments(BoardInformation currentBoard) {
     final var pkg = currentBoard.fpga.getPackage().split(" ");
     final var currentBehavior = currentBoard.fpga.getUnusedPinsBehavior();
     final var behavior = switch (currentBehavior) {
-      case PullBehaviors.PullUp -> "PULLUP";
-      case PullBehaviors.PullDown -> "PULLDOWN";
-      case PullBehaviors.Float -> "TRI-STATED";
+      case PullBehaviors.PULL_UP -> "PULLUP";
+      case PullBehaviors.PULL_DOWN -> "PULLDOWN";
+      case PullBehaviors.FLOAT -> "TRI-STATED";
       default -> throw new IllegalStateException("Unexpected value: " + currentBehavior);
     };
 
@@ -342,7 +308,6 @@
         .add("{{assign}} RESERVE_NCEO_AFTER_CONFIGURATION \"USE AS REGULAR IO\"")
         .add("{{assign}} CYCLONEII_RESERVE_NCEO_AFTER_CONFIGURATION \"USE AS REGULAR IO\"")
         .getWithIndent();
->>>>>>> c9c67f0e
   }
 
   @Override
@@ -441,13 +406,8 @@
   }
 
   private boolean LoadProgrammerSof() {
-<<<<<<< HEAD
     final var FpgaDevice = StripPackageSpeed();
     final var ProgrammerSofFile = new File(VendorSoftware.GetToolPath(VendorSoftware.VENDOR_ALTERA)).getParent()
-=======
-    final var fpgaDevice = StripPackageSpeed();
-    final var programmerSofFile = new File(VendorSoftware.GetToolPath(VendorSoftware.VendorAltera)).getParent()
->>>>>>> c9c67f0e
         + File.separator
         + "common"
         + File.separator
@@ -456,13 +416,13 @@
         + "programmer"
         + File.separator
         + "sfl_"
-        + fpgaDevice.toLowerCase()
+        + FpgaDevice.toLowerCase()
         + ".sof";
     Reporter.Report.print("==>");
     Reporter.Report.print("==> " + S.get("AlteraProgSof"));
     Reporter.Report.print("==>");
-    if (!new File(programmerSofFile).exists()) {
-      Reporter.Report.AddError(S.get("AlteraProgSofError", programmerSofFile));
+    if (!new File(ProgrammerSofFile).exists()) {
+      Reporter.Report.AddError(S.get("AlteraProgSofError", ProgrammerSofFile));
       return false;
     }
     final var command = new LineBuffer();
@@ -472,7 +432,7 @@
             .add("-m")
             .add("jtag")
             .add("-o")
-            .add("P;%s", programmerSofFile);
+            .add("P;%s", ProgrammerSofFile);
     final var prog = new ProcessBuilder(command.get());
     prog.directory(new File(SandboxPath));
     try {
@@ -499,7 +459,7 @@
   }
 
   private boolean CreateJicFile() {
-    if (!new File(scriptPath + AlteraCofFile).exists()) {
+    if (!new File(ScriptPath + AlteraCofFile).exists()) {
       Reporter.Report.AddError(S.get("AlteraNoCof"));
       return false;
     }
@@ -509,7 +469,7 @@
     var command = new ArrayList<String>();
     command.add(alteraVendor.getBinaryPath(3));
     command.add("-c");
-    command.add((scriptPath + AlteraCofFile).replace(ProjectPath, "../"));
+    command.add((ScriptPath + AlteraCofFile).replace(ProjectPath, "../"));
     final var Jic = new ProcessBuilder(command);
     Jic.directory(new File(SandboxPath));
     try {
@@ -583,7 +543,7 @@
       transformer.setOutputProperty(OutputKeys.ENCODING, "US-ASCII");
       transformer.setOutputProperty(OutputKeys.STANDALONE, "yes");
       var source = new DOMSource(CofFile);
-      var result = new StreamResult(new File(scriptPath + AlteraCofFile));
+      var result = new StreamResult(new File(ScriptPath + AlteraCofFile));
       transformer.transform(source, result);
     } catch (ParserConfigurationException | TransformerException e) {
       Reporter.Report.AddError(S.get("AlteraErrorCof"));
