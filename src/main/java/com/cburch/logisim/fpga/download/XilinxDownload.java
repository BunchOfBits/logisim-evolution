/*
 * This file is part of logisim-evolution.
 *
 * Logisim-evolution is free software: you can redistribute it and/or modify
 * it under the terms of the GNU General Public License as published by the
 * Free Software Foundation, either version 3 of the License, or (at your
 * option) any later version.
 *
 * Logisim-evolution is distributed in the hope that it will be useful, but
 * WITHOUT ANY WARRANTY; without even the implied warranty of MERCHANTABILITY
 * or FITNESS FOR A PARTICULAR PURPOSE.  See the GNU General Public License
 * for more details.
 *
 * You should have received a copy of the GNU General Public License along
 * with logisim-evolution. If not, see <http://www.gnu.org/licenses/>.
 *
 * Original code by Carl Burch (http://www.cburch.com), 2011.
 * Subsequent modifications by:
 *   + College of the Holy Cross
 *     http://www.holycross.edu
 *   + Haute École Spécialisée Bernoise/Berner Fachhochschule
 *     http://www.bfh.ch
 *   + Haute École du paysage, d'ingénierie et d'architecture de Genève
 *     http://hepia.hesge.ch/
 *   + Haute École d'Ingénierie et de Gestion du Canton de Vaud
 *     http://www.heig-vd.ch/
 */

package com.cburch.logisim.fpga.download;

import static com.cburch.logisim.fpga.Strings.S;

import com.cburch.logisim.fpga.data.BoardInformation;
import com.cburch.logisim.fpga.data.DriveStrength;
import com.cburch.logisim.fpga.data.IoStandards;
import com.cburch.logisim.fpga.data.MappableResourcesContainer;
import com.cburch.logisim.fpga.data.PullBehaviors;
import com.cburch.logisim.fpga.designrulecheck.Netlist;
import com.cburch.logisim.fpga.gui.Reporter;
import com.cburch.logisim.fpga.hdlgenerator.FileWriter;
import com.cburch.logisim.fpga.hdlgenerator.TickComponentHDLGeneratorFactory;
import com.cburch.logisim.fpga.hdlgenerator.ToplevelHDLGeneratorFactory;
import com.cburch.logisim.fpga.settings.VendorSoftware;
import com.cburch.logisim.util.LineBuffer;
import java.io.BufferedInputStream;
import java.io.BufferedOutputStream;
import java.io.File;
import java.io.FileInputStream;
import java.io.FileNotFoundException;
import java.io.FileOutputStream;
import java.io.IOException;
import java.util.ArrayList;

public class XilinxDownload implements VendorDownload {

  private final VendorSoftware xilinxVendor =
      VendorSoftware.getSoftware(VendorSoftware.VENDOR_XILINX);
  private final String ScriptPath;
  private final String ProjectPath;
  private final String SandboxPath;
  private final String UcfPath;
  private final Netlist RootNetList;
  private MappableResourcesContainer MapInfo;
  private final BoardInformation boardInfo;
  private final ArrayList<String> Entities;
  private final ArrayList<String> architectures;
  private final String HDLType;
  private final String bitfileExt;
  private final boolean IsCPLD;
  private final boolean writeToFlash;

  private static final String VHDL_LIST_FILE = "XilinxVHDLList.prj";
  private static final String SCRIPT_FILE = "XilinxScript.cmd";
  private static final String UCF_FILE = "XilinxConstraints.ucf";
  private static final String DOWNLOAD_FILE = "XilinxDownload";
  private static final String MCS_FILE = "XilinxProm.mcs";

  private static final Integer BUFFER_SIZE = 16 * 1024;

  public XilinxDownload(
      String ProjectPath,
      Netlist RootNetList,
      BoardInformation BoardInfo,
      ArrayList<String> Entities,
      ArrayList<String> Architectures,
      String HDLType,
      boolean WriteToFlash) {
    this.ProjectPath = ProjectPath;
    this.SandboxPath = DownloadBase.getDirectoryLocation(ProjectPath, DownloadBase.SANDBOX_PATH);
    this.ScriptPath = DownloadBase.getDirectoryLocation(ProjectPath, DownloadBase.SCRIPT_PATH);
    this.UcfPath = DownloadBase.getDirectoryLocation(ProjectPath, DownloadBase.UCF_PATH);
    this.RootNetList = RootNetList;
    this.boardInfo = BoardInfo;
    this.Entities = Entities;
    this.architectures = Architectures;
    this.HDLType = HDLType;
    this.writeToFlash = WriteToFlash;
    IsCPLD =
        BoardInfo.fpga.getPart().toUpperCase().startsWith("XC2C")
            || BoardInfo.fpga.getPart().toUpperCase().startsWith("XA2C")
            || BoardInfo.fpga.getPart().toUpperCase().startsWith("XCR3")
            || BoardInfo.fpga.getPart().toUpperCase().startsWith("XC9500")
            || BoardInfo.fpga.getPart().toUpperCase().startsWith("XA9500");
    bitfileExt = (IsCPLD) ? "jed" : "bit";
  }

  @Override
  public int GetNumberOfStages() {
    return 5;
  }

  @Override
  public String GetStageMessage(int stage) {
    switch (stage) {
      case 0:
        return S.get("XilinxSynth");
      case 1:
        return S.get("XilinxContraints");
      case 2:
        return S.get("XilinxMap");
      case 3:
        return S.get("XilinxPAR");
      case 4:
        return S.get("XilinxBit");
      default:
        return "unknown";
    }
  }

  @Override
  public ProcessBuilder PerformStep(int stage) {
    switch (stage) {
      case 0:
        return Stage0Synth();
      case 1:
        return Stage1Constraints();
      case 2:
        return Stage2Map();
      case 3:
        return Stage3PAR();
      case 4:
        return Stage4Bit();
      default:
        return null;
    }
  }

  @Override
  public boolean readyForDownload() {
    return new File(SandboxPath + ToplevelHDLGeneratorFactory.FPGAToplevelName + "." + bitfileExt).exists();
  }

  @Override
  public ProcessBuilder DownloadToBoard() {
    if (!boardInfo.fpga.USBTMCDownloadRequired()) {
      var command = new ArrayList<String>();
      command.add(xilinxVendor.getBinaryPath(5));
      command.add("-batch");
      command.add(ScriptPath.replace(ProjectPath, "../") + File.separator + DOWNLOAD_FILE);
      final var Xilinx = new ProcessBuilder(command);
      Xilinx.directory(new File(SandboxPath));
      return Xilinx;
    } else {
      Reporter.Report.ClsScr();
      /* Here we do the USBTMC Download */
      var usbtmcdevice = new File("/dev/usbtmc0").exists();
      if (!usbtmcdevice) {
        Reporter.Report.AddFatalError(S.get("XilinxUsbTmc"));
        return null;
      }
      var bitfile = new File(SandboxPath + ToplevelHDLGeneratorFactory.FPGAToplevelName + "." + bitfileExt);
      var bitfile_buffer = new byte[BUFFER_SIZE];
      var bitfile_buffer_size = 0;
      BufferedInputStream bitfile_in;
      try {
        bitfile_in = new BufferedInputStream(new FileInputStream(bitfile));
      } catch (FileNotFoundException e) {
        Reporter.Report.AddFatalError(S.get("XilinxOpenFailure", bitfile));
        return null;
      }
      var usbtmc = new File("/dev/usbtmc0");
      BufferedOutputStream usbtmc_out;
      try {
        usbtmc_out = new BufferedOutputStream(new FileOutputStream(usbtmc));
        usbtmc_out.write("FPGA ".getBytes());
        bitfile_buffer_size = bitfile_in.read(bitfile_buffer, 0, BUFFER_SIZE);
        while (bitfile_buffer_size > 0) {
          usbtmc_out.write(bitfile_buffer, 0, bitfile_buffer_size);
          bitfile_buffer_size = bitfile_in.read(bitfile_buffer, 0, BUFFER_SIZE);
        }
        usbtmc_out.close();
        bitfile_in.close();
      } catch (IOException e) {
        Reporter.Report.AddFatalError(S.get("XilinxUsbTmcError"));
      }
    }
    return null;
  }

  @Override
  public boolean CreateDownloadScripts() {
    final var JTAGPos = String.valueOf(boardInfo.fpga.getFpgaJTAGChainPosition());
    var ScriptFile = FileWriter.GetFilePointer(ScriptPath, SCRIPT_FILE);
    var VhdlListFile = FileWriter.GetFilePointer(ScriptPath, VHDL_LIST_FILE);
    var UcfFile = FileWriter.GetFilePointer(UcfPath, UCF_FILE);
    var DownloadFile = FileWriter.GetFilePointer(ScriptPath, DOWNLOAD_FILE);
    if (ScriptFile == null || VhdlListFile == null || UcfFile == null || DownloadFile == null) {
      ScriptFile = new File(ScriptPath + SCRIPT_FILE);
      VhdlListFile = new File(ScriptPath + VHDL_LIST_FILE);
      UcfFile = new File(UcfPath + UCF_FILE);
      DownloadFile = new File(ScriptPath + DOWNLOAD_FILE);
      return ScriptFile.exists()
          && VhdlListFile.exists()
          && UcfFile.exists()
          && DownloadFile.exists();
    }
    final var contents = (new LineBuffer())
            .addPair("JTAGPos", JTAGPos)
            .addPair("fileExt", bitfileExt)
            .addPair("fileBaseName", ToplevelHDLGeneratorFactory.FPGAToplevelName)
            .addPair("mcsFile", ScriptPath + File.separator + MCS_FILE)
            .addPair("hdlType", HDLType.toUpperCase().toUpperCase());

    for (var entity : Entities) contents.add("{{hdlType}} work \"{{1}}\"", entity);
    for (var arch : architectures) contents.add("{{hdlType}} work \"{{1}}\"", arch);
    if (!FileWriter.WriteContents(VhdlListFile, contents.get())) return false;

    contents
          .clear()
          .add(
              "run -top {{1}} -ofn logisim.ngc -ofmt NGC -ifn {{2}}{{3}} -ifmt mixed -p {{4}}",
              ToplevelHDLGeneratorFactory.FPGAToplevelName,
              ScriptPath.replace(ProjectPath, "../"),
              VHDL_LIST_FILE,
              GetFPGADeviceString(boardInfo));

    if (!FileWriter.WriteContents(ScriptFile, contents.get())) return false;

    contents.clear();
    contents.add("setmode -bscan");

    if (writeToFlash && boardInfo.fpga.isFlashDefined()) {
      if (boardInfo.fpga.getFlashName() == null) {
        Reporter.Report.AddFatalError(S.get("XilinxFlashMissing", boardInfo.getBoardName()));
      }

      contents.addPair("flashPos", String.valueOf(boardInfo.fpga.getFlashJTAGChainPosition()))
              .addPair("flashName", boardInfo.fpga.getFlashName())
              .add("""
                setmode -pff
                setSubMode -pffserial
                addPromDevice -p {{JTAGPos}} -size 0 -name {{flashName}}
                addDesign -version 0 -name "0"
                addDeviceChain -index 0
                addDevice -p {{JTAGPos}} -file {{fileBaseName}}.{{fileExt}}
                generate -format mcs -fillvalue FF -output {{mcsFile}}
                setMode -bs
                setCable -port auto
                identify
                assignFile -p {{flashPos}} -file {{mcsFile}}
                program -p {{flashPos}} -e -v
                """);
    } else {
      contents.add("setcable -p auto").add("identify");
      if (!IsCPLD) {
        contents.add("""
            assignFile -p {{JTAGPos}} -file {{fileBaseName}}.{{fileExt}}
            program -p {{JTAGPos}} -onlyFpga
            """);
      } else {
        contents.add("""
            assignFile -p {{JTAGPos}} -file logisim.{{fileExt}}
            program -p {{JTAGPos}} -e
            """);
      }
    }
    contents.add("quit");
    if (!FileWriter.WriteContents(DownloadFile, contents.get())) return false;

    contents.clear();
    if (RootNetList.numberOfClockTrees() > 0 || RootNetList.requiresGlobalClockConnection()) {
      contents
<<<<<<< HEAD
          .addPair("clock", TickComponentHDLGeneratorFactory.FPGA_CLOCK)
          .addPair("clockFreq", Download.GetClockFrequencyString(boardInfo))
          .addPair("clockPin", GetXilinxClockPin(boardInfo))
          .add("""
            NET "{{clock}}" {{clockPin}} ;
            NET "{{clock}}" TNM_NET = "{{clock}}" ;
            TIMESPEC "TS_{{clock}}" = PERIOD "{{clock}}" {{clockFreq}} HIGH 50 % ;
            """);
=======
          .pair("clock", TickComponentHDLGeneratorFactory.FPGA_CLOCK)
          .pair("clockFreq", Download.GetClockFrequencyString(boardInfo))
          .pair("clockPin", GetXilinxClockPin(boardInfo))
          .addLines(
            "NET \"{{clock}}\" {{clockPin}} ;",
            "NET \"{{clock}}\" TNM_NET = \"{{clock}}\" ;",
            "TIMESPEC \"TS_{{clock}}\" = PERIOD \"{{clock}}\" {{clockFreq}} HIGH 50 % ;",
            "");
>>>>>>> bc32417b
    }
    contents.add(getPinLocStrings());
    return FileWriter.WriteContents(UcfFile, contents.get());
  }

  private ArrayList<String> getPinLocStrings() {
    var Contents = new ArrayList<String>();
    var Temp = new StringBuilder();
    for (var key : MapInfo.getMappableResources().keySet()) {
      var map = MapInfo.getMappableResources().get(key);
      for (var i = 0; i < map.getNrOfPins(); i++) {
        if (map.isMapped(i) && !map.IsOpenMapped(i) && !map.IsConstantMapped(i) && !map.isInternalMapped(i)) {
          Temp.setLength(0);
          Temp.append("NET \"");
          if (map.isExternalInverted(i)) Temp.append("n_");
          Temp.append(map.getHdlString(i)).append("\" ");
          Temp.append("LOC = \"").append(map.getPinLocation(i)).append("\" ");
          final var info = map.getFpgaInfo(i);
          if (info != null) {
            if (info.GetPullBehavior() != PullBehaviors.UNKNOWN
                && info.GetPullBehavior() != PullBehaviors.FLOAT) {
              Temp.append("| ")
                  .append(PullBehaviors.getContraintedPullString(info.GetPullBehavior()))
                  .append(" ");
            }
            if (info.GetDrive() != DriveStrength.UNKNOWN
                && info.GetDrive() != DriveStrength.DEFAULT_STENGTH) {
              Temp.append("| DRIVE = ")
                  .append(DriveStrength.GetContraintedDriveStrength(info.GetDrive())).append(" ");
            }
            if (info.GetIOStandard() != IoStandards.UNKNOWN
                && info.GetIOStandard() != IoStandards.DEFAULT_STANDARD) {
              Temp.append("| IOSTANDARD = ")
                  .append(IoStandards.GetConstraintedIoStandard(info.GetIOStandard()))
                  .append(" ");
            }
          }
          Temp.append(";");
          Contents.add(Temp.toString());
        }
      }
    }
    final var LedArrayMap = DownloadBase.getLedArrayMaps(MapInfo, RootNetList, boardInfo);
    for (var key : LedArrayMap.keySet()) {
      Contents.add("NET \"" + LedArrayMap.get(key) + "\" LOC=\"" + key + "\";");
    }
    return Contents;
  }

  @Override
  public void SetMapableResources(MappableResourcesContainer resources) {
    MapInfo = resources;
  }

  private ProcessBuilder Stage0Synth() {
    final var command = new LineBuffer();
    command
        .add(xilinxVendor.getBinaryPath(0))
        .add("-ifn")
        .add(ScriptPath.replace(ProjectPath, "../") + File.separator + SCRIPT_FILE)
        .add("-ofn")
        .add("logisim.log");
    final var stage0 = new ProcessBuilder(command.get());
    stage0.directory(new File(SandboxPath));
    return stage0;
  }

  private ProcessBuilder Stage1Constraints() {
    final var command = new LineBuffer();
    command
        .add(xilinxVendor.getBinaryPath(1))
        .add("-intstyle")
        .add("ise")
        .add("-uc")
        .add(UcfPath.replace(ProjectPath, "../") + File.separator + UCF_FILE)
        .add("logisim.ngc")
        .add("logisim.ngd");
    final var stage1 = new ProcessBuilder(command.get());
    stage1.directory(new File(SandboxPath));
    return stage1;
  }

  private ProcessBuilder Stage2Map() {
    if (IsCPLD) return null; /* mapping is skipped for the CPLD target*/
    final var command = new LineBuffer();
    command
        .add(xilinxVendor.getBinaryPath(2))
        .add("-intstyle")
        .add("ise")
        .add("-o")
        .add("logisim_map")
        .add("logisim.ngd");
    final var stage2 = new ProcessBuilder(command.get());
    stage2.directory(new File(SandboxPath));
    return stage2;
  }

  private ProcessBuilder Stage3PAR() {
    final var command = new LineBuffer();
    if (!IsCPLD) {
      command
          .add(xilinxVendor.getBinaryPath(3))
          .add("-w")
          .add("-intstyle")
          .add("ise")
          .add("-ol")
          .add("high")
          .add("logisim_map")
          .add("logisim_par")
          .add("logisim_map.pcf");
    } else {
      final var pinPullBehavior = switch (boardInfo.fpga.getUnusedPinsBehavior()) {
        case PullBehaviors.PULL_UP -> "pullup";
        case PullBehaviors.PULL_DOWN -> "pulldown";
        default -> "float";
      };
      final var fpga = boardInfo.fpga;
      command
          .add(xilinxVendor.getBinaryPath(6))
          .add("-p")
          .add("{{1}}-{{2}}-{{3}}", fpga.getPart().toUpperCase(), fpga.getSpeedGrade(), fpga.getPackage().toUpperCase())
          .add("-intstyle")
          .add("ise")
          /* TODO: do correct termination type */
          .add("-terminate")
          .add(pinPullBehavior)
          .add("-loc")
          .add("on")
          .add("-log")
          .add("logisim_cpldfit.log")
          .add("logisim.ngd");
    }
    final var stage3 = new ProcessBuilder(command.get());
    stage3.directory(new File(SandboxPath));
    return stage3;
  }

  private ProcessBuilder Stage4Bit() {
    var command = new LineBuffer();
    if (!IsCPLD) {
      command.add(xilinxVendor.getBinaryPath(4)).add("-w");
      if (boardInfo.fpga.getUnusedPinsBehavior() == PullBehaviors.PULL_UP) command.add("-g").add("UnusedPin:PULLUP");
      if (boardInfo.fpga.getUnusedPinsBehavior() == PullBehaviors.PULL_DOWN) command.add("-g").add("UnusedPin:PULLDOWN");
      command.add("-g").add("StartupClk:CCLK").add("logisim_par").add("{{1}}.bit", ToplevelHDLGeneratorFactory.FPGAToplevelName);
    } else {
      command.add(xilinxVendor.getBinaryPath(7)).add("-i").add("logisim.vm6");
    }
    final var stage4 = new ProcessBuilder(command.get());
    stage4.directory(new File(SandboxPath));
    return stage4;
  }

  private static String GetFPGADeviceString(BoardInformation currentBoard) {
    final var fpga = currentBoard.fpga;
    return String.format("%s-%s-%s", fpga.getPart(), fpga.getPackage(), fpga.getSpeedGrade());
  }

  private static String GetXilinxClockPin(BoardInformation CurrentBoard) {
    var result = new StringBuilder();
    result.append("LOC = \"").append(CurrentBoard.fpga.getClockPinLocation()).append("\"");
    if (CurrentBoard.fpga.getClockPull() == PullBehaviors.PULL_UP) {
      result.append(" | PULLUP");
    }
    if (CurrentBoard.fpga.getClockPull() == PullBehaviors.PULL_DOWN) {
      result.append(" | PULLDOWN");
    }
    if (CurrentBoard.fpga.getClockStandard() != IoStandards.DEFAULT_STANDARD
        && CurrentBoard.fpga.getClockStandard() != IoStandards.UNKNOWN) {
      result.append(" | IOSTANDARD = ")
          .append(IoStandards.Behavior_strings[CurrentBoard.fpga.getClockStandard()]);
    }
    return result.toString();
  }

  @Override
  public boolean BoardConnected() {
    // TODO: Detect if a board is connected, and in case of multiple boards select the one that should be used
    return true;
  }

}<|MERGE_RESOLUTION|>--- conflicted
+++ resolved
@@ -215,11 +215,11 @@
           && DownloadFile.exists();
     }
     final var contents = (new LineBuffer())
-            .addPair("JTAGPos", JTAGPos)
-            .addPair("fileExt", bitfileExt)
-            .addPair("fileBaseName", ToplevelHDLGeneratorFactory.FPGAToplevelName)
-            .addPair("mcsFile", ScriptPath + File.separator + MCS_FILE)
-            .addPair("hdlType", HDLType.toUpperCase().toUpperCase());
+            .pair("JTAGPos", JTAGPos)
+            .pair("fileExt", bitfileExt)
+            .pair("fileBaseName", ToplevelHDLGeneratorFactory.FPGAToplevelName)
+            .pair("mcsFile", ScriptPath + File.separator + MCS_FILE)
+            .pair("hdlType", HDLType.toUpperCase().toUpperCase());
 
     for (var entity : Entities) contents.add("{{hdlType}} work \"{{1}}\"", entity);
     for (var arch : architectures) contents.add("{{hdlType}} work \"{{1}}\"", arch);
@@ -244,8 +244,8 @@
         Reporter.Report.AddFatalError(S.get("XilinxFlashMissing", boardInfo.getBoardName()));
       }
 
-      contents.addPair("flashPos", String.valueOf(boardInfo.fpga.getFlashJTAGChainPosition()))
-              .addPair("flashName", boardInfo.fpga.getFlashName())
+      contents.pair("flashPos", String.valueOf(boardInfo.fpga.getFlashJTAGChainPosition()))
+              .pair("flashName", boardInfo.fpga.getFlashName())
               .add("""
                 setmode -pff
                 setSubMode -pffserial
@@ -280,25 +280,14 @@
     contents.clear();
     if (RootNetList.numberOfClockTrees() > 0 || RootNetList.requiresGlobalClockConnection()) {
       contents
-<<<<<<< HEAD
-          .addPair("clock", TickComponentHDLGeneratorFactory.FPGA_CLOCK)
-          .addPair("clockFreq", Download.GetClockFrequencyString(boardInfo))
-          .addPair("clockPin", GetXilinxClockPin(boardInfo))
+          .pair("clock", TickComponentHDLGeneratorFactory.FPGA_CLOCK)
+          .pair("clockFreq", Download.GetClockFrequencyString(boardInfo))
+          .pair("clockPin", GetXilinxClockPin(boardInfo))
           .add("""
             NET "{{clock}}" {{clockPin}} ;
             NET "{{clock}}" TNM_NET = "{{clock}}" ;
             TIMESPEC "TS_{{clock}}" = PERIOD "{{clock}}" {{clockFreq}} HIGH 50 % ;
             """);
-=======
-          .pair("clock", TickComponentHDLGeneratorFactory.FPGA_CLOCK)
-          .pair("clockFreq", Download.GetClockFrequencyString(boardInfo))
-          .pair("clockPin", GetXilinxClockPin(boardInfo))
-          .addLines(
-            "NET \"{{clock}}\" {{clockPin}} ;",
-            "NET \"{{clock}}\" TNM_NET = \"{{clock}}\" ;",
-            "TIMESPEC \"TS_{{clock}}\" = PERIOD \"{{clock}}\" {{clockFreq}} HIGH 50 % ;",
-            "");
->>>>>>> bc32417b
     }
     contents.add(getPinLocStrings());
     return FileWriter.WriteContents(UcfFile, contents.get());
