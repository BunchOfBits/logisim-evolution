--- conflicted
+++ resolved
@@ -22,11 +22,7 @@
 import com.cburch.logisim.data.AttributeSet;
 import com.cburch.logisim.data.Location;
 import com.cburch.logisim.fpga.gui.Reporter;
-<<<<<<< HEAD
-import com.cburch.logisim.fpga.hdlgenerator.AbstractHDLGeneratorFactory;
-=======
 import com.cburch.logisim.fpga.hdlgenerator.Hdl;
->>>>>>> 2c6c8553
 import com.cburch.logisim.instance.StdAttr;
 import com.cburch.logisim.prefs.AppPreferences;
 import com.cburch.logisim.std.wiring.Clock;
@@ -83,21 +79,12 @@
 
   private String circuitName;
   private final ArrayList<Net> myNets = new ArrayList<>();
-<<<<<<< HEAD
-  private final ArrayList<NetlistComponent> mySubCircuits = new ArrayList<>();
-  private final ArrayList<NetlistComponent> myComponents = new ArrayList<>();
-  private final ArrayList<NetlistComponent> myClockGenerators = new ArrayList<>();
-  private final ArrayList<NetlistComponent> myInOutPorts = new ArrayList<>();
-  private final ArrayList<NetlistComponent> myInputPorts = new ArrayList<>();
-  private final ArrayList<NetlistComponent> myOutputPorts = new ArrayList<>();
-=======
   private final ArrayList<netlistComponent> mySubCircuits = new ArrayList<>();
   private final ArrayList<netlistComponent> myComponents = new ArrayList<>();
   private final ArrayList<netlistComponent> myClockGenerators = new ArrayList<>();
   private final ArrayList<netlistComponent> myInOutPorts = new ArrayList<>();
   private final ArrayList<netlistComponent> myInputPorts = new ArrayList<>();
   private final ArrayList<netlistComponent> myOutputPorts = new ArrayList<>();
->>>>>>> 2c6c8553
   private final ArrayList<Component> mySplitters = new ArrayList<>();
   private Integer localNrOfInportBubbles;
   private Integer localNrOfOutportBubbles;
@@ -239,15 +226,9 @@
   public int designRuleCheckResult(boolean isTopLevel, ArrayList<String> sheetNames) {
     final var compNames = new ArrayList<String>();
     final var labels = new HashMap<String, Component>();
-<<<<<<< HEAD
-    final var drc = new ArrayList<SimpleDRCContainer>();
-
-    // if we are the toplevel component we clear the complete netlist 
-=======
     final var drc = new ArrayList<SimpleDrcContainer>();
 
     // if we are the toplevel component we clear the complete netlist
->>>>>>> 2c6c8553
     if (isTopLevel) clear();
 
     // if we already have good drc results we can leave
@@ -272,19 +253,10 @@
     } else {
       sheetNames.add(myCircuit.getName());
     }
-<<<<<<< HEAD
-    
-    // we have to go down the tree to build first all subcircuits
-    final var handledCircuits = new ArrayList<Circuit>(); 
-    for (final var comp : myCircuit.getNonWires()) {
-      if (comp.getFactory() instanceof SubcircuitFactory) {
-        final var factory = (SubcircuitFactory) comp.getFactory();
-=======
     // we have to go down the tree to build first all subcircuits
     final var handledCircuits = new ArrayList<Circuit>();
     for (final var comp : myCircuit.getNonWires()) {
       if (comp.getFactory() instanceof SubcircuitFactory factory) {
->>>>>>> 2c6c8553
         final var subCircuit = factory.getSubcircuit();
         if (handledCircuits.contains(subCircuit)) continue;
         handledCircuits.add(subCircuit);
@@ -294,11 +266,7 @@
         }
       }
     }
-<<<<<<< HEAD
-    
-=======
-
->>>>>>> 2c6c8553
+
     // Preparing stage
     for (final var comp : myCircuit.getNonWires()) {
       final var compName = comp.getFactory().getHDLName(comp.getAttributeSet());
