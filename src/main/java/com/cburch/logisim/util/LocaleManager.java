/*
 * This file is part of logisim-evolution.
 *
 * Logisim-evolution is free software: you can redistribute it and/or modify
 * it under the terms of the GNU General Public License as published by the
 * Free Software Foundation, either version 3 of the License, or (at your
 * option) any later version.
 *
 * Logisim-evolution is distributed in the hope that it will be useful, but
 * WITHOUT ANY WARRANTY; without even the implied warranty of MERCHANTABILITY
 * or FITNESS FOR A PARTICULAR PURPOSE.  See the GNU General Public License
 * for more details.
 *
 * You should have received a copy of the GNU General Public License along
 * with logisim-evolution. If not, see <http://www.gnu.org/licenses/>.
 *
 * Original code by Carl Burch (http://www.cburch.com), 2011.
 * Subsequent modifications by:
 *   + College of the Holy Cross
 *     http://www.holycross.edu
 *   + Haute École Spécialisée Bernoise/Berner Fachhochschule
 *     http://www.bfh.ch
 *   + Haute École du paysage, d'ingénierie et d'architecture de Genève
 *     http://hepia.hesge.ch/
 *   + Haute École d'Ingénierie et de Gestion du Canton de Vaud
 *     http://www.heig-vd.ch/
 */

package com.cburch.logisim.util;

import static com.cburch.logisim.util.Strings.S;

import java.text.SimpleDateFormat;
import java.util.ArrayList;
import java.util.HashMap;
import java.util.Locale;
import java.util.MissingResourceException;
import java.util.Objects;
import java.util.ResourceBundle;
import java.util.StringTokenizer;
import javax.swing.JComponent;
import javax.swing.JScrollPane;
import javax.swing.UIManager;

public class LocaleManager {
  private static class LocaleGetter implements StringGetter {
    final LocaleManager source;
    final String key;

    LocaleGetter(LocaleManager source, String key) {
      this.source = source;
      this.key = key;
    }

    @Override
    public String toString() {
      return source.get(key);
    }
  }

  /* kwalsh  >> */
  private static class LocaleFormatterWithString extends LocaleGetter {
    final String arg;

    LocaleFormatterWithString(LocaleManager source, String key, String arg) {
      super(source, key);
      this.arg = arg;
    }

    @Override
    public String toString() {
      return source.fmt(key, arg);
    }
  }

  private static class LocaleFormatterWithGetter extends LocaleGetter {
    final StringGetter arg;

    LocaleFormatterWithGetter(LocaleManager source, String key, StringGetter arg) {
      super(source, key);
      this.arg = arg;
    }

    @Override
    public String toString() {
      return source.fmt(key, arg.toString());
    }
  }
  /* << kwalsh */

  public static void addLocaleListener(LocaleListener l) {
    listeners.add(l);
  }

  public static boolean canReplaceAccents() {
    return fetchReplaceAccents() != null;
  }

  private static HashMap<Character, String> fetchReplaceAccents() {
    HashMap<Character, String> ret = null;
    String val;
    try {
      val = S.locale.getString("accentReplacements");
    } catch (MissingResourceException e) {
      return null;
    }
    final var toks = new StringTokenizer(val, "/");
    while (toks.hasMoreTokens()) {
      final var tok = toks.nextToken().trim();
      var c = '\0';
      String s = null;
      if (tok.length() == 1) {
        c = tok.charAt(0);
        s = "";
      } else if (tok.length() >= 2 && tok.charAt(1) == ' ') {
        c = tok.charAt(0);
        s = tok.substring(2).trim();
      }
      if (s != null) {
        if (ret == null) ret = new HashMap<>();
        ret.put(c, s);
      }
    }
    return ret;
  }

  private static void fireLocaleChanged() {
    for (final var l : listeners) {
      l.localeChanged();
    }
  }

  public static Locale getLocale() {
    if (curLocale == null) {
      curLocale = Locale.getDefault();
    }
    return curLocale;
  }

  public static void removeLocaleListener(LocaleListener l) {
    listeners.remove(l);
  }

  private static String replaceAccents(String src, HashMap<Character, String> repl) {
    // find first non-standard character - so we can avoid the
    // replacement process if possible
    var i = 0;
    var n = src.length();
    for (; i < n; i++) {
      final var ci = src.charAt(i);
      if (ci < 32 || ci >= 127) break;
    }
    if (i == n) return src;

    // ok, we'll have to consider replacing accents
    char[] cs = src.toCharArray();
    final var ret = new StringBuilder(src.substring(0, i));
    for (int j = i; j < cs.length; j++) {
      char cj = cs[j];
      if (cj < 32 || cj >= 127) {
        String out = repl.get(cj);
        if (out != null) {
          ret.append(out);
        } else {
          ret.append(cj);
        }
      } else {
        ret.append(cj);
      }
    }
    return ret.toString();
  }

  private static void updateButtonText() {
    UIManager.put("FileChooser.openDialogTitleText", S.get("LMopenDialogTitleText"));
    UIManager.put("FileChooser.saveDialogTitleText", S.get("LMsaveDialogTitleText"));
    UIManager.put("FileChooser.lookInLabelText", S.get("LMlookInLabelText"));
    UIManager.put("FileChooser.saveInLabelText", S.get("LMsaveInLabelText"));
    UIManager.put("FileChooser.upFolderToolTipText", S.get("LMupFolderToolTipText"));
    UIManager.put("FileChooser.homeFolderToolTipText", S.get("LMhomeFolderToolTipText"));
    UIManager.put("FileChooser.newFolderToolTipText", S.get("LMnewFolderToolTipText"));
    UIManager.put("FileChooser.listViewButtonToolTipText", S.get("LMlistViewButtonToolTipText"));
    UIManager.put("FileChooser.detailsViewButtonToolTipText", S.get("LMdetailsViewButtonToolTipText"));
    UIManager.put("FileChooser.fileNameHeaderText", S.get("LMfileNameHeaderText"));
    UIManager.put("FileChooser.fileSizeHeaderText", S.get("LMfileSizeHeaderText"));
    UIManager.put("FileChooser.fileTypeHeaderText", S.get("LMfileTypeHeaderText"));
    UIManager.put("FileChooser.fileDateHeaderText", S.get("LMfileDateHeaderText"));
    UIManager.put("FileChooser.fileAttrHeaderText", S.get("LMfileAttrHeaderText"));
    UIManager.put("FileChooser.fileNameLabelText", S.get("LMfileNameLabelText"));
    UIManager.put("FileChooser.filesOfTypeLabelText", S.get("LMfilesOfTypeLabelText"));
    UIManager.put("FileChooser.openButtonText", S.get("LMopenButtonText"));
    UIManager.put("FileChooser.openButtonToolTipText", S.get("LMopenButtonToolTipText"));
    UIManager.put("FileChooser.saveButtonText", S.get("LMsaveButtonText"));
    UIManager.put("FileChooser.saveButtonToolTipText", S.get("LMsaveButtonToolTipText"));
    UIManager.put("FileChooser.directoryOpenButtonText", S.get("LMdirectoryOpenButtonText"));
    UIManager.put("FileChooser.directoryOpenButtonToolTipText", S.get("LMdirectoryOpenButtonToolTipText"));
    UIManager.put("FileChooser.cancelButtonText", S.get("LMcancelButtonText"));
    UIManager.put("FileChooser.cancelButtonToolTipText", S.get("LMcancelButtonToolTipText"));
    UIManager.put("FileChooser.newFolderErrorText", S.get("LMnewFolderErrorText"));
    UIManager.put("FileChooser.acceptAllFileFilterText", S.get("LMacceptAllFileFilterText"));
    UIManager.put("OptionPane.okButtonText", S.get("LMokButtonText"));
    UIManager.put("OptionPane.yesButtonText", S.get("LMyesButtonText"));
    UIManager.put("OptionPane.noButtonText", S.get("LMnoButtonText"));
    UIManager.put("OptionPane.cancelButtonText", S.get("LMcancelButtonText"));
    UIManager.put("ProgressMonitor.progressText", S.get("LMprogressText"));
  }

  public static void setLocale(Locale loc) {
    final var cur = getLocale();
    if (!loc.equals(cur)) {
      final var opts = S.getLocaleOptions();
      Locale select = null;
      Locale backup = null;
      String locLang = loc.getLanguage();
      for (final var opt : opts) {
        if (select == null && opt.equals(loc)) {
          select = opt;
        }
        if (backup == null && opt.getLanguage().equals(locLang)) {
          backup = opt;
        }
      }
      if (select == null) {
        select = Objects.requireNonNullElseGet(backup, () -> new Locale("en"));
      }

      curLocale = select;
      Locale.setDefault(select);
      for (final var man : managers) {
        man.loadDefault();
      }
      repl = replaceAccents ? fetchReplaceAccents() : null;
      updateButtonText();
      fireLocaleChanged();
    }
  }

  public static void setReplaceAccents(boolean value) {
    final var newRepl = value ? fetchReplaceAccents() : null;
    replaceAccents = value;
    repl = newRepl;
    fireLocaleChanged();
  }

  // static members
  private static final String SETTINGS_NAME = "settings";

  private static final ArrayList<LocaleManager> managers = new ArrayList<>();

  private static final String DATE_FORMAT = S.get("dateFormat");

  public static final SimpleDateFormat parserSDF = new SimpleDateFormat(LocaleManager.DATE_FORMAT);

  private static final ArrayList<LocaleListener> listeners = new ArrayList<>();

  private static boolean replaceAccents = false;

  private static HashMap<Character, String> repl = null;

  private static Locale curLocale = null;
  // instance members
  private final String dirName;
  private final String fileStart;
  private ResourceBundle settings = null;
  private ResourceBundle locale = null;

  public LocaleManager(String dirName, String fileStart) {
    this.dirName = dirName;
    this.fileStart = fileStart;
    loadDefault();
    managers.add(this);
  }

  public JComponent createLocaleSelector() {
    var locales = getLocaleOptions();
    if (locales == null || locales.length == 0) {
      var cur = getLocale();
      if (cur == null) cur = new Locale("en");
      locales = new Locale[] {cur};
    }
    return new JScrollPane(new LocaleSelector(locales));
  }

  public String get(String key) {
    String ret;
    try {
      ret = locale.getString(key);
    } catch (MissingResourceException e) {
      ret = key;
    }
<<<<<<< HEAD
    final var repl = LocaleManager.repl;
=======
    var repl = LocaleManager.repl;
>>>>>>> b3e27859
    if (repl != null) ret = replaceAccents(ret, repl);
    return ret;
  }

  public String get(String key, Object... args) {
    return String.format(get(key), args);
  }

  /**
   * @Deprecated Use get(key, ...)
   *
   */
  public String fmt(String key, Object... args) {
    return String.format(get(key), args);
  }
  /* << kwalsh */

  public Locale[] getLocaleOptions() {
    String locs = null;
    try {
      if (settings != null) locs = settings.getString("locales");
    } catch (java.util.MissingResourceException ignored) {
    }
    if (locs == null) return new Locale[] {};

    final var retl = new ArrayList<Locale>();
    StringTokenizer toks = new StringTokenizer(locs);
    while (toks.hasMoreTokens()) {
      final var f = toks.nextToken();
      String language;
      String country;
      if (f.length() >= 2) {
        language = f.substring(0, 2);
        country = (f.length() >= 5 ? f.substring(3, 5) : null);
      } else {
        language = null;
        country = null;
      }
      if (language != null) {
        Locale loc = country == null ? new Locale(language) : new Locale(language, country);
        retl.add(loc);
      }
    }

    return retl.toArray(new Locale[0]);
  }

  public StringGetter getter(String key) {
    return new LocaleGetter(this, key);
  }

  public StringGetter getter(String key, String arg) {
    return new LocaleFormatterWithString(this, key, arg);
  }

  public StringGetter getter(String key, StringGetter arg) {
    return new LocaleFormatterWithGetter(this, key, arg);
  }

  private void loadDefault() {
    if (settings == null) {
      try {
        settings = ResourceBundle.getBundle(dirName + "/" + SETTINGS_NAME);
      } catch (java.util.MissingResourceException ignored) {
      }
    }

    try {
      loadLocale(Locale.getDefault());
      if (locale != null) return;
    } catch (java.util.MissingResourceException ignored) {
    }
    try {
      loadLocale(Locale.ENGLISH);
      if (locale != null) return;
    } catch (java.util.MissingResourceException ignored) {
    }
    Locale[] choices = getLocaleOptions();
    if (choices != null && choices.length > 0) loadLocale(choices[0]);
    if (locale != null) return;
    throw new RuntimeException("No locale bundles are available");
  }

  private void loadLocale(Locale loc) {
    final var bundleName = dirName + "/strings/" + fileStart + "/" + fileStart;
    locale = ResourceBundle.getBundle(bundleName, loc);
  }
}<|MERGE_RESOLUTION|>--- conflicted
+++ resolved
@@ -288,11 +288,7 @@
     } catch (MissingResourceException e) {
       ret = key;
     }
-<<<<<<< HEAD
     final var repl = LocaleManager.repl;
-=======
-    var repl = LocaleManager.repl;
->>>>>>> b3e27859
     if (repl != null) ret = replaceAccents(ret, repl);
     return ret;
   }
