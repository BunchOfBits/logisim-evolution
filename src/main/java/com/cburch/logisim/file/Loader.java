--- conflicted
+++ resolved
@@ -180,6 +180,7 @@
     return ref == null ? null : ref.getParentFile();
   }
 
+  @Override
   public String getDescriptor(Library lib) {
     return LibraryManager.instance.getDescriptor(this, lib);
   }
@@ -196,14 +197,8 @@
     }
     while (!file.canRead()) {
       // It doesn't exist. Figure it out from the user.
-<<<<<<< HEAD
       OptionPane.showMessageDialog(parent, StringUtil.format(S.get("fileLibraryMissingError"), file.getName()));
       final var chooser = createChooser();
-=======
-      OptionPane.showMessageDialog(
-          parent, S.get("fileLibraryMissingError", file.getName()));
-      JFileChooser chooser = createChooser();
->>>>>>> b3e27859
       chooser.setFileFilter(filter);
       chooser.setDialogTitle(S.get("fileLibraryMissingTitle", file.getName()));
       int action = chooser.showDialog(parent, S.get("fileLibraryMissingButton"));
@@ -262,6 +257,7 @@
   //
   // Library methods
   //
+  @Override
   public Library loadLibrary(String desc) {
     return LibraryManager.instance.loadLibrary(this, desc);
   }
@@ -414,6 +410,7 @@
     parent = value;
   }
 
+  @Override
   public void showError(String description) {
     if (!filesOpening.empty()) {
       final var top = filesOpening.peek();
