/*
 * Logisim-evolution - digital logic design tool and simulator
 * Copyright by the Logisim-evolution developers
 *
 * https://github.com/logisim-evolution/
 *
 * This is free software released under GNU GPLv3 license
 */

package com.cburch.logisim.circuit;

import com.cburch.logisim.data.AttributeSet;
import com.cburch.logisim.fpga.data.MapComponent;
import com.cburch.logisim.fpga.data.MappableResourcesContainer;
import com.cburch.logisim.fpga.designrulecheck.ConnectionPoint;
import com.cburch.logisim.fpga.designrulecheck.CorrectLabel;
import com.cburch.logisim.fpga.designrulecheck.Net;
import com.cburch.logisim.fpga.designrulecheck.Netlist;
import com.cburch.logisim.fpga.designrulecheck.netlistComponent;
import com.cburch.logisim.fpga.gui.Reporter;
import com.cburch.logisim.fpga.hdlgenerator.AbstractHdlGeneratorFactory;
import com.cburch.logisim.fpga.hdlgenerator.Hdl;
import com.cburch.logisim.fpga.hdlgenerator.HdlGeneratorFactory;
import com.cburch.logisim.fpga.hdlgenerator.TickComponentHdlGeneratorFactory;
import com.cburch.logisim.instance.Port;
import com.cburch.logisim.instance.StdAttr;
import com.cburch.logisim.std.wiring.ClockHDLGeneratorFactory;
import com.cburch.logisim.util.LineBuffer;
import java.io.File;
import java.util.ArrayList;
import java.util.HashMap;
import java.util.HashSet;
import java.util.Set;
import java.util.SortedMap;
import java.util.TreeMap;

public class CircuitHDLGeneratorFactory extends AbstractHdlGeneratorFactory {

  private final Circuit MyCircuit;

  public CircuitHDLGeneratorFactory(Circuit source) {
    MyCircuit = source;
    getWiresPortsDuringHDLWriting = true;
  }

  @Override
  public void getGenerationTimeWiresPorts(Netlist theNetlist, AttributeSet attrs) {
    final var inOutBubbles = theNetlist.numberOfInOutBubbles();
    final var inputBubbles = theNetlist.getNumberOfInputBubbles();
    final var outputBubbles = theNetlist.numberOfOutputBubbles();
    // First we add the wires
    for (final var wire : theNetlist.getAllNets())
      if (!wire.isBus())
        myWires.addWire(String.format("%s%d", NET_NAME, theNetlist.getNetId(wire)), 1);
    // Now we add the busses
    for (final var wire : theNetlist.getAllNets())
      if (wire.isBus() && wire.isRootNet())
        myWires.addWire(String.format("%s%d", BUS_NAME, theNetlist.getNetId(wire)), wire.getBitWidth());
    if (inOutBubbles > 0)
      myPorts.add(Port.INOUT, LOCAL_INOUT_BUBBLE_BUS_NAME, inOutBubbles > 1 ? inOutBubbles : 0, 0);
    for (var clock = 0; clock < theNetlist.numberOfClockTrees(); clock++)
      myPorts.add(Port.INPUT, String.format("%s%d", CLOCK_TREE_NAME, clock), ClockHDLGeneratorFactory.NR_OF_CLOCK_BITS, 0);
    if (theNetlist.requiresGlobalClockConnection())
      myPorts.add(Port.INPUT, TickComponentHdlGeneratorFactory.FPGA_CLOCK, 1, 0);
    if (inputBubbles > 0)
      myPorts.add(Port.INPUT, LOCAL_INPUT_BUBBLE_BUS_NAME, inputBubbles > 1 ? inputBubbles : 0, 0);
    for (var input = 0; input < theNetlist.getNumberOfInputPorts(); input++) {
      final var selectedInput = theNetlist.getInputPin(input);
      if (selectedInput != null)  {
        final var name = selectedInput.getComponent().getAttributeSet().getValue(StdAttr.LABEL);
        final var nrOfBits = selectedInput.getComponent().getAttributeSet().getValue(StdAttr.WIDTH).getWidth();
        myPorts.add(Port.INPUT, CorrectLabel.getCorrectLabel(name), nrOfBits, 0);
      }
    }
    if (outputBubbles > 0)
      myPorts.add(Port.OUTPUT, LOCAL_OUTPUT_BUBBLE_BUS_NAME, outputBubbles > 1 ? outputBubbles : 0, 0);
    for (var output = 0; output < theNetlist.numberOfOutputPorts(); output++) {
      final var selectedInput = theNetlist.getOutputPin(output);
      if (selectedInput != null)  {
        final var name = selectedInput.getComponent().getAttributeSet().getValue(StdAttr.LABEL);
        final var nrOfBits = selectedInput.getComponent().getAttributeSet().getValue(StdAttr.WIDTH).getWidth();
        myPorts.add(Port.OUTPUT, CorrectLabel.getCorrectLabel(name), nrOfBits, 0);
      }
    }
  }

  @Override
  public boolean generateAllHDLDescriptions(
      Set<String> HandledComponents, String WorkingDir, ArrayList<String> Hierarchy) {
    return generateAllHDLDescriptions(HandledComponents, WorkingDir, Hierarchy, false);
  }

  public boolean generateAllHDLDescriptions(
      Set<String> HandledComponents,
      String WorkingDir,
      ArrayList<String> Hierarchy,
      boolean gatedInstance) {
    if (MyCircuit == null) {
      return false;
    }
    if (Hierarchy == null) {
      Hierarchy = new ArrayList<>();
    }
    Netlist MyNetList = MyCircuit.getNetList();
    if (MyNetList == null) {
      return false;
    }
    String WorkPath = WorkingDir;
    if (!WorkPath.endsWith(File.separator)) {
      WorkPath += File.separator;
    }
    MyNetList.setCurrentHierarchyLevel(Hierarchy);
    /* First we handle the normal components */
    for (netlistComponent ThisComponent : MyNetList.getNormalComponents()) {
      String ComponentName =
          ThisComponent.getComponent()
              .getFactory()
              .getHDLName(ThisComponent.getComponent().getAttributeSet());
      if (!HandledComponents.contains(ComponentName)) {
        HdlGeneratorFactory Worker =
            ThisComponent.getComponent()
                .getFactory()
                .getHDLGenerator(ThisComponent.getComponent().getAttributeSet());
        if (Worker == null) {
          Reporter.report.addFatalError(
              "INTERNAL ERROR: Cannot find the VHDL generator factory for component "
                  + ComponentName);
          return false;
        }
        if (!Worker.isOnlyInlined()) {
          if (!Hdl.writeEntity(
              WorkPath + Worker.getRelativeDirectory(),
              Worker.getEntity(
                  MyNetList,
                  ThisComponent.getComponent().getAttributeSet(),
                  ComponentName),
              ComponentName)) {
            return false;
          }
          if (!Hdl.writeArchitecture(
              WorkPath + Worker.getRelativeDirectory(),
              Worker.getArchitecture(
                  MyNetList,
                  ThisComponent.getComponent().getAttributeSet(),
                  ComponentName),
              ComponentName)) {
            return false;
          }
        }
        HandledComponents.add(ComponentName);
      }
    }
    /* Now we go down the hierarchy to get all other components */
    for (netlistComponent ThisCircuit : MyNetList.getSubCircuits()) {
      CircuitHDLGeneratorFactory Worker =
          (CircuitHDLGeneratorFactory)
              ThisCircuit.getComponent()
                  .getFactory()
                  .getHDLGenerator(ThisCircuit.getComponent().getAttributeSet());
      if (Worker == null) {
        Reporter.report.addFatalError(
            "INTERNAL ERROR: Unable to get a subcircuit VHDL generator for '"
                + ThisCircuit.getComponent().getFactory().getName()
                + "'");
        return false;
      }
      Hierarchy.add(
          CorrectLabel.getCorrectLabel(
              ThisCircuit.getComponent().getAttributeSet().getValue(StdAttr.LABEL)));
      if (!Worker.generateAllHDLDescriptions(
          HandledComponents, WorkingDir, Hierarchy, ThisCircuit.isGatedInstance())) {
        return false;
      }
      Hierarchy.remove(Hierarchy.size() - 1);
    }
    /* I also have to generate myself */
    String ComponentName = CorrectLabel.getCorrectLabel(MyCircuit.getName());
    if (gatedInstance) ComponentName = ComponentName.concat("_gated");
    if (!HandledComponents.contains(ComponentName)) {
      if (!Hdl.writeEntity(
          WorkPath + getRelativeDirectory(),
          getEntity(MyNetList, null, ComponentName),
          ComponentName)) {
        return false;
      }

      if (!Hdl.writeArchitecture(
          WorkPath + getRelativeDirectory(),
          getArchitecture(MyNetList, null, ComponentName),
          ComponentName)) {
        return false;
      }
    }
    HandledComponents.add(ComponentName);
    return true;
  }

  /* here the private handles are defined */
  private String GetBubbleIndex(netlistComponent comp, int type) {
    switch (type) {
      case 0:
<<<<<<< HEAD
        return HDL.bracketOpen()
=======
        return Hdl.bracketOpen()
>>>>>>> 9ddee260
            + comp.getLocalBubbleInputEndId()
            + Hdl.vectorLoopId()
            + comp.getLocalBubbleInputStartId()
<<<<<<< HEAD
            + HDL.bracketClose();
      case 1:
        return HDL.bracketOpen()
=======
            + Hdl.bracketClose();
      case 1:
        return Hdl.bracketOpen()
>>>>>>> 9ddee260
            + comp.getLocalBubbleOutputEndId()
            + Hdl.vectorLoopId()
            + comp.getLocalBubbleOutputStartId()
<<<<<<< HEAD
            + HDL.bracketClose();
      case 2:
        return HDL.bracketOpen()
=======
            + Hdl.bracketClose();
      case 2:
        return Hdl.bracketOpen()
>>>>>>> 9ddee260
            + comp.getLocalBubbleInOutEndId()
            + Hdl.vectorLoopId()
            + comp.getLocalBubbleInOutStartId()
<<<<<<< HEAD
            + HDL.bracketClose();
=======
            + Hdl.bracketClose();
>>>>>>> 9ddee260
    }
    return "";
  }

  @Override
  public ArrayList<String> getComponentDeclarationSection(Netlist TheNetlist, AttributeSet attrs) {
    ArrayList<String> Components = new ArrayList<>();
    Set<String> InstantiatedComponents = new HashSet<>();
    for (netlistComponent Gate : TheNetlist.getNormalComponents()) {
      String CompName =
          Gate.getComponent().getFactory().getHDLName(Gate.getComponent().getAttributeSet());
      if (!InstantiatedComponents.contains(CompName)) {
        InstantiatedComponents.add(CompName);
        HdlGeneratorFactory Worker =
            Gate.getComponent()
                .getFactory()
                .getHDLGenerator(Gate.getComponent().getAttributeSet());
        if (Worker != null) {
          if (!Worker.isOnlyInlined()) {
            Components.addAll(
                Worker.getComponentInstantiation(
                    TheNetlist,
                    Gate.getComponent().getAttributeSet(),
                    CompName));
          }
        }
      }
    }
    InstantiatedComponents.clear();
    for (netlistComponent Gate : TheNetlist.getSubCircuits()) {
      String CompName =
          Gate.getComponent().getFactory().getHDLName(Gate.getComponent().getAttributeSet());
      if (Gate.isGatedInstance()) CompName = CompName.concat("_gated");
      if (!InstantiatedComponents.contains(CompName)) {
        InstantiatedComponents.add(CompName);
        HdlGeneratorFactory Worker =
            Gate.getComponent()
                .getFactory()
                .getHDLGenerator(Gate.getComponent().getAttributeSet());
        SubcircuitFactory sub = (SubcircuitFactory) Gate.getComponent().getFactory();
        if (Worker != null) {
          Components.addAll(
              Worker.getComponentInstantiation(
                  sub.getSubcircuit().getNetList(),
                  Gate.getComponent().getAttributeSet(),
                  CompName));
        }
      }
    }
    return Components;
  }

  public ArrayList<String> GetHDLWiring(Netlist TheNets) {
    final var Contents = LineBuffer.getHdlBuffer();
    final StringBuilder OneLine = new StringBuilder();
    /* we cycle through all nets with a forcedrootnet annotation */
    for (Net ThisNet : TheNets.getAllNets()) {
      if (ThisNet.isForcedRootNet()) {
        /* now we cycle through all the bits */
        for (int bit = 0; bit < ThisNet.getBitWidth(); bit++) {
          /* First we perform all source connections */
          for (ConnectionPoint Source : ThisNet.getSourceNets(bit)) {
            OneLine.setLength(0);
            if (ThisNet.isBus()) {
              OneLine.append(BUS_NAME)
                  .append(TheNets.getNetId(ThisNet))
<<<<<<< HEAD
                  .append(HDL.bracketOpen())
                  .append(bit)
                  .append(HDL.bracketClose());
=======
                  .append(Hdl.bracketOpen())
                  .append(bit)
                  .append(Hdl.bracketClose());
>>>>>>> 9ddee260
            } else {
              OneLine.append(NET_NAME).append(TheNets.getNetId(ThisNet));
            }
            while (OneLine.length() < SIGNAL_ALLIGNMENT_SIZE) OneLine.append(" ");

            Contents.addUnique(LineBuffer.format("   {{assign}} {{1}} {{=}} {{2}}{{3}}{{<}}{{4}}{{>}};",
                OneLine, BUS_NAME, TheNets.getNetId(Source.getParentNet()), Source.getParentNetBitIndex()));
          }
          /* Next we perform all sink connections */
          for (ConnectionPoint Source : ThisNet.getSinkNets(bit)) {
            OneLine.setLength(0);
            OneLine.append(BUS_NAME)
                .append(TheNets.getNetId(Source.getParentNet()))
<<<<<<< HEAD
                .append(HDL.bracketOpen())
                .append(Source.getParentNetBitIndex())
                .append(HDL.bracketClose());
=======
                .append(Hdl.bracketOpen())
                .append(Source.getParentNetBitIndex())
                .append(Hdl.bracketClose());
>>>>>>> 9ddee260
            while (OneLine.length() < SIGNAL_ALLIGNMENT_SIZE) OneLine.append(" ");
            OneLine.append(Hdl.assignOperator());
            if (ThisNet.isBus()) {
              OneLine.append(BUS_NAME)
                  .append(TheNets.getNetId(ThisNet))
<<<<<<< HEAD
                  .append(HDL.bracketOpen())
                  .append(bit)
                  .append(HDL.bracketClose());
=======
                  .append(Hdl.bracketOpen())
                  .append(bit)
                  .append(Hdl.bracketClose());
>>>>>>> 9ddee260
            } else {
              OneLine.append(NET_NAME).append(TheNets.getNetId(ThisNet));
            }
            Contents.addUnique(LineBuffer.format("   {{1}}{{2}};", Hdl.assignPreamble(), OneLine));
          }
        }
      }
    }
    return Contents.get();
  }

  @Override
  public ArrayList<String> getModuleFunctionality(Netlist theNetlist, AttributeSet attrs) {
    final var contents = LineBuffer.getHdlBuffer();
    var isFirstLine = true;
    final var temp = new StringBuilder();
    final var compIds = new HashMap<String, Long>();
    /* we start with the connection of the clock sources */
    for (final var clockSource : theNetlist.getClockSources()) {
      if (isFirstLine) {
        contents.add("");
        contents.addRemarkBlock("Here all clock generator connections are defined");
        isFirstLine = false;
      }
      if (!clockSource.isEndConnected(0)) {
        // FIXME: hardcoded string
        final var msg = String.format("Clock component found with no connection, skipping: '%s'",
                clockSource.getComponent().getAttributeSet().getValue(StdAttr.LABEL));
        if (clockSource.getComponent().getAttributeSet().getValue(StdAttr.LABEL).equals("sysclk")) {
          Reporter.report.addInfo(msg);
        } else {
          Reporter.report.addWarning(msg);
        }
        continue;
      }
      final var clockNet = Hdl.getClockNetName(clockSource, 0, theNetlist);
      if (clockNet.isEmpty()) {
        // FIXME: hardcoded string
        Reporter.report.addFatalError("INTERNAL ERROR: Cannot find clocknet!");
      }
      String ConnectedNet = Hdl.getNetName(clockSource, 0, true, theNetlist);
      temp.setLength(0);
      temp.append(ConnectedNet);
      // Padding
      while (temp.length() < SIGNAL_ALLIGNMENT_SIZE) {
        temp.append(" ");
      }
      if (!theNetlist.requiresGlobalClockConnection()) {
        contents.add("   {{assign}} {{1}} {{=}} {{2}}{{<}}{{3}}{{>}};", temp, clockNet, ClockHDLGeneratorFactory.DERIVED_CLOCK_INDEX);
      } else {
        contents.add("   {{assign}} {{1}} {{=}} {{2}};", temp, TickComponentHdlGeneratorFactory.FPGA_CLOCK);
      }
    }
    /* Here we define all wiring; hence all complex splitter connections */
    final var wiring = GetHDLWiring(theNetlist);
    if (!wiring.isEmpty()) {
      contents.add("");
      contents.addRemarkBlock("Here all wiring is defined");
      contents.add(wiring);
    }
    /* Now we define all input signals; hence Input port -> Internal Net */
    isFirstLine = true;
    for (var i = 0; i < theNetlist.getNumberOfInputPorts(); i++) {
      if (isFirstLine) {
        contents.add("").addRemarkBlock("Here all input connections are defined");
        isFirstLine = false;
      }
      final var myInput = theNetlist.getInputPin(i);
      contents.add(
          getSignalMap(
              CorrectLabel.getCorrectLabel(myInput.getComponent().getAttributeSet().getValue(StdAttr.LABEL)),
              myInput,
              0,
              3,
              theNetlist));
    }
    /* Now we define all output signals; hence Internal Net -> Input port */
    isFirstLine = true;
    for (var i = 0; i < theNetlist.numberOfOutputPorts(); i++) {
      if (isFirstLine) {
        contents.add("");
        contents.addRemarkBlock("Here all output connections are defined");
        isFirstLine = false;
      }
      netlistComponent MyOutput = theNetlist.getOutputPin(i);
      contents.add(
          getSignalMap(
              CorrectLabel.getCorrectLabel(MyOutput.getComponent().getAttributeSet().getValue(StdAttr.LABEL)),
              MyOutput,
              0,
              3,
              theNetlist));
    }
    /* Here all in-lined components are generated */
    isFirstLine = true;
    for (final var comp : theNetlist.getNormalComponents()) {
      var worker = comp.getComponent().getFactory().getHDLGenerator(comp.getComponent().getAttributeSet());
      if (worker != null) {
        if (worker.isOnlyInlined()) {
          final var inlinedName = comp.getComponent().getFactory().getHDLName(comp.getComponent().getAttributeSet());
          final var InlinedId = "InlinedComponent";
          var id = (compIds.containsKey(InlinedId)) ? compIds.get(InlinedId) : (long) 1;
          if (isFirstLine) {
            contents.add("");
            contents.addRemarkBlock("Here all in-lined components are defined");
            isFirstLine = false;
          }
          contents.add(worker.getInlinedCode(theNetlist, id++, comp, inlinedName));
          compIds.put(InlinedId, id);
        }
      }
    }
    /* Here all "normal" components are generated */
    isFirstLine = true;
    for (final var comp : theNetlist.getNormalComponents()) {
      var worker = comp.getComponent().getFactory().getHDLGenerator(comp.getComponent().getAttributeSet());
      if (worker != null) {
        if (!worker.isOnlyInlined()) {
          final var compName = comp.getComponent().getFactory().getHDLName(comp.getComponent().getAttributeSet());
          final var compId = "NormalComponent";
          var id = (compIds.containsKey(compId)) ? compIds.get(compId) : (long) 1;
          if (isFirstLine) {
            contents.add("").addRemarkBlock("Here all normal components are defined");
            isFirstLine = false;
          }
          contents.add(worker.getComponentMap(theNetlist, id++, comp, compName));
          compIds.put(compId, id);
        }
      }
    }
    /* Finally we instantiate all sub-circuits */
    isFirstLine = true;
    for (final var comp : theNetlist.getSubCircuits()) {
      final var worker = comp.getComponent().getFactory().getHDLGenerator(comp.getComponent().getAttributeSet());
      if (worker != null) {
        var compName = comp.getComponent().getFactory().getHDLName(comp.getComponent().getAttributeSet());
        if (comp.isGatedInstance())  compName = compName.concat("_gated");
        final var CompId = "SubCircuits";
        var id = (compIds.containsKey(CompId)) ? compIds.get(CompId) : (long) 1;
        final var compMap = worker.getComponentMap(theNetlist, id++, comp, compName);
        if (!compMap.isEmpty()) {
          if (isFirstLine) {
            contents.add("").addRemarkBlock("Here all sub-circuits are defined");
            isFirstLine = false;
          }
          compIds.remove(CompId);
          compIds.put(CompId, id);
          contents.add(compMap);
        }
      }
    }
    contents.add("");
    return contents.get();
  }

  @Override
  public SortedMap<String, String> getPortMap(Netlist nets, Object MapInfo) {
    final var PortMap = new TreeMap<String, String>();
    if (MapInfo == null) return null;
    final var topLevel = MapInfo instanceof MappableResourcesContainer;
    final var componentInfo = topLevel ? null : (netlistComponent) MapInfo;
    var mapInfo = topLevel ? (MappableResourcesContainer) MapInfo : null;
    final var Preamble = topLevel ? "s_" : "";
    final var sub = topLevel ? null : (SubcircuitFactory) componentInfo.getComponent().getFactory();
    final var myNetList = topLevel ? nets : sub.getSubcircuit().getNetList();

    /* First we instantiate the Clock tree busses when present */
    for (var i = 0; i < myNetList.numberOfClockTrees(); i++) {
      PortMap.put(CLOCK_TREE_NAME + i, Preamble + CLOCK_TREE_NAME + i);
    }
    if (myNetList.requiresGlobalClockConnection()) {
      PortMap.put(TickComponentHdlGeneratorFactory.FPGA_CLOCK, TickComponentHdlGeneratorFactory.FPGA_CLOCK);
    }
    if (myNetList.getNumberOfInputBubbles() > 0) {
      // FIXME: remove + by concatination.
      PortMap.put(LOCAL_INPUT_BUBBLE_BUS_NAME,
          topLevel ? Preamble + LOCAL_INPUT_BUBBLE_BUS_NAME : LOCAL_INPUT_BUBBLE_BUS_NAME + GetBubbleIndex(componentInfo, 0));
    }
    if (myNetList.numberOfOutputBubbles() > 0) {
      // FIXME: remove + by concatination.
      PortMap.put(LOCAL_OUTPUT_BUBBLE_BUS_NAME,
          topLevel ? Preamble + LOCAL_OUTPUT_BUBBLE_BUS_NAME : LOCAL_OUTPUT_BUBBLE_BUS_NAME + GetBubbleIndex(componentInfo, 1));
    }

    final var nrOfIOBubbles = myNetList.numberOfInOutBubbles();
    if (nrOfIOBubbles > 0) {
      if (topLevel) {
        final var vector = new StringBuilder();
        for (var i = nrOfIOBubbles - 1; i >= 0; i--) {
          /* first pass find the component which is connected to this io */
          var compPin = -1;
          MapComponent map = null;
          for (final var key : mapInfo.getMappableResources().keySet()) {
            final var comp = mapInfo.getMappableResources().get(key);
            if (comp.hasIos()) {
              final var id = comp.getIoBubblePinId(i);
              if (id >= 0) {
                compPin = id;
                map = comp;
                break;
              }
            }
          }
          if (map == null || compPin < 0) {
            // FIXME: hardcoded string
            Reporter.report.addError("BUG: did not find IOpin");
            continue;
          }
          if (!map.isMapped(compPin) || map.isOpenMapped(compPin)) {
            // FIXME: rewrite using LineBuffer
            if (Hdl.isVhdl())
              PortMap.put(LOCAL_INOUT_BUBBLE_BUS_NAME + "(" + i + ")", "OPEN");
            else {
              if (vector.length() != 0) vector.append(",");
              vector.append("OPEN"); // still not found the correct method but this seems to work
            }
          } else {
            if (Hdl.isVhdl())
              PortMap.put(
                  LOCAL_INOUT_BUBBLE_BUS_NAME + "(" + i + ")",
                  (map.isExternalInverted(compPin) ? "n_" : "") + map.getHdlString(compPin));
            else {
              if (vector.length() != 0) vector.append(",");
              vector
                  .append(map.isExternalInverted(compPin) ? "n_" : "")
                  .append(map.getHdlString(compPin));
            }
          }
        }
        if (Hdl.isVerilog())
          PortMap.put(LOCAL_INOUT_BUBBLE_BUS_NAME, vector.toString());
      } else {
        PortMap.put(LOCAL_INOUT_BUBBLE_BUS_NAME, LOCAL_INOUT_BUBBLE_BUS_NAME + GetBubbleIndex(componentInfo, 2));
      }
    }

    final var nrOfInputPorts = myNetList.getNumberOfInputPorts();
    if (nrOfInputPorts > 0) {
      for (var i = 0; i < nrOfInputPorts; i++) {
        netlistComponent selected = myNetList.getInputPin(i);
        if (selected != null) {
          final var pinLabel = CorrectLabel.getCorrectLabel(selected.getComponent().getAttributeSet().getValue(StdAttr.LABEL));
          if (topLevel) {
            PortMap.put(pinLabel, Preamble + pinLabel);
          } else {
            final var endId = nets.getEndIndex(componentInfo, pinLabel, false);
            if (endId < 0) {
              // FIXME: hardcoded string
              Reporter.report.addFatalError(
                  String.format("INTERNAL ERROR! Could not find the end-index of a sub-circuit component: '%s'", pinLabel));
            } else {
              PortMap.putAll(HDL.getNetMap(pinLabel, true, componentInfo, endId, nets));
            }
          }
        }
      }
    }

    final var nrOfInOutPorts = myNetList.numberOfInOutPorts();
    if (nrOfInOutPorts > 0) {
      for (var i = 0; i < nrOfInOutPorts; i++) {
        final var selected = myNetList.getInOutPin(i);
        if (selected != null) {
          final var pinLabel = CorrectLabel.getCorrectLabel(selected.getComponent().getAttributeSet().getValue(StdAttr.LABEL));
          if (topLevel) {
            /* Do not exist yet in logisim */
            /* TODO: implement by going over each bit */
          } else {
            final var endId = nets.getEndIndex(componentInfo, pinLabel, false);
            if (endId < 0) {
              // FIXME: hardcoded string
              Reporter.report.addFatalError(
                      String.format("INTERNAL ERROR! Could not find the end-index of a sub-circuit component: '%s'", pinLabel));
            } else {
              PortMap.putAll(HDL.getNetMap(pinLabel, true, componentInfo, endId, nets));
            }
          }
        }
      }
    }

    final var nrOfOutputPorts = myNetList.numberOfOutputPorts();
    if (nrOfOutputPorts > 0) {
      for (var i = 0; i < nrOfOutputPorts; i++) {
        final var selected = myNetList.getOutputPin(i);
        if (selected != null) {
          final var pinLabel = CorrectLabel.getCorrectLabel(selected.getComponent().getAttributeSet().getValue(StdAttr.LABEL));
          if (topLevel) {
            PortMap.put(pinLabel, Preamble + pinLabel);
          } else {
            final var endid = nets.getEndIndex(componentInfo, pinLabel, true);
            if (endid < 0) {
              // FIXME: hardcoded string
              Reporter.report.addFatalError(
                      String.format("INTERNAL ERROR! Could not find the end-index of a sub-circuit component: '%s'", pinLabel));
            } else {
              PortMap.putAll(HDL.getNetMap(pinLabel, true, componentInfo, endid, nets));
            }
          }
        }
      }
    }
    return PortMap;
  }

  private String getSignalMap(String portName, netlistComponent comp, int endIndex, int tabSize, Netlist TheNets) {
    final var contents = new StringBuilder();
    final var source = new StringBuilder();
    final var destination = new StringBuilder();
    final var tab = new StringBuilder();
    if ((endIndex < 0) || (endIndex >= comp.nrOfEnds())) {
      // FIXME: hardcoded string
      Reporter.report.addFatalError(
          String.format(
              "INTERNAL ERROR: Component tried to index non-existing SolderPoint: '%s'",
              comp.getComponent().getAttributeSet().getValue(StdAttr.LABEL)));
      return "";
    }
    tab.append(" ".repeat(tabSize));
    final var connectionInformation = comp.getEnd(endIndex);
    final var isOutput = connectionInformation.isOutputEnd();
    final var nrOfBits = connectionInformation.getNrOfBits();
    if (nrOfBits == 1) {
      /* Here we have the easy case, just a single bit net */
      if (isOutput) {
        if (!comp.isEndConnected(endIndex)) return " ";
        source.append(portName);
        destination.append(Hdl.getNetName(comp, endIndex, true, TheNets));
      } else {
        if (!comp.isEndConnected(endIndex)) {
          // FIXME: hardcoded string
          Reporter.report.addSevereWarning(
              "Found an unconnected output pin, tied the pin to ground!");
        }
        source.append(Hdl.getNetName(comp, endIndex, true, TheNets));
        destination.append(portName);
        if (!comp.isEndConnected(endIndex)) return contents.toString();
      }
      while (destination.length() < SIGNAL_ALLIGNMENT_SIZE) destination.append(" ");
      contents
          .append(tab)
          .append(Hdl.assignPreamble())
          .append(destination)
          .append(Hdl.assignOperator())
          .append(source)
          .append(";");
    } else {
      /*
       * Here we have the more difficult case, it is a bus that needs to
       * be mapped
       */
      /* First we check if the bus has a connection */
      var connected = false;
      for (var i = 0; i < nrOfBits; i++) {
        if (connectionInformation.get((byte) i).getParentNet() != null) connected = true;
      }
      if (!connected) {
        /* Here is the easy case, the bus is unconnected */
        if (isOutput) return contents.toString();
        // FIXME: hardcoded string
        Reporter.report.addSevereWarning("Found an unconnected output bus pin, tied all the pin bits to ground!");
        destination.append(portName);
        while (destination.length() < SIGNAL_ALLIGNMENT_SIZE) destination.append(" ");
        contents
            .append(tab)
            .append(Hdl.assignPreamble())
            .append(destination)
<<<<<<< HEAD
            .append(HDL.assignOperator())
            .append(HDL.getZeroVector(nrOfBits, true))
=======
            .append(Hdl.assignOperator())
            .append(Hdl.getZeroVector(nrOfBits, true))
>>>>>>> 9ddee260
            .append(";");
      } else {
        /*
         * There are connections, we detect if it is a continues bus
         * connection
         */
        if (TheNets.isContinuesBus(comp, endIndex)) {
          destination.setLength(0);
          source.setLength(0);
          /* Another easy case, the continues bus connection */
          if (isOutput) {
            source.append(portName);
            destination.append(Hdl.getBusNameContinues(comp, endIndex, TheNets));
          } else {
            destination.append(portName);
            source.append(Hdl.getBusNameContinues(comp, endIndex, TheNets));
          }
          while (destination.length() < SIGNAL_ALLIGNMENT_SIZE) destination.append(" ");
          contents
              .append(tab)
              .append(Hdl.assignPreamble())
              .append(destination)
              .append(Hdl.assignOperator())
              .append(source)
              .append(";");
        } else {
          /* The last case, we have to enumerate through each bit */
          for (int bit = 0; bit < nrOfBits; bit++) {
            source.setLength(0);
            destination.setLength(0);
            if (isOutput) {
              source
                  .append(portName)
<<<<<<< HEAD
                  .append(HDL.bracketOpen())
                  .append(bit)
                  .append(HDL.bracketClose());
            } else {
              destination
                  .append(portName)
                  .append(HDL.bracketOpen())
                  .append(bit)
                  .append(HDL.bracketClose());
=======
                  .append(Hdl.bracketOpen())
                  .append(bit)
                  .append(Hdl.bracketClose());
            } else {
              destination
                  .append(portName)
                  .append(Hdl.bracketOpen())
                  .append(bit)
                  .append(Hdl.bracketClose());
>>>>>>> 9ddee260
            }
            final var solderPoint = connectionInformation.get((byte) bit);
            if (solderPoint.getParentNet() == null) {
              /* The net is not connected */
              if (isOutput) continue;
              // FIXME: hardcoded string
              Reporter.report.addSevereWarning(String.format("Found an unconnected output bus pin, tied bit %d to ground!", bit));
<<<<<<< HEAD
              source.append(HDL.getZeroVector(1, true));
=======
              source.append(Hdl.getZeroVector(1, true));
>>>>>>> 9ddee260
            } else {
              /*
               * The net is connected, we have to find out if the
               * connection is to a bus or to a normal net
               */
              if (solderPoint.getParentNet().getBitWidth() == 1) {
                /* The connection is to a Net */
                if (isOutput) {
                  destination.append(NET_NAME).append(TheNets.getNetId(solderPoint.getParentNet()));
                } else {
                  source.append(NET_NAME).append(TheNets.getNetId(solderPoint.getParentNet()));
                }
              } else {
                /* The connection is to an entry of a bus */
                if (isOutput) {
                  destination
                      .append(BUS_NAME)
                      .append(TheNets.getNetId(solderPoint.getParentNet()))
<<<<<<< HEAD
                      .append(HDL.bracketOpen())
                      .append(solderPoint.getParentNetBitIndex())
                      .append(HDL.bracketClose());
=======
                      .append(Hdl.bracketOpen())
                      .append(solderPoint.getParentNetBitIndex())
                      .append(Hdl.bracketClose());
>>>>>>> 9ddee260
                } else {
                  source
                      .append(BUS_NAME)
                      .append(TheNets.getNetId(solderPoint.getParentNet()))
<<<<<<< HEAD
                      .append(HDL.bracketOpen())
                      .append(solderPoint.getParentNetBitIndex())
                      .append(HDL.bracketClose());
=======
                      .append(Hdl.bracketOpen())
                      .append(solderPoint.getParentNetBitIndex())
                      .append(Hdl.bracketClose());
>>>>>>> 9ddee260
                }
              }
            }
            while (destination.length() < SIGNAL_ALLIGNMENT_SIZE) destination.append(" ");
            if (bit != 0) contents.append("\n");
            contents
                .append(tab)
                .append(Hdl.assignPreamble())
                .append(destination)
                .append(Hdl.assignOperator())
                .append(source)
                .append(";");
          }
        }
      }
    }
    return contents.toString();
  }
}<|MERGE_RESOLUTION|>--- conflicted
+++ resolved
@@ -199,43 +199,23 @@
   private String GetBubbleIndex(netlistComponent comp, int type) {
     switch (type) {
       case 0:
-<<<<<<< HEAD
-        return HDL.bracketOpen()
-=======
         return Hdl.bracketOpen()
->>>>>>> 9ddee260
             + comp.getLocalBubbleInputEndId()
             + Hdl.vectorLoopId()
             + comp.getLocalBubbleInputStartId()
-<<<<<<< HEAD
-            + HDL.bracketClose();
-      case 1:
-        return HDL.bracketOpen()
-=======
             + Hdl.bracketClose();
       case 1:
         return Hdl.bracketOpen()
->>>>>>> 9ddee260
             + comp.getLocalBubbleOutputEndId()
             + Hdl.vectorLoopId()
             + comp.getLocalBubbleOutputStartId()
-<<<<<<< HEAD
-            + HDL.bracketClose();
-      case 2:
-        return HDL.bracketOpen()
-=======
             + Hdl.bracketClose();
       case 2:
         return Hdl.bracketOpen()
->>>>>>> 9ddee260
             + comp.getLocalBubbleInOutEndId()
             + Hdl.vectorLoopId()
             + comp.getLocalBubbleInOutStartId()
-<<<<<<< HEAD
-            + HDL.bracketClose();
-=======
             + Hdl.bracketClose();
->>>>>>> 9ddee260
     }
     return "";
   }
@@ -302,15 +282,9 @@
             if (ThisNet.isBus()) {
               OneLine.append(BUS_NAME)
                   .append(TheNets.getNetId(ThisNet))
-<<<<<<< HEAD
-                  .append(HDL.bracketOpen())
-                  .append(bit)
-                  .append(HDL.bracketClose());
-=======
                   .append(Hdl.bracketOpen())
                   .append(bit)
                   .append(Hdl.bracketClose());
->>>>>>> 9ddee260
             } else {
               OneLine.append(NET_NAME).append(TheNets.getNetId(ThisNet));
             }
@@ -324,29 +298,17 @@
             OneLine.setLength(0);
             OneLine.append(BUS_NAME)
                 .append(TheNets.getNetId(Source.getParentNet()))
-<<<<<<< HEAD
-                .append(HDL.bracketOpen())
-                .append(Source.getParentNetBitIndex())
-                .append(HDL.bracketClose());
-=======
                 .append(Hdl.bracketOpen())
                 .append(Source.getParentNetBitIndex())
                 .append(Hdl.bracketClose());
->>>>>>> 9ddee260
             while (OneLine.length() < SIGNAL_ALLIGNMENT_SIZE) OneLine.append(" ");
             OneLine.append(Hdl.assignOperator());
             if (ThisNet.isBus()) {
               OneLine.append(BUS_NAME)
                   .append(TheNets.getNetId(ThisNet))
-<<<<<<< HEAD
-                  .append(HDL.bracketOpen())
-                  .append(bit)
-                  .append(HDL.bracketClose());
-=======
                   .append(Hdl.bracketOpen())
                   .append(bit)
                   .append(Hdl.bracketClose());
->>>>>>> 9ddee260
             } else {
               OneLine.append(NET_NAME).append(TheNets.getNetId(ThisNet));
             }
@@ -598,7 +560,7 @@
               Reporter.report.addFatalError(
                   String.format("INTERNAL ERROR! Could not find the end-index of a sub-circuit component: '%s'", pinLabel));
             } else {
-              PortMap.putAll(HDL.getNetMap(pinLabel, true, componentInfo, endId, nets));
+              PortMap.putAll(Hdl.getNetMap(pinLabel, true, componentInfo, endId, nets));
             }
           }
         }
@@ -621,7 +583,7 @@
               Reporter.report.addFatalError(
                       String.format("INTERNAL ERROR! Could not find the end-index of a sub-circuit component: '%s'", pinLabel));
             } else {
-              PortMap.putAll(HDL.getNetMap(pinLabel, true, componentInfo, endId, nets));
+              PortMap.putAll(Hdl.getNetMap(pinLabel, true, componentInfo, endId, nets));
             }
           }
         }
@@ -643,7 +605,7 @@
               Reporter.report.addFatalError(
                       String.format("INTERNAL ERROR! Could not find the end-index of a sub-circuit component: '%s'", pinLabel));
             } else {
-              PortMap.putAll(HDL.getNetMap(pinLabel, true, componentInfo, endid, nets));
+              PortMap.putAll(Hdl.getNetMap(pinLabel, true, componentInfo, endid, nets));
             }
           }
         }
@@ -714,13 +676,8 @@
             .append(tab)
             .append(Hdl.assignPreamble())
             .append(destination)
-<<<<<<< HEAD
-            .append(HDL.assignOperator())
-            .append(HDL.getZeroVector(nrOfBits, true))
-=======
             .append(Hdl.assignOperator())
             .append(Hdl.getZeroVector(nrOfBits, true))
->>>>>>> 9ddee260
             .append(";");
       } else {
         /*
@@ -754,17 +711,6 @@
             if (isOutput) {
               source
                   .append(portName)
-<<<<<<< HEAD
-                  .append(HDL.bracketOpen())
-                  .append(bit)
-                  .append(HDL.bracketClose());
-            } else {
-              destination
-                  .append(portName)
-                  .append(HDL.bracketOpen())
-                  .append(bit)
-                  .append(HDL.bracketClose());
-=======
                   .append(Hdl.bracketOpen())
                   .append(bit)
                   .append(Hdl.bracketClose());
@@ -774,7 +720,6 @@
                   .append(Hdl.bracketOpen())
                   .append(bit)
                   .append(Hdl.bracketClose());
->>>>>>> 9ddee260
             }
             final var solderPoint = connectionInformation.get((byte) bit);
             if (solderPoint.getParentNet() == null) {
@@ -782,11 +727,7 @@
               if (isOutput) continue;
               // FIXME: hardcoded string
               Reporter.report.addSevereWarning(String.format("Found an unconnected output bus pin, tied bit %d to ground!", bit));
-<<<<<<< HEAD
-              source.append(HDL.getZeroVector(1, true));
-=======
               source.append(Hdl.getZeroVector(1, true));
->>>>>>> 9ddee260
             } else {
               /*
                * The net is connected, we have to find out if the
@@ -805,28 +746,16 @@
                   destination
                       .append(BUS_NAME)
                       .append(TheNets.getNetId(solderPoint.getParentNet()))
-<<<<<<< HEAD
-                      .append(HDL.bracketOpen())
-                      .append(solderPoint.getParentNetBitIndex())
-                      .append(HDL.bracketClose());
-=======
                       .append(Hdl.bracketOpen())
                       .append(solderPoint.getParentNetBitIndex())
                       .append(Hdl.bracketClose());
->>>>>>> 9ddee260
                 } else {
                   source
                       .append(BUS_NAME)
                       .append(TheNets.getNetId(solderPoint.getParentNet()))
-<<<<<<< HEAD
-                      .append(HDL.bracketOpen())
-                      .append(solderPoint.getParentNetBitIndex())
-                      .append(HDL.bracketClose());
-=======
                       .append(Hdl.bracketOpen())
                       .append(solderPoint.getParentNetBitIndex())
                       .append(Hdl.bracketClose());
->>>>>>> 9ddee260
                 }
               }
             }
