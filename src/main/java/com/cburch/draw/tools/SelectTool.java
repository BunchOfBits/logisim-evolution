/*
 * This file is part of logisim-evolution.
 *
 * Logisim-evolution is free software: you can redistribute it and/or modify
 * it under the terms of the GNU General Public License as published by the
 * Free Software Foundation, either version 3 of the License, or (at your
 * option) any later version.
 *
 * Logisim-evolution is distributed in the hope that it will be useful, but
 * WITHOUT ANY WARRANTY; without even the implied warranty of MERCHANTABILITY
 * or FITNESS FOR A PARTICULAR PURPOSE.  See the GNU General Public License
 * for more details.
 *
 * You should have received a copy of the GNU General Public License along
 * with logisim-evolution. If not, see <http://www.gnu.org/licenses/>.
 *
 * Original code by Carl Burch (http://www.cburch.com), 2011.
 * Subsequent modifications by:
 *   + College of the Holy Cross
 *     http://www.holycross.edu
 *   + Haute École Spécialisée Bernoise/Berner Fachhochschule
 *     http://www.bfh.ch
 *   + Haute École du paysage, d'ingénierie et d'architecture de Genève
 *     http://hepia.hesge.ch/
 *   + Haute École d'Ingénierie et de Gestion du Canton de Vaud
 *     http://www.heig-vd.ch/
 */

package com.cburch.draw.tools;

import com.cburch.draw.actions.ModelMoveHandleAction;
import com.cburch.draw.actions.ModelRemoveAction;
import com.cburch.draw.actions.ModelTranslateAction;
import com.cburch.draw.canvas.Canvas;
import com.cburch.draw.model.CanvasModel;
import com.cburch.draw.model.CanvasObject;
import com.cburch.draw.model.Handle;
import com.cburch.draw.model.HandleGesture;
import com.cburch.logisim.data.Attribute;
import com.cburch.logisim.data.Bounds;
import com.cburch.logisim.data.Location;
import com.cburch.logisim.gui.icons.SelectIcon;
import com.cburch.logisim.util.GraphicsUtil;
import java.awt.Color;
import java.awt.Cursor;
import java.awt.Graphics;
import java.awt.Graphics2D;
import java.awt.event.InputEvent;
import java.awt.event.KeyEvent;
import java.awt.event.MouseEvent;
import java.util.ArrayList;
import java.util.Collections;
import java.util.List;
import javax.swing.Icon;

public class SelectTool extends AbstractTool {
  private static final int IDLE = 0;
  private static final int MOVE_ALL = 1;
  private static final int RECT_SELECT = 2;
  private static final int RECT_TOGGLE = 3;
  private static final int MOVE_HANDLE = 4;
  private static final int DRAG_TOLERANCE = 2;
  private static final int HANDLE_SIZE = 8;
  private static final Color RECT_SELECT_BACKGROUND = new Color(0, 0, 0, 32);
  private static final SelectIcon icon = new SelectIcon();
  private int curAction;
  private List<CanvasObject> beforePressSelection;
  private Handle beforePressHandle;
  private Location dragStart;
  private Location dragEnd;
  private boolean dragEffective;
  private int lastMouseX;
  private int lastMouseY;
  private HandleGesture curGesture;

  public SelectTool() {
    curAction = IDLE;
    dragStart = Location.create(0, 0);
    dragEnd = dragStart;
    dragEffective = false;
  }

  private static CanvasObject getObjectAt(CanvasModel model, int x, int y, boolean assumeFilled) {
    final var loc = Location.create(x, y);
    for (final var o : model.getObjectsFromTop()) {
      if (o.contains(loc, assumeFilled)) return o;
    }
    return null;
  }

  @Override
  public void cancelMousePress(Canvas canvas) {
    final var before = beforePressSelection;
    final var handle = beforePressHandle;
    beforePressSelection = null;
    beforePressHandle = null;
    if (before != null) {
      curAction = IDLE;
      final var sel = canvas.getSelection();
      sel.clearDrawsSuppressed();
      sel.setMovingShapes(Collections.emptySet(), 0, 0);
      sel.clearSelected();
      sel.setSelected(before, true);
      sel.setHandleSelected(handle);
      repaintArea(canvas);
    }
  }

  @Override
  public void draw(Canvas canvas, Graphics gfx) {
    final var selection = canvas.getSelection();
    final var action = curAction;

    final var start = dragStart;
    final var end = dragEnd;
    HandleGesture gesture = null;
    boolean drawHandles;
    switch (action) {
      case MOVE_ALL:
        drawHandles = !dragEffective;
        break;
      case MOVE_HANDLE:
        drawHandles = !dragEffective;
        if (dragEffective) gesture = curGesture;
        break;
      default:
        drawHandles = true;
    }

    CanvasObject moveHandleObj = null;
    if (gesture != null) {
      moveHandleObj = gesture.getHandle().getObject();
    }
    if (drawHandles) {
<<<<<<< HEAD
      // unscale the coordinate system so that the stroke width isn't
      // scaled
      double zoom = 1.0;
      var gfxCopy = gfx.create();
=======
      // unscale the coordinate system so that the stroke width isn't scaled
      var zoom = 1.0;
      final var gfxCopy = gfx.create();
>>>>>>> 164b8689
      if (gfxCopy instanceof Graphics2D) {
        zoom = canvas.getZoomFactor();
        if (zoom != 1.0) {
          ((Graphics2D) gfxCopy).scale(1.0 / zoom, 1.0 / zoom);
        }
      }
      GraphicsUtil.switchToWidth(gfxCopy, 1);

      final var size = (int) Math.ceil(HANDLE_SIZE * Math.sqrt(zoom));
      final var offs = size / 2;
      for (final var obj : selection.getSelected()) {
        final var handles =
            (action == MOVE_HANDLE && obj == moveHandleObj)
                ? obj.getHandles(gesture)
                : obj.getHandles(null);

        for (final var han : handles) {
          var x = han.getX();
          var y = han.getY();
          if (action == MOVE_ALL && dragEffective) {
            final var delta = selection.getMovingDelta();
            x += delta.getX();
            y += delta.getY();
          }
          x = (int) Math.round(zoom * x);
          y = (int) Math.round(zoom * y);
          gfxCopy.clearRect(x - offs, y - offs, size, size);
          gfxCopy.drawRect(x - offs, y - offs, size, size);
        }
      }
      final var selHandle = selection.getSelectedHandle();
      if (selHandle != null) {
        var x = selHandle.getX();
        var y = selHandle.getY();
        if (action == MOVE_ALL && dragEffective) {
          final var delta = selection.getMovingDelta();
          x += delta.getX();
          y += delta.getY();
        }
        x = (int) Math.round(zoom * x);
        y = (int) Math.round(zoom * y);
        final int[] xs = {x - offs, x, x + offs, x};
        final int[] ys = {y, y - offs, y, y + offs};
        gfxCopy.setColor(Color.WHITE);
        gfxCopy.fillPolygon(xs, ys, 4);
        gfxCopy.setColor(Color.BLACK);
        gfxCopy.drawPolygon(xs, ys, 4);
      }
    }

    switch (action) {
      case RECT_SELECT:
      case RECT_TOGGLE:
        if (dragEffective) {
          // find rectangle currently to show
          var x0 = start.getX();
          var y0 = start.getY();
          var x1 = end.getX();
          var y1 = end.getY();
          if (x1 < x0) {
            final var t = x0;
            x0 = x1;
            x1 = t;
          }
          if (y1 < y0) {
            final var t = y0;
            y0 = y1;
            y1 = t;
          }

          // make the region that's not being selected darker
<<<<<<< HEAD
          int w = canvas.getWidth();
          int h = canvas.getHeight();
=======
          final var w = canvas.getWidth();
          final var h = canvas.getHeight();
>>>>>>> 164b8689
          gfx.setColor(RECT_SELECT_BACKGROUND);
          gfx.fillRect(0, 0, w, y0);
          gfx.fillRect(0, y0, x0, y1 - y0);
          gfx.fillRect(x1, y0, w - x1, y1 - y0);
          gfx.fillRect(0, y1, w, h - y1);

          // now draw the rectangle
          gfx.setColor(Color.GRAY);
          gfx.drawRect(x0, y0, x1 - x0, y1 - y0);
        }
        break;
      default:
        break;
    }
  }

  @Override
  public List<Attribute<?>> getAttributes() {
    return Collections.emptyList();
  }

  @Override
  public Cursor getCursor(Canvas canvas) {
    return Cursor.getPredefinedCursor(Cursor.DEFAULT_CURSOR);
  }

  private int getHandleSize(Canvas canvas) {
    final var zoom = canvas.getZoomFactor();
    return (int) Math.ceil(HANDLE_SIZE / Math.sqrt(zoom));
  }

  @Override
  public Icon getIcon() {
    return icon;
  }

  @Override
  public void keyPressed(Canvas canvas, KeyEvent e) {
    final var code = e.getKeyCode();
    if ((code == KeyEvent.VK_SHIFT || code == KeyEvent.VK_CONTROL || code == KeyEvent.VK_ALT)
        && curAction != IDLE) {
      setMouse(canvas, lastMouseX, lastMouseY, e.getModifiersEx());
    }
  }

  @Override
  public void keyReleased(Canvas canvas, KeyEvent e) {
    keyPressed(canvas, e);
  }

  @Override
  public void keyTyped(Canvas canvas, KeyEvent e) {
    final var ch = e.getKeyChar();
    final var selected = canvas.getSelection();
    if ((ch == '\u0008' || ch == '\u007F') && !selected.isEmpty()) {
      final var toRemove = new ArrayList<CanvasObject>();
      for (final var shape : selected.getSelected()) {
        if (shape.canRemove()) {
          toRemove.add(shape);
        }
      }
      if (!toRemove.isEmpty()) {
        e.consume();
        final var model = canvas.getModel();
        canvas.doAction(new ModelRemoveAction(model, toRemove));
        selected.clearSelected();
        repaintArea(canvas);
      }
    } else if (ch == '\u001b' && !selected.isEmpty()) {
      selected.clearSelected();
      repaintArea(canvas);
    }
  }

  @Override
  public void mouseDragged(Canvas canvas, MouseEvent e) {
    setMouse(canvas, e.getX(), e.getY(), e.getModifiersEx());
  }

  @Override
  public void mousePressed(Canvas canvas, MouseEvent e) {
    beforePressSelection = new ArrayList<>(canvas.getSelection().getSelected());
    beforePressHandle = canvas.getSelection().getSelectedHandle();
    final var mx = e.getX();
    final var my = e.getY();
    final var shift = (e.getModifiersEx() & MouseEvent.SHIFT_DOWN_MASK) != 0;
    dragStart = Location.create(mx, my);
    dragEffective = false;
    dragEnd = dragStart;
    lastMouseX = mx;
    lastMouseY = my;
    final var selection = canvas.getSelection();
    selection.setHandleSelected(null);

    // see whether user is pressing within an existing handle
    final var halfSize = getHandleSize(canvas) / 2;
    CanvasObject clicked = null;
    for (final var shape : selection.getSelected()) {
      final var handles = shape.getHandles(null);
      for (final var han : handles) {
        final var dx = han.getX() - mx;
        final var dy = han.getY() - my;
        if (dx >= -halfSize && dx <= halfSize && dy >= -halfSize && dy <= halfSize) {
          if (shape.canMoveHandle(han)) {
            curAction = MOVE_HANDLE;
            curGesture = new HandleGesture(han, 0, 0, e.getModifiersEx());
            repaintArea(canvas);
            return;
          } else if (clicked == null) {
            clicked = shape;
          }
        }
      }
    }

    // see whether the user is clicking within a shape
    if (clicked == null) {
      clicked = getObjectAt(canvas.getModel(), e.getX(), e.getY(), false);
    }
    if (clicked != null) {
      if (shift && selection.isSelected(clicked)) {
        selection.setSelected(clicked, false);
        curAction = IDLE;
      } else {
        if (!shift && !selection.isSelected(clicked)) {
          selection.clearSelected();
        }
        selection.setSelected(clicked, true);
        selection.setMovingShapes(selection.getSelected(), 0, 0);
        curAction = MOVE_ALL;
      }
      repaintArea(canvas);
      return;
    }

    clicked = getObjectAt(canvas.getModel(), e.getX(), e.getY(), true);
    if (clicked != null && selection.isSelected(clicked)) {
      if (shift) {
        selection.setSelected(clicked, false);
        curAction = IDLE;
      } else {
        selection.setMovingShapes(selection.getSelected(), 0, 0);
        curAction = MOVE_ALL;
      }
      repaintArea(canvas);
      return;
    }

    if (shift) {
      curAction = RECT_TOGGLE;
    } else {
      selection.clearSelected();
      curAction = RECT_SELECT;
    }
    repaintArea(canvas);
  }

  @Override
  public void mouseReleased(Canvas canvas, MouseEvent e) {
    beforePressSelection = null;
    beforePressHandle = null;
    setMouse(canvas, e.getX(), e.getY(), e.getModifiersEx());

    final var model = canvas.getModel();
    final var selection = canvas.getSelection();
    final var selected = selection.getSelected();
    final var action = curAction;
    curAction = IDLE;

    if (!dragEffective) {
      final var loc = dragEnd;
      final var o = getObjectAt(model, loc.getX(), loc.getY(), false);
      if (o != null) {
        var han = o.canDeleteHandle(loc);
        if (han != null) {
          selection.setHandleSelected(han);
        } else {
          han = o.canInsertHandle(loc);
          if (han != null) {
            selection.setHandleSelected(han);
          }
        }
      }
    }

    final var start = dragStart;
    final var x1 = e.getX();
    final var y1 = e.getY();
    switch (action) {
      case MOVE_ALL:
        final var moveDelta = selection.getMovingDelta();
        if (dragEffective && !moveDelta.equals(Location.create(0, 0))) {
          canvas.doAction(
              new ModelTranslateAction(model, selected, moveDelta.getX(), moveDelta.getY()));
        }
        break;
      case MOVE_HANDLE:
        final var gesture = curGesture;
        curGesture = null;
        if (dragEffective && gesture != null) {
          final var act = new ModelMoveHandleAction(model, gesture);
          canvas.doAction(act);
          final var result = act.getNewHandle();
          if (result != null) {
            Handle h = result.getObject().canDeleteHandle(result.getLocation());
            selection.setHandleSelected(h);
          }
        }
        break;
      case RECT_SELECT:
        if (dragEffective) {
          final var bds = Bounds.create(start).add(x1, y1);
          selection.setSelected(canvas.getModel().getObjectsIn(bds), true);
        } else {
          final var clicked = getObjectAt(model, start.getX(), start.getY(), true);
          if (clicked != null) {
            selection.clearSelected();
            selection.setSelected(clicked, true);
          }
        }
        break;
      case RECT_TOGGLE:
        if (dragEffective) {
          final var bds = Bounds.create(start).add(x1, y1);
          selection.toggleSelected(canvas.getModel().getObjectsIn(bds));
        } else {
          final var clicked = getObjectAt(model, start.getX(), start.getY(), true);
          if (clicked != null) selection.setSelected(clicked, !selected.contains(clicked));
        }
        break;
      default:
        break;
    }
    selection.clearDrawsSuppressed();
    repaintArea(canvas);
  }

  private void repaintArea(Canvas canvas) {
    canvas.repaint();
  }

  private void setMouse(Canvas canvas, int mx, int my, int mods) {
    lastMouseX = mx;
    lastMouseY = my;
    final var shift = (mods & MouseEvent.SHIFT_DOWN_MASK) != 0;
    final var ctrl = (mods & InputEvent.CTRL_DOWN_MASK) != 0;
    final var newEnd = Location.create(mx, my);
    dragEnd = newEnd;

    final var start = dragStart;
    var dx = newEnd.getX() - start.getX();
    var dy = newEnd.getY() - start.getY();
    if (!dragEffective) {
      if (Math.abs(dx) + Math.abs(dy) > DRAG_TOLERANCE) {
        dragEffective = true;
      } else {
        return;
      }
    }

    switch (curAction) {
      case MOVE_HANDLE:
        final var gesture = curGesture;
        if (ctrl) {
          Handle h = gesture.getHandle();
          dx = canvas.snapX(h.getX() + dx) - h.getX();
          dy = canvas.snapY(h.getY() + dy) - h.getY();
        }
        curGesture = new HandleGesture(gesture.getHandle(), dx, dy, mods);
        canvas.getSelection().setHandleGesture(curGesture);
        break;
      case MOVE_ALL:
        if (ctrl) {
          var minX = Integer.MAX_VALUE;
          var minY = Integer.MAX_VALUE;
          for (final var o : canvas.getSelection().getSelected()) {
            for (final var handle : o.getHandles(null)) {
              final var x = handle.getX();
              final var y = handle.getY();
              if (x < minX) minX = x;
              if (y < minY) minY = y;
            }
          }
          dx = canvas.snapX(minX + dx) - minX;
          dy = canvas.snapY(minY + dy) - minY;
        }
        if (shift) {
          if (Math.abs(dx) > Math.abs(dy)) {
            dy = 0;
          } else {
            dx = 0;
          }
        }
        canvas.getSelection().setMovingDelta(dx, dy);
        break;
      default:
        break;
    }
    repaintArea(canvas);
  }

  @Override
  public void toolDeselected(Canvas canvas) {
    curAction = IDLE;
    canvas.getSelection().clearSelected();
    repaintArea(canvas);
  }

  @Override
  public void toolSelected(Canvas canvas) {
    curAction = IDLE;
    canvas.getSelection().clearSelected();
    repaintArea(canvas);
  }
}<|MERGE_RESOLUTION|>--- conflicted
+++ resolved
@@ -132,16 +132,9 @@
       moveHandleObj = gesture.getHandle().getObject();
     }
     if (drawHandles) {
-<<<<<<< HEAD
-      // unscale the coordinate system so that the stroke width isn't
-      // scaled
-      double zoom = 1.0;
-      var gfxCopy = gfx.create();
-=======
       // unscale the coordinate system so that the stroke width isn't scaled
       var zoom = 1.0;
       final var gfxCopy = gfx.create();
->>>>>>> 164b8689
       if (gfxCopy instanceof Graphics2D) {
         zoom = canvas.getZoomFactor();
         if (zoom != 1.0) {
@@ -213,13 +206,8 @@
           }
 
           // make the region that's not being selected darker
-<<<<<<< HEAD
-          int w = canvas.getWidth();
-          int h = canvas.getHeight();
-=======
           final var w = canvas.getWidth();
           final var h = canvas.getHeight();
->>>>>>> 164b8689
           gfx.setColor(RECT_SELECT_BACKGROUND);
           gfx.fillRect(0, 0, w, y0);
           gfx.fillRect(0, y0, x0, y1 - y0);
