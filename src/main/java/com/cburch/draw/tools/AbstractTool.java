/*
 * This file is part of logisim-evolution.
 *
 * Logisim-evolution is free software: you can redistribute it and/or modify
 * it under the terms of the GNU General Public License as published by the
 * Free Software Foundation, either version 3 of the License, or (at your
 * option) any later version.
 *
 * Logisim-evolution is distributed in the hope that it will be useful, but
 * WITHOUT ANY WARRANTY; without even the implied warranty of MERCHANTABILITY
 * or FITNESS FOR A PARTICULAR PURPOSE.  See the GNU General Public License
 * for more details.
 *
 * You should have received a copy of the GNU General Public License along
 * with logisim-evolution. If not, see <http://www.gnu.org/licenses/>.
 *
 * Original code by Carl Burch (http://www.cburch.com), 2011.
 * Subsequent modifications by:
 *   + College of the Holy Cross
 *     http://www.holycross.edu
 *   + Haute École Spécialisée Bernoise/Berner Fachhochschule
 *     http://www.bfh.ch
 *   + Haute École du paysage, d'ingénierie et d'architecture de Genève
 *     http://hepia.hesge.ch/
 *   + Haute École d'Ingénierie et de Gestion du Canton de Vaud
 *     http://www.heig-vd.ch/
 */

package com.cburch.draw.tools;

import com.cburch.draw.canvas.Canvas;
import com.cburch.draw.canvas.CanvasTool;
import com.cburch.logisim.data.Attribute;
import java.awt.Cursor;
import java.awt.Graphics;
import java.awt.event.KeyEvent;
import java.awt.event.MouseEvent;
import java.util.List;
import javax.swing.Icon;

public abstract class AbstractTool extends CanvasTool {
  public static AbstractTool[] getTools(DrawingAttributeSet attrs) {
    return new AbstractTool[] {
      new SelectTool(),
      new LineTool(attrs),
      new CurveTool(attrs),
      new PolyTool(false, attrs),
      new RectangleTool(attrs),
      new RoundRectangleTool(attrs),
      new OvalTool(attrs),
      new PolyTool(true, attrs),
    };
  }

  /** This is because a popup menu may result from the subsequent mouse release. */
  @Override
  public void cancelMousePress(Canvas canvas) {
    // dummy
  }

  @Override
<<<<<<< HEAD
  public void draw(Canvas canvas, Graphics gfx) {}
=======
  public void draw(Canvas canvas, Graphics gfx) {
    // dummy
  }
>>>>>>> 164b8689

  public abstract List<Attribute<?>> getAttributes();

  //
  // CanvasTool methods
  //
  @Override
  public abstract Cursor getCursor(Canvas canvas);

  public String getDescription() {
    return null;
  }

  public abstract Icon getIcon();

  @Override
  public void keyPressed(Canvas canvas, KeyEvent e) {
    // dummy
  }

  @Override
  public void keyReleased(Canvas canvas, KeyEvent e) {
    // dummy
  }

  @Override
  public void keyTyped(Canvas canvas, KeyEvent e) {
    // dummy
  }

  @Override
  public void mouseDragged(Canvas canvas, MouseEvent e) {
    // dummy
  }

  @Override
  public void mouseEntered(Canvas canvas, MouseEvent e) {
    // dummy
  }

  @Override
  public void mouseExited(Canvas canvas, MouseEvent e) {
    // dummy
  }

  @Override
  public void mouseMoved(Canvas canvas, MouseEvent e) {
    // dummy
  }

  @Override
  public void mousePressed(Canvas canvas, MouseEvent e) {
    // dummy
  }

  @Override
  public void mouseReleased(Canvas canvas, MouseEvent e) {
    // dummy
  }

  @Override
  public void toolDeselected(Canvas canvas) {
    // dummy
  }

  @Override
  public void toolSelected(Canvas canvas) {
    // dummy
  }
}<|MERGE_RESOLUTION|>--- conflicted
+++ resolved
@@ -59,13 +59,9 @@
   }
 
   @Override
-<<<<<<< HEAD
-  public void draw(Canvas canvas, Graphics gfx) {}
-=======
   public void draw(Canvas canvas, Graphics gfx) {
     // dummy
   }
->>>>>>> 164b8689
 
   public abstract List<Attribute<?>> getAttributes();
 
