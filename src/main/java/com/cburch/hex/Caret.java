--- conflicted
+++ resolved
@@ -77,13 +77,9 @@
           private static final long serialVersionUID = 1L;
 
           @Override
-<<<<<<< HEAD
-          public void actionPerformed(ActionEvent e) {}
-=======
           public void actionPerformed(ActionEvent e) {
             // dummy
           }
->>>>>>> 164b8689
         };
     final var nullKey = "null";
     amap.put(nullKey, nullAction);
@@ -170,11 +166,7 @@
     }
   }
 
-<<<<<<< HEAD
   private class Listener implements BaseMouseListenerContract, BaseMouseMotionListenerContract, BaseKeyListenerContract, FocusListener {
-=======
-  private class Listener implements MouseListener, MouseMotionListener, KeyListener, FocusListener {
->>>>>>> 164b8689
     @Override
     public void focusGained(FocusEvent e) {
       expose(cursor, false);
@@ -255,14 +247,6 @@
     }
 
     @Override
-<<<<<<< HEAD
-=======
-    public void keyReleased(KeyEvent e) {
-      // dummy
-    }
-
-    @Override
->>>>>>> 164b8689
     public void keyTyped(KeyEvent e) {
       final var mask = e.getModifiersEx();
       if ((mask & ~InputEvent.SHIFT_DOWN_MASK) != 0) return;
@@ -297,14 +281,6 @@
     }
 
     @Override
-<<<<<<< HEAD
-=======
-    public void mouseClicked(MouseEvent e) {
-      // dummy
-    }
-
-    @Override
->>>>>>> 164b8689
     public void mouseDragged(MouseEvent e) {
       final var measures = hex.getMeasures();
       final var loc = measures.toAddress(e.getX(), e.getY());
@@ -315,24 +291,6 @@
     }
 
     @Override
-<<<<<<< HEAD
-=======
-    public void mouseEntered(MouseEvent e) {
-      // dummy
-    }
-
-    @Override
-    public void mouseExited(MouseEvent e) {
-      // dummy
-    }
-
-    @Override
-    public void mouseMoved(MouseEvent e) {
-      // dummy
-    }
-
-    @Override
->>>>>>> 164b8689
     public void mousePressed(MouseEvent e) {
       final var measures = hex.getMeasures();
       final var loc = measures.toAddress(e.getX(), e.getY());
