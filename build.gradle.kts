--- conflicted
+++ resolved
@@ -3,12 +3,7 @@
     id("com.github.ben-manes.versions") version "0.28.0"
     java
     application
-<<<<<<< HEAD
     id("org.xtext.xtend") version "2.0.2"
-    id("com.github.johnrengelman.shadow") version "4.0.1"
-=======
-    id("com.github.johnrengelman.shadow") version "5.2.0"
->>>>>>> e8328355
     id("edu.sc.seis.macAppBundle") version "2.3.0"
 }
 
@@ -29,12 +24,8 @@
     implementation(fileTree("lib") {
         include("**/*.jar")
     })
-<<<<<<< HEAD
     compile("org.eclipse.xtend:org.eclipse.xtend.lib:2.16.0")
-    implementation("org.hamcrest:hamcrest-core:1.3")
-=======
     implementation("org.hamcrest:hamcrest:2.2")
->>>>>>> e8328355
     implementation("javax.help:javahelp:2.0.05")
     implementation("com.fifesoft:rsyntaxtextarea:3.1.0")
     implementation("net.sf.nimrod:nimrod-laf:1.2")
