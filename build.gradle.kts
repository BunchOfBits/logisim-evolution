--- conflicted
+++ resolved
@@ -16,12 +16,7 @@
   id("com.github.ben-manes.versions") version "0.41.0"
   java
   application
-<<<<<<< HEAD
-  id("com.github.johnrengelman.shadow") version "7.0.0"
-  id("org.sonarqube") version "3.3"
-=======
   id("com.github.johnrengelman.shadow") version "7.1.2"
->>>>>>> 063e1b16
 }
 
 repositories {
