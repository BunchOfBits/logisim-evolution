--- conflicted
+++ resolved
@@ -1,151 +1,74 @@
-<<<<<<< HEAD
-<html>
-<head>
-<meta http-equiv="content-type" content="text/html; charset=UTF-8">
-<title>Registrador de 8-bits do Logisim</title>
-</head>
-
-<body bgcolor="FFFFFF">
-
-<h1><img  align="center" src="../../icons/register.gif" width="32" height="32">
-<em>Registrador de 8-bits do Logisim</em></h1>
-
-<p><table>
-<tr><td><strong>Biblioteca:</strong></td>
-	<td><a href="index.html">Legada</a></td></tr>
-<tr><td><strong>Introdução:</strong></td>
-	<td>2.0 Beta 12</td></tr>
-<tr><td valign="top"><strong>Aparência:</strong></td>
-	<td valign="top"><img src="../images/legacy-register.png"></td></tr>
-</table></p>
-
-<h2>Comportamento</h2>
-
-<p> Esses componentes existem apenas para compatibilidade com versões anteriores
-como as Logisim 1.0<var>X</var>, pois os novos circuitos, o registrador da
-<a href="../mem/flipflops.html">biblioteca Memória</a> devem ser usados em seu lugar. 
-</p>
-
-<p> O registrador armazena um único valor de 8 bits, que será exibido em
-hexadecimal dentro do retângulo, e será emitido através da saída em sua
-face leste. (O Logisim 1.0<var>X</var> não oferecia suporte para valores multibit,
-por isso registrador tinha que ter um pino individual para cada bit.) No
-momento em que a entrada de <i>clock</i> (indicada por um triângulo na face oeste)
-varia de 0 para 1, o valor a ser armazenado no registrador será guardado de
-acordo com os oito bits das entradas na face oeste. </p>
-
-
-<h2>Pinos</h2>
-
-<dl>
-
-<dt> Na face leste, oito pinos (saídas, com largura de 1 bit cada)
-<dd> Emitirá o valor atualmente armazenado pelo registrador, com o bit
-menos significativo no pino mais acima.
-
-<dt> Na face oeste, oito pinos (entradas, com largura de 1 bit cada)
-<dd> Cada vez que o <i>clock</i> variar de 0 para 1, o valor do registrador
-irá mudar para aquele presente na entrada naquele instante. O bit
-menos significativo estará no pino mais acima.
-
-<dt> Na face oeste, indicado por um triângulo (entrada, com largura de 1 bit)
-<dd> Entrada de <i>clock</i>: cada vez que esse valor variar de 0 para 1
-(borda de subida), o valor do registrador será atualizado para armazenar
-os valores das outras entradas na face oeste.
-
-</dl>
-
-<h2>Atributos</h2>
-
-<p>Nenhum.</p>
-
-<h2>Comportamento da ferramenta Testar</h2>
-
-<p> Ao clicar no registrador, o foco será passado ao teclado associado ao 
-registrador (indicado por um retângulo vermelho) e, ao digitar valores hexadecimais,
-esses irão ser armazenados no registrador.</p>
-
-<h2>Comportamento da ferramenta Texto</h2>
-
-<p>Nenhum.</p>
-
-<p><a href="../index.html">Voltar à <em>Referência para bibliotecas</em></a></p>
-
-</body>
-</html>
-=======
-<html>
-<head>
-<meta http-equiv="content-type" content="text/html; charset=UTF-8">
-<title>Registrador de 8-bits do Logisim</title>
-</head>
-
-<body bgcolor="FFFFFF">
-
-<h1><img  align="center" src="../../../../icons/register.gif" width="32" height="32">
-<em>Registrador de 8-bits do Logisim</em></h1>
-
-<p><table>
-<tr><td><strong>Biblioteca:</strong></td>
-	<td><a href="index.html">Legada</a></td></tr>
-<tr><td><strong>Introdução:</strong></td>
-	<td>2.0 Beta 12</td></tr>
-<tr><td valign="top"><strong>Aparência:</strong></td>
-	<td valign="top"><img src="../../../../img-libs/legacy-register.png"></td></tr>
-</table></p>
-
-<h2>Comportamento</h2>
-
-<p> Esses componentes existem apenas para compatibilidade com versões anteriores
-como as Logisim 1.0<var>X</var>, pois os novos circuitos, o registrador da
-<a href="../mem/flipflops.html">biblioteca Memória</a> devem ser usados em seu lugar. 
-</p>
-
-<p> O registrador armazena um único valor de 8 bits, que será exibido em
-hexadecimal dentro do retângulo, e será emitido através da saída em sua
-face leste. (O Logisim 1.0<var>X</var> não oferecia suporte para valores multibit,
-por isso registrador tinha que ter um pino individual para cada bit.) No
-momento em que a entrada de <i>clock</i> (indicada por um triângulo na face oeste)
-varia de 0 para 1, o valor a ser armazenado no registrador será guardado de
-acordo com os oito bits das entradas na face oeste. </p>
-
-
-<h2>Pinos</h2>
-
-<dl>
-
-<dt> Na face leste, oito pinos (saídas, com largura de 1 bit cada)
-<dd> Emitirá o valor atualmente armazenado pelo registrador, com o bit
-menos significativo no pino mais acima.
-
-<dt> Na face oeste, oito pinos (entradas, com largura de 1 bit cada)
-<dd> Cada vez que o <i>clock</i> variar de 0 para 1, o valor do registrador
-irá mudar para aquele presente na entrada naquele instante. O bit
-menos significativo estará no pino mais acima.
-
-<dt> Na face oeste, indicado por um triângulo (entrada, com largura de 1 bit)
-<dd> Entrada de <i>clock</i>: cada vez que esse valor variar de 0 para 1
-(borda de subida), o valor do registrador será atualizado para armazenar
-os valores das outras entradas na face oeste.
-
-</dl>
-
-<h2>Atributos</h2>
-
-<p>Nenhum.</p>
-
-<h2>Comportamento da ferramenta Testar</h2>
-
-<p> Ao clicar no registrador, o foco será passado ao teclado associado ao 
-registrador (indicado por um retângulo vermelho) e, ao digitar valores hexadecimais,
-esses irão ser armazenados no registrador.</p>
-
-<h2>Comportamento da ferramenta Texto</h2>
-
-<p>Nenhum.</p>
-
-<p><a href="../index.html">Voltar à <em>Referência para bibliotecas</em></a></p>
-
-</body>
-</html>
->>>>>>> 5ecb02a1
+<html>
+<head>
+<meta http-equiv="content-type" content="text/html; charset=UTF-8">
+<title>Registrador de 8-bits do Logisim</title>
+</head>
+
+<body bgcolor="FFFFFF">
+
+<h1><img  align="center" src="../../../../icons/register.gif" width="32" height="32">
+<em>Registrador de 8-bits do Logisim</em></h1>
+
+<p><table>
+<tr><td><strong>Biblioteca:</strong></td>
+	<td><a href="index.html">Legada</a></td></tr>
+<tr><td><strong>Introdução:</strong></td>
+	<td>2.0 Beta 12</td></tr>
+<tr><td valign="top"><strong>Aparência:</strong></td>
+	<td valign="top"><img src="../../../../img-libs/legacy-register.png"></td></tr>
+</table></p>
+
+<h2>Comportamento</h2>
+
+<p> Esses componentes existem apenas para compatibilidade com versões anteriores
+como as Logisim 1.0<var>X</var>, pois os novos circuitos, o registrador da
+<a href="../mem/flipflops.html">biblioteca Memória</a> devem ser usados em seu lugar. 
+</p>
+
+<p> O registrador armazena um único valor de 8 bits, que será exibido em
+hexadecimal dentro do retângulo, e será emitido através da saída em sua
+face leste. (O Logisim 1.0<var>X</var> não oferecia suporte para valores multibit,
+por isso registrador tinha que ter um pino individual para cada bit.) No
+momento em que a entrada de <i>clock</i> (indicada por um triângulo na face oeste)
+varia de 0 para 1, o valor a ser armazenado no registrador será guardado de
+acordo com os oito bits das entradas na face oeste. </p>
+
+
+<h2>Pinos</h2>
+
+<dl>
+
+<dt> Na face leste, oito pinos (saídas, com largura de 1 bit cada)
+<dd> Emitirá o valor atualmente armazenado pelo registrador, com o bit
+menos significativo no pino mais acima.
+
+<dt> Na face oeste, oito pinos (entradas, com largura de 1 bit cada)
+<dd> Cada vez que o <i>clock</i> variar de 0 para 1, o valor do registrador
+irá mudar para aquele presente na entrada naquele instante. O bit
+menos significativo estará no pino mais acima.
+
+<dt> Na face oeste, indicado por um triângulo (entrada, com largura de 1 bit)
+<dd> Entrada de <i>clock</i>: cada vez que esse valor variar de 0 para 1
+(borda de subida), o valor do registrador será atualizado para armazenar
+os valores das outras entradas na face oeste.
+
+</dl>
+
+<h2>Atributos</h2>
+
+<p>Nenhum.</p>
+
+<h2>Comportamento da ferramenta Testar</h2>
+
+<p> Ao clicar no registrador, o foco será passado ao teclado associado ao 
+registrador (indicado por um retângulo vermelho) e, ao digitar valores hexadecimais,
+esses irão ser armazenados no registrador.</p>
+
+<h2>Comportamento da ferramenta Texto</h2>
+
+<p>Nenhum.</p>
+
+<p><a href="../index.html">Voltar à <em>Referência para bibliotecas</em></a></p>
+
+</body>
+</html>