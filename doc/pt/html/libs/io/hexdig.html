--- conflicted
+++ resolved
@@ -1,145 +1,71 @@
-<<<<<<< HEAD
-<html>
-<head>
-<meta http-equiv="content-type" content="text/html; charset=UTF-8">
-<title>Display hexadecimal</title>
-</head>
-
-<body bgcolor="FFFFFF">
-
-<h1><img  align="center" src="../../icons/hexdig.gif" width="32" height="32">
-<em>Display hexadecimal</em></h1>
-
-<p><table>
-<tr><td><strong>Biblioteca:</strong></td>
-	<td><a href="index.html">Input/Output</a></td></tr>
-<tr><td><strong>Introduçaõ:</strong></td>
-	<td>2.2.0</td></tr>
-<tr><td valign="top"><strong>Aparência:</strong></td>
-	<td valign="top"><img src="../images/hexdig.png"></td></tr>
-</table></p>
-
-<h2>Comportamento</h2>
-
-<p> Ao usar um <i>display</i> de 7-segmentos, mostrará o dígito hexadecimal 
-correspondente à entrada de quatro bits. Se qualquer uma das entradas não forem 0/1 
-(ou flutuante ou erro), então, o <i>display</i> mostrará um traço ('-'). 
-Uma entrada de um bit em separado controlará a exibição do ponto decimal. </p>
-
-<h2> Pinos </h2>
-
-<dl>
-
-<dt> Na face sul, a primeira a partir da esquerda (entrada, com largura de 4 bits) </dt>
-<dd> Essa entrada será interpretada como um número de quatro bits sem sinal, e os
-dígitos hexadecimais correspondentes serão exibida. Se algum dos bits for flutuante
-ou erro, então, um traço ('-') será exibido. </dd>
-
-<dt> Na face sul, a segunda a partir da esquerda (entrada, com largura de 1 bit) </dt>
-<dd> Serve para controlar o ponto decimal. Se este não estiver conectado, o ponto decimal
-permanecerá desligado. </dd>
-
-</dl>
-
-<h2> Atributos </h2>
-
-<dl>
-
-<dt> Cor se Ligado </dt>
-<dd> A cor com a qual desenhar os segmentos do <i>display</i> e do ponto decimal quando
-eles estiverem acesos. </dd>
-
-<dt> Cor se Desligado </dt>
-<dd> A cor com a qual desenhar os segmentos do <i>display</i> e do ponto decimal quando
-elas estiverem apagados. </dd>
-
-<dt> Cor de Fundo </dt>
-<dd> A cor com a qual desenhar o fundo da tela (transparente por padrão). </dd>
-
-</dl>
-
-<h2> Comportamento da ferramenta Testar </h2>
-
-<p> Nenhum. </p>
-
-<h2> Comportamento da ferramenta Texto </h2>
-
-<p> Nenhum. </p>
-
-<p><a href="../index.html">Voltar à <em>Referência para bibliotecas</em></a></p>
-
-</body>
-</html>
-=======
-<html>
-<head>
-<meta http-equiv="content-type" content="text/html; charset=UTF-8">
-<title>Display hexadecimal</title>
-</head>
-
-<body bgcolor="FFFFFF">
-
-<h1><img  align="center" src="../../../../icons/hexdig.gif" width="32" height="32">
-<em>Display hexadecimal</em></h1>
-
-<p><table>
-<tr><td><strong>Biblioteca:</strong></td>
-	<td><a href="index.html">Input/Output</a></td></tr>
-<tr><td><strong>Introduçaõ:</strong></td>
-	<td>2.2.0</td></tr>
-<tr><td valign="top"><strong>Aparência:</strong></td>
-	<td valign="top"><img src="../../../../img-libs/hexdig.png"></td></tr>
-</table></p>
-
-<h2>Comportamento</h2>
-
-<p> Ao usar um <i>display</i> de 7-segmentos, mostrará o dígito hexadecimal 
-correspondente à entrada de quatro bits. Se qualquer uma das entradas não forem 0/1 
-(ou flutuante ou erro), então, o <i>display</i> mostrará um traço ('-'). 
-Uma entrada de um bit em separado controlará a exibição do ponto decimal. </p>
-
-<h2> Pinos </h2>
-
-<dl>
-
-<dt> Na face sul, a primeira a partir da esquerda (entrada, com largura de 4 bits) </dt>
-<dd> Essa entrada será interpretada como um número de quatro bits sem sinal, e os
-dígitos hexadecimais correspondentes serão exibida. Se algum dos bits for flutuante
-ou erro, então, um traço ('-') será exibido. </dd>
-
-<dt> Na face sul, a segunda a partir da esquerda (entrada, com largura de 1 bit) </dt>
-<dd> Serve para controlar o ponto decimal. Se este não estiver conectado, o ponto decimal
-permanecerá desligado. </dd>
-
-</dl>
-
-<h2> Atributos </h2>
-
-<dl>
-
-<dt> Cor se Ligado </dt>
-<dd> A cor com a qual desenhar os segmentos do <i>display</i> e do ponto decimal quando
-eles estiverem acesos. </dd>
-
-<dt> Cor se Desligado </dt>
-<dd> A cor com a qual desenhar os segmentos do <i>display</i> e do ponto decimal quando
-elas estiverem apagados. </dd>
-
-<dt> Cor de Fundo </dt>
-<dd> A cor com a qual desenhar o fundo da tela (transparente por padrão). </dd>
-
-</dl>
-
-<h2> Comportamento da ferramenta Testar </h2>
-
-<p> Nenhum. </p>
-
-<h2> Comportamento da ferramenta Texto </h2>
-
-<p> Nenhum. </p>
-
-<p><a href="../index.html">Voltar à <em>Referência para bibliotecas</em></a></p>
-
-</body>
-</html>
->>>>>>> 5ecb02a1
+<html>
+<head>
+<meta http-equiv="content-type" content="text/html; charset=UTF-8">
+<title>Display hexadecimal</title>
+</head>
+
+<body bgcolor="FFFFFF">
+
+<h1><img  align="center" src="../../../../icons/hexdig.gif" width="32" height="32">
+<em>Display hexadecimal</em></h1>
+
+<p><table>
+<tr><td><strong>Biblioteca:</strong></td>
+	<td><a href="index.html">Input/Output</a></td></tr>
+<tr><td><strong>Introduçaõ:</strong></td>
+	<td>2.2.0</td></tr>
+<tr><td valign="top"><strong>Aparência:</strong></td>
+	<td valign="top"><img src="../../../../img-libs/hexdig.png"></td></tr>
+</table></p>
+
+<h2>Comportamento</h2>
+
+<p> Ao usar um <i>display</i> de 7-segmentos, mostrará o dígito hexadecimal 
+correspondente à entrada de quatro bits. Se qualquer uma das entradas não forem 0/1 
+(ou flutuante ou erro), então, o <i>display</i> mostrará um traço ('-'). 
+Uma entrada de um bit em separado controlará a exibição do ponto decimal. </p>
+
+<h2> Pinos </h2>
+
+<dl>
+
+<dt> Na face sul, a primeira a partir da esquerda (entrada, com largura de 4 bits) </dt>
+<dd> Essa entrada será interpretada como um número de quatro bits sem sinal, e os
+dígitos hexadecimais correspondentes serão exibida. Se algum dos bits for flutuante
+ou erro, então, um traço ('-') será exibido. </dd>
+
+<dt> Na face sul, a segunda a partir da esquerda (entrada, com largura de 1 bit) </dt>
+<dd> Serve para controlar o ponto decimal. Se este não estiver conectado, o ponto decimal
+permanecerá desligado. </dd>
+
+</dl>
+
+<h2> Atributos </h2>
+
+<dl>
+
+<dt> Cor se Ligado </dt>
+<dd> A cor com a qual desenhar os segmentos do <i>display</i> e do ponto decimal quando
+eles estiverem acesos. </dd>
+
+<dt> Cor se Desligado </dt>
+<dd> A cor com a qual desenhar os segmentos do <i>display</i> e do ponto decimal quando
+elas estiverem apagados. </dd>
+
+<dt> Cor de Fundo </dt>
+<dd> A cor com a qual desenhar o fundo da tela (transparente por padrão). </dd>
+
+</dl>
+
+<h2> Comportamento da ferramenta Testar </h2>
+
+<p> Nenhum. </p>
+
+<h2> Comportamento da ferramenta Texto </h2>
+
+<p> Nenhum. </p>
+
+<p><a href="../index.html">Voltar à <em>Referência para bibliotecas</em></a></p>
+
+</body>
+</html>