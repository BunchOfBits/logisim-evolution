--- conflicted
+++ resolved
@@ -1,277 +1,137 @@
-<<<<<<< HEAD
-<html>
-<head>
-<meta http-equiv="content-type" content="text/html; charset=UTF-8">
-<title>Registrador de Deslocamento</title>
-</head>
-
-<body bgcolor="FFFFFF">
-
-<h1><img  align="center" src="../../icons/shiftreg.gif" width="32" height="32">
-<em>Registrador de Deslocamento</em></h1>
-
-<p><table>
-<tr><td><strong>Biblioteca:</strong></td>
-	<td><a href="index.html">Memória</a></td></tr>
-<tr><td><strong>Introdução:</strong></td>
-	<td>2.3.0</td></tr>
-<tr><td valign="top"><strong>Aparência:</strong></td>
-	<td valign="top"><img src="../images/shiftreg.png"></td></tr>
-</table></p>
-
-<h2>Comportamento</h2>
-
-<p> Esse registrador é constituído por vários estágios, onde a cada variação do 
-<i>clock</i> fará com que um estágio receba o valor do estágio anterior, enquanto 
-um novo valor será carregado no primeiro estágio. O componente também poderá 
-opcionalmente oferecer a carga e o armazenamento em paralelo para todos os estágios.
-</p>
-
-<p> A entrada <var>Limpar (clear)</var> reiniciará todos os estágios com valor 
-igual a 0 assincronamente; ou seja, enquanto a entrada <var>Limpar (clear)</var> 
-for igual a 1, todos os valores serão iguais a 0, independente da entrada do 
-<i>clock</i>.
-</p>
-
-<h2>Pinos</h2>
-
-<p> Um asterisco (*) marcará os pinos que existirão somente quando o atributo
-Carga em Paralelo estiver habilitado.
-</p>
-
-<dl>
-
-<dt> Na face oeste, pino superior (entrada, com largura de 1 bit)</dt>
-<dd> Deslocar: se for 1 ou desconectado, todos os estágios avançarão ao gatilho 
-do <i>clock</i>; mas se for 0, não haverá avanço. Essa entrada será ignorada 
-se a entrada Carga for 1.
-</dd>
-
-<dt> Na face oeste, pino central (entrada, com largura em bits de acordo com o
-atributo Bits de Dados) </dt>
-<dd> Dado: quando houver avanço dos estágios, o valor encontrado nessa entrada
-será carregado no primeiro estágio. </dd>
-
-<dt> Na face oeste, pino inferior marcado com um triângulo (entrada, 
-com largura de 1 bit)</dt>
-<dd> <i>Clock</i>: no instante em que sofrer variação, conforme especificado 
-pelo atributo Gatilho, o componente poderá avançar os estágios ou carregar novos 
-valores. </dd>
-
-<dt>*Na face norte, pino à esquerda (entrada, com largura de 1 bit)</dt>
-<dd> Carga: se for 1, os valores encontrados nos outros pinos na face norte
-serão carregados em todos os estágios na próxima variação do <i>clock</i>. Se for 0
-ou desconectado, não haverá carga. </dd>
-
-<dt>*Na face norte, outros pinos (entrada, com largura em bits de acordo com o
-atributo Bits de Dados) </dt>
-<dd> Dado: esses valores serão carregados em todos os estágios quando houver
-variação do <i>clock</i> e enquanto <var>Carga</var> estiver em 1. A entrada 
-mais à esquerda corresponderá ao valor mais recente. </dd>
-
-<dt> Na face sul, pino à esquerda (entrada, com largura de 1 bit)</dt>
-<dd> Limpar (<i>clear</i>): se for 1, todos os estágios serão levados para zero
-assincronamente, e todas as outras entradas serão ignoradas. </dd>
-
-<dt>*Na face sul, outros pins (saída, com largura em bits de acordo com o
-atributo Bits de Dados) </dt>
-<dd> Saída: Emitirá o valor armazenado em cada estágio, com o estágio mais
-recente refletido nos pinos mais à esquerda (próximo à entrada
-<var>Limpar (<i>clear</i>)</var>). </dd>
-
-<dt> Face leste (saída, com largura em bits de acordo com o
-atributo Bits de Dados) </dt>
-<dd> Saída: Emitirá o valor armazenado no estágio final (mais antigo).</dd>
-
-</dl>
-
-<h2>Atributos</h2>
-
-<p> Quando o componente for selecionado ou estiver sendo acrescentado,
-os dígitos de '0 'a '9' poderão alterar o atributo <q> Número de Estágios</q>,
-Alt-0 até ALT-9 irão alterar o seu atributo <q> Bits de Dados</q>.
-</p>
-
-<dl>
-
-<dt> Bits de Dados </dt>
-<dd> A largura em bits do valor armazenado em cada estágio. </dd>
-
-<dt> Número de Estágios </dt>
-<dd> O número de estágios incluídos no componente. </dd>
-
-<dt> Carga em Paralelo </dt>
-<dd> Se <q>sim,</q> então o componente incluirá entradas e saídas facilitando o
-acesso em paralelo a todos os valores dos estágios. </dd>
-
-<dt> Gatilho </dt>
-<dd> Serve para configurar como a entrada de <i>clock</i> será interpretada. O valor
-<q> Borda de Subida </q> serve para indicar que o registrador deverá
-atualizar seu valor no instante em o <i>clock</i> variar de 0 para 1. O valor
-<q> Borda de Descida </q> indicará que ele deverá realizar a atualização 
-no instante em que o <i>clock</i> variar de 1 para 0. </dd>
-
-<dt> Rótulo </dt>
-<dd> O texto para o rótulo associado ao componente. </dd>
-
-<dt> Fonte do Rótulo </dt>
-<dd> A fonte com a qual o rótulo será mostrado. </dd>
-
-</dl>
-
-<h2> Comportamento da ferramenta Testar </h2>
-
-<p> Se o atributo Carga em Paralelo for não, ou se o atributo Bits de Dados
-for maior que 4, então o acionamento do registrador não terá efeito. Do contrário,
-ao clicar sobre o componente, o foco do teclado estará sobre o estágio selecionado
-(indicado por um retângulo vermelho), e ao digitar um dígito hexadecimal, o valor
-desse estágio irá mudar.
-</p>
-
-<h2> Comportamento da ferramenta Texto </h2>
-
-<p> Permite que o rótulo associado à porta seja editado.</p>
-
-<p><a href="../index.html">Voltar à <em>Referência para bibliotecas</em></a></p>
-
-</body>
-</html>
-=======
-<html>
-<head>
-<meta http-equiv="content-type" content="text/html; charset=UTF-8">
-<title>Registrador de Deslocamento</title>
-</head>
-
-<body bgcolor="FFFFFF">
-
-<h1><img  align="center" src="../../../../icons/shiftreg.gif" width="32" height="32">
-<em>Registrador de Deslocamento</em></h1>
-
-<p><table>
-<tr><td><strong>Biblioteca:</strong></td>
-	<td><a href="index.html">Memória</a></td></tr>
-<tr><td><strong>Introdução:</strong></td>
-	<td>2.3.0</td></tr>
-<tr><td valign="top"><strong>Aparência:</strong></td>
-	<td valign="top"><img src="../../../../img-libs/shiftreg.png"></td></tr>
-</table></p>
-
-<h2>Comportamento</h2>
-
-<p> Esse registrador é constituído por vários estágios, onde a cada variação do 
-<i>clock</i> fará com que um estágio receba o valor do estágio anterior, enquanto 
-um novo valor será carregado no primeiro estágio. O componente também poderá 
-opcionalmente oferecer a carga e o armazenamento em paralelo para todos os estágios.
-</p>
-
-<p> A entrada <var>Limpar (clear)</var> reiniciará todos os estágios com valor 
-igual a 0 assincronamente; ou seja, enquanto a entrada <var>Limpar (clear)</var> 
-for igual a 1, todos os valores serão iguais a 0, independente da entrada do 
-<i>clock</i>.
-</p>
-
-<h2>Pinos</h2>
-
-<p> Um asterisco (*) marcará os pinos que existirão somente quando o atributo
-Carga em Paralelo estiver habilitado.
-</p>
-
-<dl>
-
-<dt> Na face oeste, pino superior (entrada, com largura de 1 bit)</dt>
-<dd> Deslocar: se for 1 ou desconectado, todos os estágios avançarão ao gatilho 
-do <i>clock</i>; mas se for 0, não haverá avanço. Essa entrada será ignorada 
-se a entrada Carga for 1.
-</dd>
-
-<dt> Na face oeste, pino central (entrada, com largura em bits de acordo com o
-atributo Bits de Dados) </dt>
-<dd> Dado: quando houver avanço dos estágios, o valor encontrado nessa entrada
-será carregado no primeiro estágio. </dd>
-
-<dt> Na face oeste, pino inferior marcado com um triângulo (entrada, 
-com largura de 1 bit)</dt>
-<dd> <i>Clock</i>: no instante em que sofrer variação, conforme especificado 
-pelo atributo Gatilho, o componente poderá avançar os estágios ou carregar novos 
-valores. </dd>
-
-<dt>*Na face norte, pino à esquerda (entrada, com largura de 1 bit)</dt>
-<dd> Carga: se for 1, os valores encontrados nos outros pinos na face norte
-serão carregados em todos os estágios na próxima variação do <i>clock</i>. Se for 0
-ou desconectado, não haverá carga. </dd>
-
-<dt>*Na face norte, outros pinos (entrada, com largura em bits de acordo com o
-atributo Bits de Dados) </dt>
-<dd> Dado: esses valores serão carregados em todos os estágios quando houver
-variação do <i>clock</i> e enquanto <var>Carga</var> estiver em 1. A entrada 
-mais à esquerda corresponderá ao valor mais recente. </dd>
-
-<dt> Na face sul, pino à esquerda (entrada, com largura de 1 bit)</dt>
-<dd> Limpar (<i>clear</i>): se for 1, todos os estágios serão levados para zero
-assincronamente, e todas as outras entradas serão ignoradas. </dd>
-
-<dt>*Na face sul, outros pins (saída, com largura em bits de acordo com o
-atributo Bits de Dados) </dt>
-<dd> Saída: Emitirá o valor armazenado em cada estágio, com o estágio mais
-recente refletido nos pinos mais à esquerda (próximo à entrada
-<var>Limpar (<i>clear</i>)</var>). </dd>
-
-<dt> Face leste (saída, com largura em bits de acordo com o
-atributo Bits de Dados) </dt>
-<dd> Saída: Emitirá o valor armazenado no estágio final (mais antigo).</dd>
-
-</dl>
-
-<h2>Atributos</h2>
-
-<p> Quando o componente for selecionado ou estiver sendo acrescentado,
-os dígitos de '0 'a '9' poderão alterar o atributo <q> Número de Estágios</q>,
-Alt-0 até ALT-9 irão alterar o seu atributo <q> Bits de Dados</q>.
-</p>
-
-<dl>
-
-<dt> Bits de Dados </dt>
-<dd> A largura em bits do valor armazenado em cada estágio. </dd>
-
-<dt> Número de Estágios </dt>
-<dd> O número de estágios incluídos no componente. </dd>
-
-<dt> Carga em Paralelo </dt>
-<dd> Se <q>sim,</q> então o componente incluirá entradas e saídas facilitando o
-acesso em paralelo a todos os valores dos estágios. </dd>
-
-<dt> Gatilho </dt>
-<dd> Serve para configurar como a entrada de <i>clock</i> será interpretada. O valor
-<q> Borda de Subida </q> serve para indicar que o registrador deverá
-atualizar seu valor no instante em o <i>clock</i> variar de 0 para 1. O valor
-<q> Borda de Descida </q> indicará que ele deverá realizar a atualização 
-no instante em que o <i>clock</i> variar de 1 para 0. </dd>
-
-<dt> Rótulo </dt>
-<dd> O texto para o rótulo associado ao componente. </dd>
-
-<dt> Fonte do Rótulo </dt>
-<dd> A fonte com a qual o rótulo será mostrado. </dd>
-
-</dl>
-
-<h2> Comportamento da ferramenta Testar </h2>
-
-<p> Se o atributo Carga em Paralelo for não, ou se o atributo Bits de Dados
-for maior que 4, então o acionamento do registrador não terá efeito. Do contrário,
-ao clicar sobre o componente, o foco do teclado estará sobre o estágio selecionado
-(indicado por um retângulo vermelho), e ao digitar um dígito hexadecimal, o valor
-desse estágio irá mudar.
-</p>
-
-<h2> Comportamento da ferramenta Texto </h2>
-
-<p> Permite que o rótulo associado à porta seja editado.</p>
-
-<p><a href="../index.html">Voltar à <em>Referência para bibliotecas</em></a></p>
-
-</body>
-</html>
->>>>>>> 5ecb02a1
+<html>
+<head>
+<meta http-equiv="content-type" content="text/html; charset=UTF-8">
+<title>Registrador de Deslocamento</title>
+</head>
+
+<body bgcolor="FFFFFF">
+
+<h1><img  align="center" src="../../../../icons/shiftreg.gif" width="32" height="32">
+<em>Registrador de Deslocamento</em></h1>
+
+<p><table>
+<tr><td><strong>Biblioteca:</strong></td>
+	<td><a href="index.html">Memória</a></td></tr>
+<tr><td><strong>Introdução:</strong></td>
+	<td>2.3.0</td></tr>
+<tr><td valign="top"><strong>Aparência:</strong></td>
+	<td valign="top"><img src="../../../../img-libs/shiftreg.png"></td></tr>
+</table></p>
+
+<h2>Comportamento</h2>
+
+<p> Esse registrador é constituído por vários estágios, onde a cada variação do 
+<i>clock</i> fará com que um estágio receba o valor do estágio anterior, enquanto 
+um novo valor será carregado no primeiro estágio. O componente também poderá 
+opcionalmente oferecer a carga e o armazenamento em paralelo para todos os estágios.
+</p>
+
+<p> A entrada <var>Limpar (clear)</var> reiniciará todos os estágios com valor 
+igual a 0 assincronamente; ou seja, enquanto a entrada <var>Limpar (clear)</var> 
+for igual a 1, todos os valores serão iguais a 0, independente da entrada do 
+<i>clock</i>.
+</p>
+
+<h2>Pinos</h2>
+
+<p> Um asterisco (*) marcará os pinos que existirão somente quando o atributo
+Carga em Paralelo estiver habilitado.
+</p>
+
+<dl>
+
+<dt> Na face oeste, pino superior (entrada, com largura de 1 bit)</dt>
+<dd> Deslocar: se for 1 ou desconectado, todos os estágios avançarão ao gatilho 
+do <i>clock</i>; mas se for 0, não haverá avanço. Essa entrada será ignorada 
+se a entrada Carga for 1.
+</dd>
+
+<dt> Na face oeste, pino central (entrada, com largura em bits de acordo com o
+atributo Bits de Dados) </dt>
+<dd> Dado: quando houver avanço dos estágios, o valor encontrado nessa entrada
+será carregado no primeiro estágio. </dd>
+
+<dt> Na face oeste, pino inferior marcado com um triângulo (entrada, 
+com largura de 1 bit)</dt>
+<dd> <i>Clock</i>: no instante em que sofrer variação, conforme especificado 
+pelo atributo Gatilho, o componente poderá avançar os estágios ou carregar novos 
+valores. </dd>
+
+<dt>*Na face norte, pino à esquerda (entrada, com largura de 1 bit)</dt>
+<dd> Carga: se for 1, os valores encontrados nos outros pinos na face norte
+serão carregados em todos os estágios na próxima variação do <i>clock</i>. Se for 0
+ou desconectado, não haverá carga. </dd>
+
+<dt>*Na face norte, outros pinos (entrada, com largura em bits de acordo com o
+atributo Bits de Dados) </dt>
+<dd> Dado: esses valores serão carregados em todos os estágios quando houver
+variação do <i>clock</i> e enquanto <var>Carga</var> estiver em 1. A entrada 
+mais à esquerda corresponderá ao valor mais recente. </dd>
+
+<dt> Na face sul, pino à esquerda (entrada, com largura de 1 bit)</dt>
+<dd> Limpar (<i>clear</i>): se for 1, todos os estágios serão levados para zero
+assincronamente, e todas as outras entradas serão ignoradas. </dd>
+
+<dt>*Na face sul, outros pins (saída, com largura em bits de acordo com o
+atributo Bits de Dados) </dt>
+<dd> Saída: Emitirá o valor armazenado em cada estágio, com o estágio mais
+recente refletido nos pinos mais à esquerda (próximo à entrada
+<var>Limpar (<i>clear</i>)</var>). </dd>
+
+<dt> Face leste (saída, com largura em bits de acordo com o
+atributo Bits de Dados) </dt>
+<dd> Saída: Emitirá o valor armazenado no estágio final (mais antigo).</dd>
+
+</dl>
+
+<h2>Atributos</h2>
+
+<p> Quando o componente for selecionado ou estiver sendo acrescentado,
+os dígitos de '0 'a '9' poderão alterar o atributo <q> Número de Estágios</q>,
+Alt-0 até ALT-9 irão alterar o seu atributo <q> Bits de Dados</q>.
+</p>
+
+<dl>
+
+<dt> Bits de Dados </dt>
+<dd> A largura em bits do valor armazenado em cada estágio. </dd>
+
+<dt> Número de Estágios </dt>
+<dd> O número de estágios incluídos no componente. </dd>
+
+<dt> Carga em Paralelo </dt>
+<dd> Se <q>sim,</q> então o componente incluirá entradas e saídas facilitando o
+acesso em paralelo a todos os valores dos estágios. </dd>
+
+<dt> Gatilho </dt>
+<dd> Serve para configurar como a entrada de <i>clock</i> será interpretada. O valor
+<q> Borda de Subida </q> serve para indicar que o registrador deverá
+atualizar seu valor no instante em o <i>clock</i> variar de 0 para 1. O valor
+<q> Borda de Descida </q> indicará que ele deverá realizar a atualização 
+no instante em que o <i>clock</i> variar de 1 para 0. </dd>
+
+<dt> Rótulo </dt>
+<dd> O texto para o rótulo associado ao componente. </dd>
+
+<dt> Fonte do Rótulo </dt>
+<dd> A fonte com a qual o rótulo será mostrado. </dd>
+
+</dl>
+
+<h2> Comportamento da ferramenta Testar </h2>
+
+<p> Se o atributo Carga em Paralelo for não, ou se o atributo Bits de Dados
+for maior que 4, então o acionamento do registrador não terá efeito. Do contrário,
+ao clicar sobre o componente, o foco do teclado estará sobre o estágio selecionado
+(indicado por um retângulo vermelho), e ao digitar um dígito hexadecimal, o valor
+desse estágio irá mudar.
+</p>
+
+<h2> Comportamento da ferramenta Texto </h2>
+
+<p> Permite que o rótulo associado à porta seja editado.</p>
+
+<p><a href="../index.html">Voltar à <em>Referência para bibliotecas</em></a></p>
+
+</body>
+</html>