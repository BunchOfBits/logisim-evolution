--- conflicted
+++ resolved
@@ -1,241 +1,119 @@
-<<<<<<< HEAD
-<html>
-<head>
-<meta http-equiv="content-type" content="text/html; charset=UTF-8">
-<title>Deslocador</title>
-</head>
-
-<body bgcolor="FFFFFF">
-
-<h1><img  align="center" src="../../icons/shifter.gif" width="32" height="32">
-<em>Deslocador</em></h1>
-
-<p><table>
-<tr><td><strong>Biblioteca:</strong></td>
-	<td><a href="index.html">Aritmética</a></td></tr>
-<tr><td><strong>Introdução:</strong></td>
-	<td>2.3.0</td></tr>
-<tr><td valign="top"><strong>Aparência:</strong></td>
-	<td valign="top"><img src="../images/shifter.png"></td></tr>
-</table></p>
-
-<h2>Comportamento</h2>
-
-<p> Esse componente inclui duas entradas, os <var>dados</var> e <var>dist</var>, e
-uma saída, que será o resultado do deslocamento dos <var>dados</var> por
-<var>dist</var> posições. Ambos, os <var>dados</var> e a saída, possuem o mesmo 
-número de bits. O componente oferece os seguintes tipos de deslocamento:
-</p>
-
-<ul>
-
-<li> Lógico para a Esquerda: Todos os bits de <var>dados</var> serão deslocados
-no sentido dos bits mais significativo <var>dist</var> posições, com os bits
-menos significativos nas <var>dist</var> posições sendo preenchidos com 0's.
-Por exemplo, 11001011 logicamente deslocado para a esquerda duas vezes será 00101100.
-(Os dois primeiros serão perdidos.) </li>
-
-<li> Lógico para a Direita: Todos os bits de <var>dados</var> serão deslocados
-no sentido dos bits menos significativos <var>dist</var> posições, com os
-bits mais significativos nas <var>dist</var> posições preenchidos com 0's.
-Por exemplo, 11001011 logicamente deslocado para a direita duas vezes será 00110010.
-(Os dois últimos serão perdidos.) </li>
-
-<li> Aritmético para a direita: Todos os bits de <var>dados</var> serão deslocados
-no sentido dos bits menos significativos <var>dist</var> posições, com a parte
-mais significativa das <var>dist</var> posições preenchidas com qualquer que seja
-o conteúdo igualmente na parte mais significativa dos <var>dados</var>.
-Por exemplo, 11001011 aritmeticamente deslocado para a direita duas vezes será 11110010.
-</li>
-
-<li> Com Rotação para a Esquerda: Todos os bits de <var>dados</var> serão deslocados
-no sentido dos bits mais significativo <var>dist</var> posições, com os bits mais
-significativos das <var>dist</var> posições copiados para a parte menos significativa.
-Por exemplo, 11001011 rotacionado para a esquerda duas vezes será 00101111. </li>
-
-<li> Com Rotação para a Direita: Todos os bits de <var>dados</var> serão deslocados
-no sentido dos bits menos significativo <var>dist</var> posições, com os bits menos
-significativos das <var>dist</var> posições copiados para a parte mais significativa.
-Por exemplo, 11001011 direito rotacionado duas vezes será 11110010. </li>
-
-</ul>
-
-<p> Observar que <var>dist</var> contiver quaisquer entradas flutuantes ou erro,
-a saída será composta inteiramente por valores de erro, já que não há maneira de
-supor até que ponto deverá ser deslocada a entrada.
-</p>
-
-<h2>Pinos</h2>
-
-<dl>
-
-<dt> Na face oeste, extremo norte (entrada, com largura em bits de acordo com o
-atributo Bits de Dados) </dt>
-<dd> O valor a ser deslocado. </dd>
-
-<dt> Na face oeste, extremo sul (entrada, com largura em bits de acordo com o
-atributo Bits de Dados) </dt>
-<dd> O número de bits para os quais a entrada de <var>dados</var> deverá ser deslocada.
-Essa entrada deverá ter tantos bits quanto o número mínimo para indicar qualquer
-distância desde 0 até Bits de Dados menos um, ou seja, deverá ter como limite máximo
-o logaritmo de base 2 dos Bits de Dados. Por exemplo, se os bits de dados
-forem 8, essa entrada exigirá 3 bits; mas, se fosse 9, exigiria 4 bits. </dd>
-
-<dt> Na face leste (saída, com largura em bits de acordo com o
-atributo Bits de Dados) </dt>
-<dd> O resultado do deslocamento do valor de entrada pela quantidade em posições. </dd>
-
-</dl>
-
-<h2>Atributos</h2>
-
-<p> Quando o componente for selecionado ou estiver sendo acrescentado,
-Alt-0 até ALT-9 irão alterar o seu atributo <q> Bits de Dados </q>.
-</p>
-
-<dl>
-
-<dt> Bits de Dados </dt>
-<dd> A largura em bits dos <var>dados</var> de entrada e de saída.</dd>
-
-<dt> Tipo de deslocamento </dt>
-<dd> Um dos cinco tipos possíveis para deslocamento como destacado acima
-(Lógico para a Esquerda, Lógico para a Direita, Aritmético para a Direita,
-Com Rotação para a Esquerda, Com Rotação para a Direita).
-</dd>
-
-</dl>
-
-<h2> Comportamento da ferramenta Testar </h2>
-
-<p> Nenhum. </p>
-
-<h2> Comportamento da ferramenta Texto </h2>
-
-<p> Nenhum. </p>
-
-<p><a href="../index.html">Voltar à <em>Referência para bibliotecas</em></a></p>
-
-</body>
-</html>
-=======
-<html>
-<head>
-<meta http-equiv="content-type" content="text/html; charset=UTF-8">
-<title>Deslocador</title>
-</head>
-
-<body bgcolor="FFFFFF">
-
-<h1><img  align="center" src="../../../../icons/shifter.gif" width="32" height="32">
-<em>Deslocador</em></h1>
-
-<p><table>
-<tr><td><strong>Biblioteca:</strong></td>
-	<td><a href="index.html">Aritmética</a></td></tr>
-<tr><td><strong>Introdução:</strong></td>
-	<td>2.3.0</td></tr>
-<tr><td valign="top"><strong>Aparência:</strong></td>
-	<td valign="top"><img src="../../../../img-libs/shifter.png"></td></tr>
-</table></p>
-
-<h2>Comportamento</h2>
-
-<p> Esse componente inclui duas entradas, os <var>dados</var> e <var>dist</var>, e
-uma saída, que será o resultado do deslocamento dos <var>dados</var> por
-<var>dist</var> posições. Ambos, os <var>dados</var> e a saída, possuem o mesmo 
-número de bits. O componente oferece os seguintes tipos de deslocamento:
-</p>
-
-<ul>
-
-<li> Lógico para a Esquerda: Todos os bits de <var>dados</var> serão deslocados
-no sentido dos bits mais significativo <var>dist</var> posições, com os bits
-menos significativos nas <var>dist</var> posições sendo preenchidos com 0's.
-Por exemplo, 11001011 logicamente deslocado para a esquerda duas vezes será 00101100.
-(Os dois primeiros serão perdidos.) </li>
-
-<li> Lógico para a Direita: Todos os bits de <var>dados</var> serão deslocados
-no sentido dos bits menos significativos <var>dist</var> posições, com os
-bits mais significativos nas <var>dist</var> posições preenchidos com 0's.
-Por exemplo, 11001011 logicamente deslocado para a direita duas vezes será 00110010.
-(Os dois últimos serão perdidos.) </li>
-
-<li> Aritmético para a direita: Todos os bits de <var>dados</var> serão deslocados
-no sentido dos bits menos significativos <var>dist</var> posições, com a parte
-mais significativa das <var>dist</var> posições preenchidas com qualquer que seja
-o conteúdo igualmente na parte mais significativa dos <var>dados</var>.
-Por exemplo, 11001011 aritmeticamente deslocado para a direita duas vezes será 11110010.
-</li>
-
-<li> Com Rotação para a Esquerda: Todos os bits de <var>dados</var> serão deslocados
-no sentido dos bits mais significativo <var>dist</var> posições, com os bits mais
-significativos das <var>dist</var> posições copiados para a parte menos significativa.
-Por exemplo, 11001011 rotacionado para a esquerda duas vezes será 00101111. </li>
-
-<li> Com Rotação para a Direita: Todos os bits de <var>dados</var> serão deslocados
-no sentido dos bits menos significativo <var>dist</var> posições, com os bits menos
-significativos das <var>dist</var> posições copiados para a parte mais significativa.
-Por exemplo, 11001011 direito rotacionado duas vezes será 11110010. </li>
-
-</ul>
-
-<p> Observar que <var>dist</var> contiver quaisquer entradas flutuantes ou erro,
-a saída será composta inteiramente por valores de erro, já que não há maneira de
-supor até que ponto deverá ser deslocada a entrada.
-</p>
-
-<h2>Pinos</h2>
-
-<dl>
-
-<dt> Na face oeste, extremo norte (entrada, com largura em bits de acordo com o
-atributo Bits de Dados) </dt>
-<dd> O valor a ser deslocado. </dd>
-
-<dt> Na face oeste, extremo sul (entrada, com largura em bits de acordo com o
-atributo Bits de Dados) </dt>
-<dd> O número de bits para os quais a entrada de <var>dados</var> deverá ser deslocada.
-Essa entrada deverá ter tantos bits quanto o número mínimo para indicar qualquer
-distância desde 0 até Bits de Dados menos um, ou seja, deverá ter como limite máximo
-o logaritmo de base 2 dos Bits de Dados. Por exemplo, se os bits de dados
-forem 8, essa entrada exigirá 3 bits; mas, se fosse 9, exigiria 4 bits. </dd>
-
-<dt> Na face leste (saída, com largura em bits de acordo com o
-atributo Bits de Dados) </dt>
-<dd> O resultado do deslocamento do valor de entrada pela quantidade em posições. </dd>
-
-</dl>
-
-<h2>Atributos</h2>
-
-<p> Quando o componente for selecionado ou estiver sendo acrescentado,
-Alt-0 até ALT-9 irão alterar o seu atributo <q> Bits de Dados </q>.
-</p>
-
-<dl>
-
-<dt> Bits de Dados </dt>
-<dd> A largura em bits dos <var>dados</var> de entrada e de saída.</dd>
-
-<dt> Tipo de deslocamento </dt>
-<dd> Um dos cinco tipos possíveis para deslocamento como destacado acima
-(Lógico para a Esquerda, Lógico para a Direita, Aritmético para a Direita,
-Com Rotação para a Esquerda, Com Rotação para a Direita).
-</dd>
-
-</dl>
-
-<h2> Comportamento da ferramenta Testar </h2>
-
-<p> Nenhum. </p>
-
-<h2> Comportamento da ferramenta Texto </h2>
-
-<p> Nenhum. </p>
-
-<p><a href="../index.html">Voltar à <em>Referência para bibliotecas</em></a></p>
-
-</body>
-</html>
->>>>>>> 5ecb02a1
+<html>
+<head>
+<meta http-equiv="content-type" content="text/html; charset=UTF-8">
+<title>Deslocador</title>
+</head>
+
+<body bgcolor="FFFFFF">
+
+<h1><img  align="center" src="../../../../icons/shifter.gif" width="32" height="32">
+<em>Deslocador</em></h1>
+
+<p><table>
+<tr><td><strong>Biblioteca:</strong></td>
+	<td><a href="index.html">Aritmética</a></td></tr>
+<tr><td><strong>Introdução:</strong></td>
+	<td>2.3.0</td></tr>
+<tr><td valign="top"><strong>Aparência:</strong></td>
+	<td valign="top"><img src="../../../../img-libs/shifter.png"></td></tr>
+</table></p>
+
+<h2>Comportamento</h2>
+
+<p> Esse componente inclui duas entradas, os <var>dados</var> e <var>dist</var>, e
+uma saída, que será o resultado do deslocamento dos <var>dados</var> por
+<var>dist</var> posições. Ambos, os <var>dados</var> e a saída, possuem o mesmo 
+número de bits. O componente oferece os seguintes tipos de deslocamento:
+</p>
+
+<ul>
+
+<li> Lógico para a Esquerda: Todos os bits de <var>dados</var> serão deslocados
+no sentido dos bits mais significativo <var>dist</var> posições, com os bits
+menos significativos nas <var>dist</var> posições sendo preenchidos com 0's.
+Por exemplo, 11001011 logicamente deslocado para a esquerda duas vezes será 00101100.
+(Os dois primeiros serão perdidos.) </li>
+
+<li> Lógico para a Direita: Todos os bits de <var>dados</var> serão deslocados
+no sentido dos bits menos significativos <var>dist</var> posições, com os
+bits mais significativos nas <var>dist</var> posições preenchidos com 0's.
+Por exemplo, 11001011 logicamente deslocado para a direita duas vezes será 00110010.
+(Os dois últimos serão perdidos.) </li>
+
+<li> Aritmético para a direita: Todos os bits de <var>dados</var> serão deslocados
+no sentido dos bits menos significativos <var>dist</var> posições, com a parte
+mais significativa das <var>dist</var> posições preenchidas com qualquer que seja
+o conteúdo igualmente na parte mais significativa dos <var>dados</var>.
+Por exemplo, 11001011 aritmeticamente deslocado para a direita duas vezes será 11110010.
+</li>
+
+<li> Com Rotação para a Esquerda: Todos os bits de <var>dados</var> serão deslocados
+no sentido dos bits mais significativo <var>dist</var> posições, com os bits mais
+significativos das <var>dist</var> posições copiados para a parte menos significativa.
+Por exemplo, 11001011 rotacionado para a esquerda duas vezes será 00101111. </li>
+
+<li> Com Rotação para a Direita: Todos os bits de <var>dados</var> serão deslocados
+no sentido dos bits menos significativo <var>dist</var> posições, com os bits menos
+significativos das <var>dist</var> posições copiados para a parte mais significativa.
+Por exemplo, 11001011 direito rotacionado duas vezes será 11110010. </li>
+
+</ul>
+
+<p> Observar que <var>dist</var> contiver quaisquer entradas flutuantes ou erro,
+a saída será composta inteiramente por valores de erro, já que não há maneira de
+supor até que ponto deverá ser deslocada a entrada.
+</p>
+
+<h2>Pinos</h2>
+
+<dl>
+
+<dt> Na face oeste, extremo norte (entrada, com largura em bits de acordo com o
+atributo Bits de Dados) </dt>
+<dd> O valor a ser deslocado. </dd>
+
+<dt> Na face oeste, extremo sul (entrada, com largura em bits de acordo com o
+atributo Bits de Dados) </dt>
+<dd> O número de bits para os quais a entrada de <var>dados</var> deverá ser deslocada.
+Essa entrada deverá ter tantos bits quanto o número mínimo para indicar qualquer
+distância desde 0 até Bits de Dados menos um, ou seja, deverá ter como limite máximo
+o logaritmo de base 2 dos Bits de Dados. Por exemplo, se os bits de dados
+forem 8, essa entrada exigirá 3 bits; mas, se fosse 9, exigiria 4 bits. </dd>
+
+<dt> Na face leste (saída, com largura em bits de acordo com o
+atributo Bits de Dados) </dt>
+<dd> O resultado do deslocamento do valor de entrada pela quantidade em posições. </dd>
+
+</dl>
+
+<h2>Atributos</h2>
+
+<p> Quando o componente for selecionado ou estiver sendo acrescentado,
+Alt-0 até ALT-9 irão alterar o seu atributo <q> Bits de Dados </q>.
+</p>
+
+<dl>
+
+<dt> Bits de Dados </dt>
+<dd> A largura em bits dos <var>dados</var> de entrada e de saída.</dd>
+
+<dt> Tipo de deslocamento </dt>
+<dd> Um dos cinco tipos possíveis para deslocamento como destacado acima
+(Lógico para a Esquerda, Lógico para a Direita, Aritmético para a Direita,
+Com Rotação para a Esquerda, Com Rotação para a Direita).
+</dd>
+
+</dl>
+
+<h2> Comportamento da ferramenta Testar </h2>
+
+<p> Nenhum. </p>
+
+<h2> Comportamento da ferramenta Texto </h2>
+
+<p> Nenhum. </p>
+
+<p><a href="../index.html">Voltar à <em>Referência para bibliotecas</em></a></p>
+
+</body>
+</html>