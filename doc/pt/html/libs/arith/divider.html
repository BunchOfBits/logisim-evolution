<<<<<<< HEAD
<html>
<head>
<meta http-equiv="content-type" content="text/html; charset=UTF-8">
<title>Divisor</title>
</head>

<body bgcolor="FFFFFF">

<h1><img  align="center" src="../../icons/divider.gif" width="32" height="32">
<em>Divisor</em></h1>

<p><table>
<tr><td><strong>Biblioteca:</strong></td>
	<td><a href="index.html">Aritmética</a></td></tr>
<tr><td><strong>Introdução:</strong></td>
	<td>2.0 Beta 22</td></tr>
<tr><td valign="top"><strong>Aparência:</strong></td>
	<td valign="top"><img src="../images/divider.png"></td></tr>
</table></p>

<h2>Comportamento</h2>

<p> Esse componente divide dois valores que vierem através das entradas a oeste e
fornecerá o quociente na saída a leste. O componente é projetado de forma
a poder ser conectado a outros divisores tratar um dividendo com mais bits que
o possível apenas um único divisor. A entrada superior fornecerá com os bits mais 
significativos dentre os <var> Bits de Dados</var> do dividendo
(se isso tiver sido especificado), e os bits em <var>rem</var> serão o resto inteiro 
da divisão, que pode ser enviado para a entrada <var>superior</var> em outro divisor.
</p>

<p> Se o divisor for 0, nenhuma divisão será feita (ou seja, supõe-se o divisor
no mínimo igual a 1). 
</p>

<p> O divisor executará essencialmente uma divisão sem sinal. Ou seja, o
resto estará sempre entre 0 e <var> divisor </var>-1. O quociente será sempre um 
número inteiro de modo que
</p>
<center>
 <var>quociente </var> * <var> divisor </var> +  <var>resto</var> = <var> dividendo </var>.
</center>
<p> Se, no entanto, o  <var>quociente</var> não couber nos <var> Bits de Dados </var>,
apenas os bits menos significativos serão reportados. O componente não oferecerá método 
algum para o acesso aos bits mais significativos dos <var> Bits de Dados </var>. 
</p>

<p> Se qualquer um dos operandos contiver algum bit flutuante, ou com erro,
então o componente terá as saídas ou inteiramente flutuantes ou
integralmente com valores de erro. 
</p>

<h2>Pinos</h2>

<dl>

<dt> Na face oeste, extremo norte (entrada, com largura em bits de acordo com o
atributo Bits de Dados) </dt>
<dd> Os bits menos significativos dentre os <var> Bits de Dados </var> do dividendo 
(ou seja, o primeiro operando para a divisão).

<dt> Na face oeste, extremo sul (entrada, com largura em bits de acordo com o
atributo Bits de Dados) </dt>
<dd> O divisor (ou seja, o segundo operando para a divisão).

<dt> Na face norte, marcado por <var>upper</var> (entrada, com largura em bits de acordo com o
atributo Bits de Dados) </dt>
<dd> Os bits mais significativos dentre os <var> Bits de Dados </var> do dividendo
(ou seja, o primeiro operando para a divisão).

<dt> Na face  leste (saída, com largura em bits de acordo com o
atributo Bits de Dados) </dt>
<dd> Os bits menos significativos dentre os <var> Bits de Dados </var> do quociente,
conforme especificado acima.

<dt> Na face sul, marcado por <var>rem</var> (saída, com largura em bits de acordo com o
atributo Bits de Dados) </dt>
<dd> O resto da divisão. Esse valor estará sempre entre 0 e <var>divisor</var>-1.

</dl>

<h2>Atributos</h2>

<p> Quando o componente for selecionado ou estiver sendo acrescentado,
Alt-0 até ALT-9 irão alterar o seu atributo <q> Bits de Dados </q>.
</p>

<dl>

<dt> Bits de Dados </dt>
<dd> A largura em bits dos valores a serem divididos e o resultado.</dd>

</dl>

<h2> Comportamento da ferramenta Testar </h2>

<p> Nenhum. </p>

<h2> Comportamento da ferramenta Texto </h2>

<p> Nenhum. </p>

<p><a href="../index.html">Voltar à <em>Referência para bibliotecas</em></a></p>

</body>
</html>
=======
<html>
<head>
<meta http-equiv="content-type" content="text/html; charset=UTF-8">
<title>Divisor</title>
</head>

<body bgcolor="FFFFFF">

<h1><img  align="center" src="../../../../icons/divider.gif" width="32" height="32">
<em>Divisor</em></h1>

<p><table>
<tr><td><strong>Biblioteca:</strong></td>
	<td><a href="index.html">Aritmética</a></td></tr>
<tr><td><strong>Introdução:</strong></td>
	<td>2.0 Beta 22</td></tr>
<tr><td valign="top"><strong>Aparência:</strong></td>
	<td valign="top"><img src="../../../../img-libs/divider.png"></td></tr>
</table></p>

<h2>Comportamento</h2>

<p> Esse componente divide dois valores que vierem através das entradas a oeste e
fornecerá o quociente na saída a leste. O componente é projetado de forma
a poder ser conectado a outros divisores tratar um dividendo com mais bits que
o possível apenas um único divisor. A entrada superior fornecerá com os bits mais 
significativos dentre os <var> Bits de Dados</var> do dividendo
(se isso tiver sido especificado), e os bits em <var>rem</var> serão o resto inteiro 
da divisão, que pode ser enviado para a entrada <var>superior</var> em outro divisor.
</p>

<p> Se o divisor for 0, nenhuma divisão será feita (ou seja, supõe-se o divisor
no mínimo igual a 1). 
</p>

<p> O divisor executará essencialmente uma divisão sem sinal. Ou seja, o
resto estará sempre entre 0 e <var> divisor </var>-1. O quociente será sempre um 
número inteiro de modo que
</p>
<center>
 <var>quociente </var> * <var> divisor </var> +  <var>resto</var> = <var> dividendo </var>.
</center>
<p> Se, no entanto, o  <var>quociente</var> não couber nos <var> Bits de Dados </var>,
apenas os bits menos significativos serão reportados. O componente não oferecerá método 
algum para o acesso aos bits mais significativos dos <var> Bits de Dados </var>. 
</p>

<p> Se qualquer um dos operandos contiver algum bit flutuante, ou com erro,
então o componente terá as saídas ou inteiramente flutuantes ou
integralmente com valores de erro. 
</p>

<h2>Pinos</h2>

<dl>

<dt> Na face oeste, extremo norte (entrada, com largura em bits de acordo com o
atributo Bits de Dados) </dt>
<dd> Os bits menos significativos dentre os <var> Bits de Dados </var> do dividendo 
(ou seja, o primeiro operando para a divisão).

<dt> Na face oeste, extremo sul (entrada, com largura em bits de acordo com o
atributo Bits de Dados) </dt>
<dd> O divisor (ou seja, o segundo operando para a divisão).

<dt> Na face norte, marcado por <var>upper</var> (entrada, com largura em bits de acordo com o
atributo Bits de Dados) </dt>
<dd> Os bits mais significativos dentre os <var> Bits de Dados </var> do dividendo
(ou seja, o primeiro operando para a divisão).

<dt> Na face  leste (saída, com largura em bits de acordo com o
atributo Bits de Dados) </dt>
<dd> Os bits menos significativos dentre os <var> Bits de Dados </var> do quociente,
conforme especificado acima.

<dt> Na face sul, marcado por <var>rem</var> (saída, com largura em bits de acordo com o
atributo Bits de Dados) </dt>
<dd> O resto da divisão. Esse valor estará sempre entre 0 e <var>divisor</var>-1.

</dl>

<h2>Atributos</h2>

<p> Quando o componente for selecionado ou estiver sendo acrescentado,
Alt-0 até ALT-9 irão alterar o seu atributo <q> Bits de Dados </q>.
</p>

<dl>

<dt> Bits de Dados </dt>
<dd> A largura em bits dos valores a serem divididos e o resultado.</dd>

</dl>

<h2> Comportamento da ferramenta Testar </h2>

<p> Nenhum. </p>

<h2> Comportamento da ferramenta Texto </h2>

<p> Nenhum. </p>

<p><a href="../index.html">Voltar à <em>Referência para bibliotecas</em></a></p>

</body>
</html>
>>>>>>> 5ecb02a1
<|MERGE_RESOLUTION|>--- conflicted
+++ resolved
@@ -1,215 +1,106 @@
-<<<<<<< HEAD
-<html>
-<head>
-<meta http-equiv="content-type" content="text/html; charset=UTF-8">
-<title>Divisor</title>
-</head>
-
-<body bgcolor="FFFFFF">
-
-<h1><img  align="center" src="../../icons/divider.gif" width="32" height="32">
-<em>Divisor</em></h1>
-
-<p><table>
-<tr><td><strong>Biblioteca:</strong></td>
-	<td><a href="index.html">Aritmética</a></td></tr>
-<tr><td><strong>Introdução:</strong></td>
-	<td>2.0 Beta 22</td></tr>
-<tr><td valign="top"><strong>Aparência:</strong></td>
-	<td valign="top"><img src="../images/divider.png"></td></tr>
-</table></p>
-
-<h2>Comportamento</h2>
-
-<p> Esse componente divide dois valores que vierem através das entradas a oeste e
-fornecerá o quociente na saída a leste. O componente é projetado de forma
-a poder ser conectado a outros divisores tratar um dividendo com mais bits que
-o possível apenas um único divisor. A entrada superior fornecerá com os bits mais 
-significativos dentre os <var> Bits de Dados</var> do dividendo
-(se isso tiver sido especificado), e os bits em <var>rem</var> serão o resto inteiro 
-da divisão, que pode ser enviado para a entrada <var>superior</var> em outro divisor.
-</p>
-
-<p> Se o divisor for 0, nenhuma divisão será feita (ou seja, supõe-se o divisor
-no mínimo igual a 1). 
-</p>
-
-<p> O divisor executará essencialmente uma divisão sem sinal. Ou seja, o
-resto estará sempre entre 0 e <var> divisor </var>-1. O quociente será sempre um 
-número inteiro de modo que
-</p>
-<center>
- <var>quociente </var> * <var> divisor </var> +  <var>resto</var> = <var> dividendo </var>.
-</center>
-<p> Se, no entanto, o  <var>quociente</var> não couber nos <var> Bits de Dados </var>,
-apenas os bits menos significativos serão reportados. O componente não oferecerá método 
-algum para o acesso aos bits mais significativos dos <var> Bits de Dados </var>. 
-</p>
-
-<p> Se qualquer um dos operandos contiver algum bit flutuante, ou com erro,
-então o componente terá as saídas ou inteiramente flutuantes ou
-integralmente com valores de erro. 
-</p>
-
-<h2>Pinos</h2>
-
-<dl>
-
-<dt> Na face oeste, extremo norte (entrada, com largura em bits de acordo com o
-atributo Bits de Dados) </dt>
-<dd> Os bits menos significativos dentre os <var> Bits de Dados </var> do dividendo 
-(ou seja, o primeiro operando para a divisão).
-
-<dt> Na face oeste, extremo sul (entrada, com largura em bits de acordo com o
-atributo Bits de Dados) </dt>
-<dd> O divisor (ou seja, o segundo operando para a divisão).
-
-<dt> Na face norte, marcado por <var>upper</var> (entrada, com largura em bits de acordo com o
-atributo Bits de Dados) </dt>
-<dd> Os bits mais significativos dentre os <var> Bits de Dados </var> do dividendo
-(ou seja, o primeiro operando para a divisão).
-
-<dt> Na face  leste (saída, com largura em bits de acordo com o
-atributo Bits de Dados) </dt>
-<dd> Os bits menos significativos dentre os <var> Bits de Dados </var> do quociente,
-conforme especificado acima.
-
-<dt> Na face sul, marcado por <var>rem</var> (saída, com largura em bits de acordo com o
-atributo Bits de Dados) </dt>
-<dd> O resto da divisão. Esse valor estará sempre entre 0 e <var>divisor</var>-1.
-
-</dl>
-
-<h2>Atributos</h2>
-
-<p> Quando o componente for selecionado ou estiver sendo acrescentado,
-Alt-0 até ALT-9 irão alterar o seu atributo <q> Bits de Dados </q>.
-</p>
-
-<dl>
-
-<dt> Bits de Dados </dt>
-<dd> A largura em bits dos valores a serem divididos e o resultado.</dd>
-
-</dl>
-
-<h2> Comportamento da ferramenta Testar </h2>
-
-<p> Nenhum. </p>
-
-<h2> Comportamento da ferramenta Texto </h2>
-
-<p> Nenhum. </p>
-
-<p><a href="../index.html">Voltar à <em>Referência para bibliotecas</em></a></p>
-
-</body>
-</html>
-=======
-<html>
-<head>
-<meta http-equiv="content-type" content="text/html; charset=UTF-8">
-<title>Divisor</title>
-</head>
-
-<body bgcolor="FFFFFF">
-
-<h1><img  align="center" src="../../../../icons/divider.gif" width="32" height="32">
-<em>Divisor</em></h1>
-
-<p><table>
-<tr><td><strong>Biblioteca:</strong></td>
-	<td><a href="index.html">Aritmética</a></td></tr>
-<tr><td><strong>Introdução:</strong></td>
-	<td>2.0 Beta 22</td></tr>
-<tr><td valign="top"><strong>Aparência:</strong></td>
-	<td valign="top"><img src="../../../../img-libs/divider.png"></td></tr>
-</table></p>
-
-<h2>Comportamento</h2>
-
-<p> Esse componente divide dois valores que vierem através das entradas a oeste e
-fornecerá o quociente na saída a leste. O componente é projetado de forma
-a poder ser conectado a outros divisores tratar um dividendo com mais bits que
-o possível apenas um único divisor. A entrada superior fornecerá com os bits mais 
-significativos dentre os <var> Bits de Dados</var> do dividendo
-(se isso tiver sido especificado), e os bits em <var>rem</var> serão o resto inteiro 
-da divisão, que pode ser enviado para a entrada <var>superior</var> em outro divisor.
-</p>
-
-<p> Se o divisor for 0, nenhuma divisão será feita (ou seja, supõe-se o divisor
-no mínimo igual a 1). 
-</p>
-
-<p> O divisor executará essencialmente uma divisão sem sinal. Ou seja, o
-resto estará sempre entre 0 e <var> divisor </var>-1. O quociente será sempre um 
-número inteiro de modo que
-</p>
-<center>
- <var>quociente </var> * <var> divisor </var> +  <var>resto</var> = <var> dividendo </var>.
-</center>
-<p> Se, no entanto, o  <var>quociente</var> não couber nos <var> Bits de Dados </var>,
-apenas os bits menos significativos serão reportados. O componente não oferecerá método 
-algum para o acesso aos bits mais significativos dos <var> Bits de Dados </var>. 
-</p>
-
-<p> Se qualquer um dos operandos contiver algum bit flutuante, ou com erro,
-então o componente terá as saídas ou inteiramente flutuantes ou
-integralmente com valores de erro. 
-</p>
-
-<h2>Pinos</h2>
-
-<dl>
-
-<dt> Na face oeste, extremo norte (entrada, com largura em bits de acordo com o
-atributo Bits de Dados) </dt>
-<dd> Os bits menos significativos dentre os <var> Bits de Dados </var> do dividendo 
-(ou seja, o primeiro operando para a divisão).
-
-<dt> Na face oeste, extremo sul (entrada, com largura em bits de acordo com o
-atributo Bits de Dados) </dt>
-<dd> O divisor (ou seja, o segundo operando para a divisão).
-
-<dt> Na face norte, marcado por <var>upper</var> (entrada, com largura em bits de acordo com o
-atributo Bits de Dados) </dt>
-<dd> Os bits mais significativos dentre os <var> Bits de Dados </var> do dividendo
-(ou seja, o primeiro operando para a divisão).
-
-<dt> Na face  leste (saída, com largura em bits de acordo com o
-atributo Bits de Dados) </dt>
-<dd> Os bits menos significativos dentre os <var> Bits de Dados </var> do quociente,
-conforme especificado acima.
-
-<dt> Na face sul, marcado por <var>rem</var> (saída, com largura em bits de acordo com o
-atributo Bits de Dados) </dt>
-<dd> O resto da divisão. Esse valor estará sempre entre 0 e <var>divisor</var>-1.
-
-</dl>
-
-<h2>Atributos</h2>
-
-<p> Quando o componente for selecionado ou estiver sendo acrescentado,
-Alt-0 até ALT-9 irão alterar o seu atributo <q> Bits de Dados </q>.
-</p>
-
-<dl>
-
-<dt> Bits de Dados </dt>
-<dd> A largura em bits dos valores a serem divididos e o resultado.</dd>
-
-</dl>
-
-<h2> Comportamento da ferramenta Testar </h2>
-
-<p> Nenhum. </p>
-
-<h2> Comportamento da ferramenta Texto </h2>
-
-<p> Nenhum. </p>
-
-<p><a href="../index.html">Voltar à <em>Referência para bibliotecas</em></a></p>
-
-</body>
-</html>
->>>>>>> 5ecb02a1
+<html>
+<head>
+<meta http-equiv="content-type" content="text/html; charset=UTF-8">
+<title>Divisor</title>
+</head>
+
+<body bgcolor="FFFFFF">
+
+<h1><img  align="center" src="../../../../icons/divider.gif" width="32" height="32">
+<em>Divisor</em></h1>
+
+<p><table>
+<tr><td><strong>Biblioteca:</strong></td>
+	<td><a href="index.html">Aritmética</a></td></tr>
+<tr><td><strong>Introdução:</strong></td>
+	<td>2.0 Beta 22</td></tr>
+<tr><td valign="top"><strong>Aparência:</strong></td>
+	<td valign="top"><img src="../../../../img-libs/divider.png"></td></tr>
+</table></p>
+
+<h2>Comportamento</h2>
+
+<p> Esse componente divide dois valores que vierem através das entradas a oeste e
+fornecerá o quociente na saída a leste. O componente é projetado de forma
+a poder ser conectado a outros divisores tratar um dividendo com mais bits que
+o possível apenas um único divisor. A entrada superior fornecerá com os bits mais 
+significativos dentre os <var> Bits de Dados</var> do dividendo
+(se isso tiver sido especificado), e os bits em <var>rem</var> serão o resto inteiro 
+da divisão, que pode ser enviado para a entrada <var>superior</var> em outro divisor.
+</p>
+
+<p> Se o divisor for 0, nenhuma divisão será feita (ou seja, supõe-se o divisor
+no mínimo igual a 1). 
+</p>
+
+<p> O divisor executará essencialmente uma divisão sem sinal. Ou seja, o
+resto estará sempre entre 0 e <var> divisor </var>-1. O quociente será sempre um 
+número inteiro de modo que
+</p>
+<center>
+ <var>quociente </var> * <var> divisor </var> +  <var>resto</var> = <var> dividendo </var>.
+</center>
+<p> Se, no entanto, o  <var>quociente</var> não couber nos <var> Bits de Dados </var>,
+apenas os bits menos significativos serão reportados. O componente não oferecerá método 
+algum para o acesso aos bits mais significativos dos <var> Bits de Dados </var>. 
+</p>
+
+<p> Se qualquer um dos operandos contiver algum bit flutuante, ou com erro,
+então o componente terá as saídas ou inteiramente flutuantes ou
+integralmente com valores de erro. 
+</p>
+
+<h2>Pinos</h2>
+
+<dl>
+
+<dt> Na face oeste, extremo norte (entrada, com largura em bits de acordo com o
+atributo Bits de Dados) </dt>
+<dd> Os bits menos significativos dentre os <var> Bits de Dados </var> do dividendo 
+(ou seja, o primeiro operando para a divisão).
+
+<dt> Na face oeste, extremo sul (entrada, com largura em bits de acordo com o
+atributo Bits de Dados) </dt>
+<dd> O divisor (ou seja, o segundo operando para a divisão).
+
+<dt> Na face norte, marcado por <var>upper</var> (entrada, com largura em bits de acordo com o
+atributo Bits de Dados) </dt>
+<dd> Os bits mais significativos dentre os <var> Bits de Dados </var> do dividendo
+(ou seja, o primeiro operando para a divisão).
+
+<dt> Na face  leste (saída, com largura em bits de acordo com o
+atributo Bits de Dados) </dt>
+<dd> Os bits menos significativos dentre os <var> Bits de Dados </var> do quociente,
+conforme especificado acima.
+
+<dt> Na face sul, marcado por <var>rem</var> (saída, com largura em bits de acordo com o
+atributo Bits de Dados) </dt>
+<dd> O resto da divisão. Esse valor estará sempre entre 0 e <var>divisor</var>-1.
+
+</dl>
+
+<h2>Atributos</h2>
+
+<p> Quando o componente for selecionado ou estiver sendo acrescentado,
+Alt-0 até ALT-9 irão alterar o seu atributo <q> Bits de Dados </q>.
+</p>
+
+<dl>
+
+<dt> Bits de Dados </dt>
+<dd> A largura em bits dos valores a serem divididos e o resultado.</dd>
+
+</dl>
+
+<h2> Comportamento da ferramenta Testar </h2>
+
+<p> Nenhum. </p>
+
+<h2> Comportamento da ferramenta Texto </h2>
+
+<p> Nenhum. </p>
+
+<p><a href="../index.html">Voltar à <em>Referência para bibliotecas</em></a></p>
+
+</body>
+</html>