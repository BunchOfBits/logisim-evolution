<<<<<<< HEAD
<html>
<head>
<meta http-equiv="content-type" content="text/html; charset=UTF-8">
<title>Ferramenta Selecionar</title>
</head>

<body bgcolor="FFFFFF">

<h1><img  align="center" src="../../icons/select.gif" width="32" height="32">
<em>Ferramenta Selecionar</em></h1>

<p><table>
<tr><td><strong>Biblioteca:</strong></td>
	<td><a href="index.html">Base</a></td></tr>
<tr><td><strong>Introdução:</strong></td>
	<td>2.0 Beta 1</td></tr>
</table></p>

<h2>Comportamento</h2>

<p> Permite que componentes individuais possam ser colocados em uma mesma seleção.
Há certo número de ações possíveis com essa ferramenta.
<ul>

<li> Ao pressionar o botão do mouse enquanto ele estiver sobre um componente
selecionado, ele irá arrastar todos os componentes na mesma seleção.
</p>

<p> Por padrão, Logisim irá calcular uma forma de acrescentar novos fios
de modo que nenhuma conexão existente seja perdida durante o movimento.
(Às vezes, ele irá eliminar ou encurtar fios existentes.)
Se você estiver realizando um movimento em que você queira que essas alterações
sejam feitas, você poderá pressionar a tecla Shift durante a movimentação.
Se você quiser desabilitar esse comportamento por completo,
basta ir a Projeto &gt; Opções, selecionar a guia Área de Desenho,
e desmarcar a caixa <q> Manter Conexões ao Mover </q>;
nesse caso, as conexões serão calculadas somente quando a tecla <i>shift</i> for
<em>pressionada</em>.
</p>
<p> Ao arrastar uma seleção isso poderá levar a um comportamento inesperado dos fios: 
se ao fazer isso, alguns fios passarem sobre outros, eles serão conectados, 
e todos serão colocados na mesma seleção. Como resultado, se você arrastar a seleção 
pela segunda vez, os fios que existirem previamente no local não serão deixados para 
trás. Esse comportamento é necessário manter coerência com o comportamento esperado 
para as conexões de fios no Logisim. E não constituirá, normalmente, um grande problema:
o Logisim irá traçar a seleção inteira no instante em que desejar efetivá-la,
e você não deverá fazê-lo, até que você tenha certeza que esteja no local correto.
</p>

<li><p> Caso contrário, ao clicar com o mouse em um componente apagará todos os
componentes na seleção, ao invés daquele(s) sobre onde houve a marcação.
</p></li>

<li><p> <i>Shift+click</i> do mouse sobre um componente alternará sua presença 
na seleção. Se vários componentes compartilharem a mesma posição, a presença 
de todos será alternada. Nada disso ocorrerá, porém, se for feito por outra ferramenta 
(via a janela de opções de projeto <a href="../../guide/opts/mouse.html">
Guia do Mouse</a >).
</p></li>

<li><p> Ao começar a arrastar o mouse em uma posição que não contenha qualquer
componente, irá iniciar-se o traçado de uma área retangular para seleção.
Todos os componentes contidos dentro dessa área serão colocados na seleção.
</p></li>

<li><p> Ao clicar Shift e arrastar o mouse a partir de uma posição que não contiver
qualquer componente iniciará uma seleção retangular. A presença de todos os 
componentes contidos nessa área será alternada. Isso não irá ocorrer,
porém, se a ação do mouse for mapeado para outra ferramenta em seu lugar.
</p></li>

</ul></p>

<p> Após selecionar os itens desejados, você poderá, naturalmente,
recortar/copiar/colar/apagar todos os itens via
<a href="../../guide/menu/edit.html"> menu Editar </a>.
</p>
<p> O comportamento do Logisim quando colar a área de transferência em um circuito
será um tanto peculiar: ele não irá colocar imediatamente os componentes no circuito,
em vez disso, a seleção será uma coleção de "esboços transparentes", que será deixada
no circuito assim que forem levados para outra posição ou removidos da seleção. 
(Esse comportamento peculiar é necessário porque, caso contrário, as conexões na
seleção seriam fundidas àquelas no circuito atual de uma só vez, e não permitir que
pudessem ser arrastadas de sua posição anterior junto com o conteúdo da área de
transferência, até que fossem coladas onde o usuário desejasse.)
</p>


<h2>Atributos</h2>

<p> Nenhum. Ao selecionar um componente, seus atributos serão apresentados.
Se vários componentes forem selecionados, os atributos compartilhados por todos 
serão mostrados, em branco ficarão aqueles com valores diferentes e
de outro modo os que tiverem em comum. (As conexões serão ignoradas, 
se não houver qualquer outro componente na seleção.) Mudanças no valor do atributo 
afetarão todos os componentes selecionados.
</p>

<p><a href="../index.html">Voltar à <em>Referência para bibliotecas</em></a></p>

</body>
</html>
=======
<html>
<head>
<meta http-equiv="content-type" content="text/html; charset=UTF-8">
<title>Ferramenta Selecionar</title>
</head>

<body bgcolor="FFFFFF">

<h1><img  align="center" src="../../../../icons/select.gif" width="32" height="32">
<em>Ferramenta Selecionar</em></h1>

<p><table>
<tr><td><strong>Biblioteca:</strong></td>
	<td><a href="index.html">Base</a></td></tr>
<tr><td><strong>Introdução:</strong></td>
	<td>2.0 Beta 1</td></tr>
</table></p>

<h2>Comportamento</h2>

<p> Permite que componentes individuais possam ser colocados em uma mesma seleção.
Há certo número de ações possíveis com essa ferramenta.
<ul>

<li> Ao pressionar o botão do mouse enquanto ele estiver sobre um componente
selecionado, ele irá arrastar todos os componentes na mesma seleção.
</p>

<p> Por padrão, Logisim irá calcular uma forma de acrescentar novos fios
de modo que nenhuma conexão existente seja perdida durante o movimento.
(Às vezes, ele irá eliminar ou encurtar fios existentes.)
Se você estiver realizando um movimento em que você queira que essas alterações
sejam feitas, você poderá pressionar a tecla Shift durante a movimentação.
Se você quiser desabilitar esse comportamento por completo,
basta ir a Projeto &gt; Opções, selecionar a guia Área de Desenho,
e desmarcar a caixa <q> Manter Conexões ao Mover </q>;
nesse caso, as conexões serão calculadas somente quando a tecla <i>shift</i> for
<em>pressionada</em>.
</p>
<p> Ao arrastar uma seleção isso poderá levar a um comportamento inesperado dos fios: 
se ao fazer isso, alguns fios passarem sobre outros, eles serão conectados, 
e todos serão colocados na mesma seleção. Como resultado, se você arrastar a seleção 
pela segunda vez, os fios que existirem previamente no local não serão deixados para 
trás. Esse comportamento é necessário manter coerência com o comportamento esperado 
para as conexões de fios no Logisim. E não constituirá, normalmente, um grande problema:
o Logisim irá traçar a seleção inteira no instante em que desejar efetivá-la,
e você não deverá fazê-lo, até que você tenha certeza que esteja no local correto.
</p>

<li><p> Caso contrário, ao clicar com o mouse em um componente apagará todos os
componentes na seleção, ao invés daquele(s) sobre onde houve a marcação.
</p></li>

<li><p> <i>Shift+click</i> do mouse sobre um componente alternará sua presença 
na seleção. Se vários componentes compartilharem a mesma posição, a presença 
de todos será alternada. Nada disso ocorrerá, porém, se for feito por outra ferramenta 
(via a janela de opções de projeto <a href="../../guide/opts/mouse.html">
Guia do Mouse</a >).
</p></li>

<li><p> Ao começar a arrastar o mouse em uma posição que não contenha qualquer
componente, irá iniciar-se o traçado de uma área retangular para seleção.
Todos os componentes contidos dentro dessa área serão colocados na seleção.
</p></li>

<li><p> Ao clicar Shift e arrastar o mouse a partir de uma posição que não contiver
qualquer componente iniciará uma seleção retangular. A presença de todos os 
componentes contidos nessa área será alternada. Isso não irá ocorrer,
porém, se a ação do mouse for mapeado para outra ferramenta em seu lugar.
</p></li>

</ul></p>

<p> Após selecionar os itens desejados, você poderá, naturalmente,
recortar/copiar/colar/apagar todos os itens via
<a href="../../guide/menu/edit.html"> menu Editar </a>.
</p>
<p> O comportamento do Logisim quando colar a área de transferência em um circuito
será um tanto peculiar: ele não irá colocar imediatamente os componentes no circuito,
em vez disso, a seleção será uma coleção de "esboços transparentes", que será deixada
no circuito assim que forem levados para outra posição ou removidos da seleção. 
(Esse comportamento peculiar é necessário porque, caso contrário, as conexões na
seleção seriam fundidas àquelas no circuito atual de uma só vez, e não permitir que
pudessem ser arrastadas de sua posição anterior junto com o conteúdo da área de
transferência, até que fossem coladas onde o usuário desejasse.)
</p>


<h2>Atributos</h2>

<p> Nenhum. Ao selecionar um componente, seus atributos serão apresentados.
Se vários componentes forem selecionados, os atributos compartilhados por todos 
serão mostrados, em branco ficarão aqueles com valores diferentes e
de outro modo os que tiverem em comum. (As conexões serão ignoradas, 
se não houver qualquer outro componente na seleção.) Mudanças no valor do atributo 
afetarão todos os componentes selecionados.
</p>

<p><a href="../index.html">Voltar à <em>Referência para bibliotecas</em></a></p>

</body>
</html>
>>>>>>> 5ecb02a1
<|MERGE_RESOLUTION|>--- conflicted
+++ resolved
@@ -1,207 +1,102 @@
-<<<<<<< HEAD
-<html>
-<head>
-<meta http-equiv="content-type" content="text/html; charset=UTF-8">
-<title>Ferramenta Selecionar</title>
-</head>
-
-<body bgcolor="FFFFFF">
-
-<h1><img  align="center" src="../../icons/select.gif" width="32" height="32">
-<em>Ferramenta Selecionar</em></h1>
-
-<p><table>
-<tr><td><strong>Biblioteca:</strong></td>
-	<td><a href="index.html">Base</a></td></tr>
-<tr><td><strong>Introdução:</strong></td>
-	<td>2.0 Beta 1</td></tr>
-</table></p>
-
-<h2>Comportamento</h2>
-
-<p> Permite que componentes individuais possam ser colocados em uma mesma seleção.
-Há certo número de ações possíveis com essa ferramenta.
-<ul>
-
-<li> Ao pressionar o botão do mouse enquanto ele estiver sobre um componente
-selecionado, ele irá arrastar todos os componentes na mesma seleção.
-</p>
-
-<p> Por padrão, Logisim irá calcular uma forma de acrescentar novos fios
-de modo que nenhuma conexão existente seja perdida durante o movimento.
-(Às vezes, ele irá eliminar ou encurtar fios existentes.)
-Se você estiver realizando um movimento em que você queira que essas alterações
-sejam feitas, você poderá pressionar a tecla Shift durante a movimentação.
-Se você quiser desabilitar esse comportamento por completo,
-basta ir a Projeto &gt; Opções, selecionar a guia Área de Desenho,
-e desmarcar a caixa <q> Manter Conexões ao Mover </q>;
-nesse caso, as conexões serão calculadas somente quando a tecla <i>shift</i> for
-<em>pressionada</em>.
-</p>
-<p> Ao arrastar uma seleção isso poderá levar a um comportamento inesperado dos fios: 
-se ao fazer isso, alguns fios passarem sobre outros, eles serão conectados, 
-e todos serão colocados na mesma seleção. Como resultado, se você arrastar a seleção 
-pela segunda vez, os fios que existirem previamente no local não serão deixados para 
-trás. Esse comportamento é necessário manter coerência com o comportamento esperado 
-para as conexões de fios no Logisim. E não constituirá, normalmente, um grande problema:
-o Logisim irá traçar a seleção inteira no instante em que desejar efetivá-la,
-e você não deverá fazê-lo, até que você tenha certeza que esteja no local correto.
-</p>
-
-<li><p> Caso contrário, ao clicar com o mouse em um componente apagará todos os
-componentes na seleção, ao invés daquele(s) sobre onde houve a marcação.
-</p></li>
-
-<li><p> <i>Shift+click</i> do mouse sobre um componente alternará sua presença 
-na seleção. Se vários componentes compartilharem a mesma posição, a presença 
-de todos será alternada. Nada disso ocorrerá, porém, se for feito por outra ferramenta 
-(via a janela de opções de projeto <a href="../../guide/opts/mouse.html">
-Guia do Mouse</a >).
-</p></li>
-
-<li><p> Ao começar a arrastar o mouse em uma posição que não contenha qualquer
-componente, irá iniciar-se o traçado de uma área retangular para seleção.
-Todos os componentes contidos dentro dessa área serão colocados na seleção.
-</p></li>
-
-<li><p> Ao clicar Shift e arrastar o mouse a partir de uma posição que não contiver
-qualquer componente iniciará uma seleção retangular. A presença de todos os 
-componentes contidos nessa área será alternada. Isso não irá ocorrer,
-porém, se a ação do mouse for mapeado para outra ferramenta em seu lugar.
-</p></li>
-
-</ul></p>
-
-<p> Após selecionar os itens desejados, você poderá, naturalmente,
-recortar/copiar/colar/apagar todos os itens via
-<a href="../../guide/menu/edit.html"> menu Editar </a>.
-</p>
-<p> O comportamento do Logisim quando colar a área de transferência em um circuito
-será um tanto peculiar: ele não irá colocar imediatamente os componentes no circuito,
-em vez disso, a seleção será uma coleção de "esboços transparentes", que será deixada
-no circuito assim que forem levados para outra posição ou removidos da seleção. 
-(Esse comportamento peculiar é necessário porque, caso contrário, as conexões na
-seleção seriam fundidas àquelas no circuito atual de uma só vez, e não permitir que
-pudessem ser arrastadas de sua posição anterior junto com o conteúdo da área de
-transferência, até que fossem coladas onde o usuário desejasse.)
-</p>
-
-
-<h2>Atributos</h2>
-
-<p> Nenhum. Ao selecionar um componente, seus atributos serão apresentados.
-Se vários componentes forem selecionados, os atributos compartilhados por todos 
-serão mostrados, em branco ficarão aqueles com valores diferentes e
-de outro modo os que tiverem em comum. (As conexões serão ignoradas, 
-se não houver qualquer outro componente na seleção.) Mudanças no valor do atributo 
-afetarão todos os componentes selecionados.
-</p>
-
-<p><a href="../index.html">Voltar à <em>Referência para bibliotecas</em></a></p>
-
-</body>
-</html>
-=======
-<html>
-<head>
-<meta http-equiv="content-type" content="text/html; charset=UTF-8">
-<title>Ferramenta Selecionar</title>
-</head>
-
-<body bgcolor="FFFFFF">
-
-<h1><img  align="center" src="../../../../icons/select.gif" width="32" height="32">
-<em>Ferramenta Selecionar</em></h1>
-
-<p><table>
-<tr><td><strong>Biblioteca:</strong></td>
-	<td><a href="index.html">Base</a></td></tr>
-<tr><td><strong>Introdução:</strong></td>
-	<td>2.0 Beta 1</td></tr>
-</table></p>
-
-<h2>Comportamento</h2>
-
-<p> Permite que componentes individuais possam ser colocados em uma mesma seleção.
-Há certo número de ações possíveis com essa ferramenta.
-<ul>
-
-<li> Ao pressionar o botão do mouse enquanto ele estiver sobre um componente
-selecionado, ele irá arrastar todos os componentes na mesma seleção.
-</p>
-
-<p> Por padrão, Logisim irá calcular uma forma de acrescentar novos fios
-de modo que nenhuma conexão existente seja perdida durante o movimento.
-(Às vezes, ele irá eliminar ou encurtar fios existentes.)
-Se você estiver realizando um movimento em que você queira que essas alterações
-sejam feitas, você poderá pressionar a tecla Shift durante a movimentação.
-Se você quiser desabilitar esse comportamento por completo,
-basta ir a Projeto &gt; Opções, selecionar a guia Área de Desenho,
-e desmarcar a caixa <q> Manter Conexões ao Mover </q>;
-nesse caso, as conexões serão calculadas somente quando a tecla <i>shift</i> for
-<em>pressionada</em>.
-</p>
-<p> Ao arrastar uma seleção isso poderá levar a um comportamento inesperado dos fios: 
-se ao fazer isso, alguns fios passarem sobre outros, eles serão conectados, 
-e todos serão colocados na mesma seleção. Como resultado, se você arrastar a seleção 
-pela segunda vez, os fios que existirem previamente no local não serão deixados para 
-trás. Esse comportamento é necessário manter coerência com o comportamento esperado 
-para as conexões de fios no Logisim. E não constituirá, normalmente, um grande problema:
-o Logisim irá traçar a seleção inteira no instante em que desejar efetivá-la,
-e você não deverá fazê-lo, até que você tenha certeza que esteja no local correto.
-</p>
-
-<li><p> Caso contrário, ao clicar com o mouse em um componente apagará todos os
-componentes na seleção, ao invés daquele(s) sobre onde houve a marcação.
-</p></li>
-
-<li><p> <i>Shift+click</i> do mouse sobre um componente alternará sua presença 
-na seleção. Se vários componentes compartilharem a mesma posição, a presença 
-de todos será alternada. Nada disso ocorrerá, porém, se for feito por outra ferramenta 
-(via a janela de opções de projeto <a href="../../guide/opts/mouse.html">
-Guia do Mouse</a >).
-</p></li>
-
-<li><p> Ao começar a arrastar o mouse em uma posição que não contenha qualquer
-componente, irá iniciar-se o traçado de uma área retangular para seleção.
-Todos os componentes contidos dentro dessa área serão colocados na seleção.
-</p></li>
-
-<li><p> Ao clicar Shift e arrastar o mouse a partir de uma posição que não contiver
-qualquer componente iniciará uma seleção retangular. A presença de todos os 
-componentes contidos nessa área será alternada. Isso não irá ocorrer,
-porém, se a ação do mouse for mapeado para outra ferramenta em seu lugar.
-</p></li>
-
-</ul></p>
-
-<p> Após selecionar os itens desejados, você poderá, naturalmente,
-recortar/copiar/colar/apagar todos os itens via
-<a href="../../guide/menu/edit.html"> menu Editar </a>.
-</p>
-<p> O comportamento do Logisim quando colar a área de transferência em um circuito
-será um tanto peculiar: ele não irá colocar imediatamente os componentes no circuito,
-em vez disso, a seleção será uma coleção de "esboços transparentes", que será deixada
-no circuito assim que forem levados para outra posição ou removidos da seleção. 
-(Esse comportamento peculiar é necessário porque, caso contrário, as conexões na
-seleção seriam fundidas àquelas no circuito atual de uma só vez, e não permitir que
-pudessem ser arrastadas de sua posição anterior junto com o conteúdo da área de
-transferência, até que fossem coladas onde o usuário desejasse.)
-</p>
-
-
-<h2>Atributos</h2>
-
-<p> Nenhum. Ao selecionar um componente, seus atributos serão apresentados.
-Se vários componentes forem selecionados, os atributos compartilhados por todos 
-serão mostrados, em branco ficarão aqueles com valores diferentes e
-de outro modo os que tiverem em comum. (As conexões serão ignoradas, 
-se não houver qualquer outro componente na seleção.) Mudanças no valor do atributo 
-afetarão todos os componentes selecionados.
-</p>
-
-<p><a href="../index.html">Voltar à <em>Referência para bibliotecas</em></a></p>
-
-</body>
-</html>
->>>>>>> 5ecb02a1
+<html>
+<head>
+<meta http-equiv="content-type" content="text/html; charset=UTF-8">
+<title>Ferramenta Selecionar</title>
+</head>
+
+<body bgcolor="FFFFFF">
+
+<h1><img  align="center" src="../../../../icons/select.gif" width="32" height="32">
+<em>Ferramenta Selecionar</em></h1>
+
+<p><table>
+<tr><td><strong>Biblioteca:</strong></td>
+	<td><a href="index.html">Base</a></td></tr>
+<tr><td><strong>Introdução:</strong></td>
+	<td>2.0 Beta 1</td></tr>
+</table></p>
+
+<h2>Comportamento</h2>
+
+<p> Permite que componentes individuais possam ser colocados em uma mesma seleção.
+Há certo número de ações possíveis com essa ferramenta.
+<ul>
+
+<li> Ao pressionar o botão do mouse enquanto ele estiver sobre um componente
+selecionado, ele irá arrastar todos os componentes na mesma seleção.
+</p>
+
+<p> Por padrão, Logisim irá calcular uma forma de acrescentar novos fios
+de modo que nenhuma conexão existente seja perdida durante o movimento.
+(Às vezes, ele irá eliminar ou encurtar fios existentes.)
+Se você estiver realizando um movimento em que você queira que essas alterações
+sejam feitas, você poderá pressionar a tecla Shift durante a movimentação.
+Se você quiser desabilitar esse comportamento por completo,
+basta ir a Projeto &gt; Opções, selecionar a guia Área de Desenho,
+e desmarcar a caixa <q> Manter Conexões ao Mover </q>;
+nesse caso, as conexões serão calculadas somente quando a tecla <i>shift</i> for
+<em>pressionada</em>.
+</p>
+<p> Ao arrastar uma seleção isso poderá levar a um comportamento inesperado dos fios: 
+se ao fazer isso, alguns fios passarem sobre outros, eles serão conectados, 
+e todos serão colocados na mesma seleção. Como resultado, se você arrastar a seleção 
+pela segunda vez, os fios que existirem previamente no local não serão deixados para 
+trás. Esse comportamento é necessário manter coerência com o comportamento esperado 
+para as conexões de fios no Logisim. E não constituirá, normalmente, um grande problema:
+o Logisim irá traçar a seleção inteira no instante em que desejar efetivá-la,
+e você não deverá fazê-lo, até que você tenha certeza que esteja no local correto.
+</p>
+
+<li><p> Caso contrário, ao clicar com o mouse em um componente apagará todos os
+componentes na seleção, ao invés daquele(s) sobre onde houve a marcação.
+</p></li>
+
+<li><p> <i>Shift+click</i> do mouse sobre um componente alternará sua presença 
+na seleção. Se vários componentes compartilharem a mesma posição, a presença 
+de todos será alternada. Nada disso ocorrerá, porém, se for feito por outra ferramenta 
+(via a janela de opções de projeto <a href="../../guide/opts/mouse.html">
+Guia do Mouse</a >).
+</p></li>
+
+<li><p> Ao começar a arrastar o mouse em uma posição que não contenha qualquer
+componente, irá iniciar-se o traçado de uma área retangular para seleção.
+Todos os componentes contidos dentro dessa área serão colocados na seleção.
+</p></li>
+
+<li><p> Ao clicar Shift e arrastar o mouse a partir de uma posição que não contiver
+qualquer componente iniciará uma seleção retangular. A presença de todos os 
+componentes contidos nessa área será alternada. Isso não irá ocorrer,
+porém, se a ação do mouse for mapeado para outra ferramenta em seu lugar.
+</p></li>
+
+</ul></p>
+
+<p> Após selecionar os itens desejados, você poderá, naturalmente,
+recortar/copiar/colar/apagar todos os itens via
+<a href="../../guide/menu/edit.html"> menu Editar </a>.
+</p>
+<p> O comportamento do Logisim quando colar a área de transferência em um circuito
+será um tanto peculiar: ele não irá colocar imediatamente os componentes no circuito,
+em vez disso, a seleção será uma coleção de "esboços transparentes", que será deixada
+no circuito assim que forem levados para outra posição ou removidos da seleção. 
+(Esse comportamento peculiar é necessário porque, caso contrário, as conexões na
+seleção seriam fundidas àquelas no circuito atual de uma só vez, e não permitir que
+pudessem ser arrastadas de sua posição anterior junto com o conteúdo da área de
+transferência, até que fossem coladas onde o usuário desejasse.)
+</p>
+
+
+<h2>Atributos</h2>
+
+<p> Nenhum. Ao selecionar um componente, seus atributos serão apresentados.
+Se vários componentes forem selecionados, os atributos compartilhados por todos 
+serão mostrados, em branco ficarão aqueles com valores diferentes e
+de outro modo os que tiverem em comum. (As conexões serão ignoradas, 
+se não houver qualquer outro componente na seleção.) Mudanças no valor do atributo 
+afetarão todos os componentes selecionados.
+</p>
+
+<p><a href="../index.html">Voltar à <em>Referência para bibliotecas</em></a></p>
+
+</body>
+</html>