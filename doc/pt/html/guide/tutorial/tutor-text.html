<<<<<<< HEAD
<html>
<head>
<meta http-equiv="content-type" content="text/html; charset=UTF-8">
<title>Tutorial: Acrescentar texto</title>
</head>
<body bgcolor="FFFFFF">

<p><b>Próximo:</b> <a href="tutor-test.html">Passo 4: Testar seu circuito</a></p>

<h2>Passo 3: Acrescentar texto</h2>

<p> Acrescentar texto ao circuito não será necessário para fazê-lo funcionar;
mas se você quiser mostrar o seu circuito para alguém (como a um professor),
então, alguns rótulos ajudarão a comunicar os propósitos de diferentes partes
do seu circuito.
</p>

<p> Selecionar a ferramenta de texto
(<img src="../../../../en/icons/text.gif" width="16" height="16">).
</p>

<p> Você poderá clicar em um pino de entrada e começar a escrever para dar-lhe
um rótulo. (É melhor clicar diretamente no pino de entrada do que
clicar onde você quiser colocar o texto, porque o rótulo irá mover-se
junto com o pino).
Você poderá fazer o mesmo para o pino de saída. Ou você poderá simplesmente
clicar em qualquer outro lugar e começar a escrever para colocar um rótulo ali.
</p>

<center><img src="../../../../en/img-guide/tutorial-shot-all.png" width="498" height="302"></center></p>

<p><b>Próximo:</b> <a href="tutor-test.html">Passo 4: Testar seu circuito</a></p>

</body>
</html>
=======
<!DOCTYPE html PUBLIC "-//W3C//DTD HTML 4.01 Transitional//EN">
<html>
  <head>
    <meta name="viewport" content="width=device-width, initial-scale=1.0">
    <meta name="created" content="2018-10-23T06:18:10.521000000">
    <meta name="changed" content="2018-10-23T06:18:42.262000000">
    <meta http-equiv="content-type" content="text/html; charset=utf-8">
    <meta http-equiv="Content-Language" content="pt">
    <title>
      Tutorial: Acrescentar texto
    </title>
    <link rel="stylesheet" type="text/css" href="..\..\style.css">
  </head>
  <body>
    <div class="maindiv">
      <p>
        <b>Próximo:</b> <a href="tutor-test.html">Passo 4: Testar seu circuito</a>
      </p>
      <h2>
        Passo 3: Acrescentar texto
      </h2>
      <p>
        Acrescentar texto ao circuito não será necessário para fazê-lo funcionar; mas se você quiser mostrar o seu circuito para alguém (como a um professor), então, alguns rótulos ajudarão a comunicar os propósitos de diferentes partes do seu circuito.
      </p>
      <p>
        Selecionar a ferramenta de <b class="propertie">"texto"</b> (<img class="intxt" src="../../../../icons/text.gif" alt="#########">).  Você poderá clicar em um pino de entrada e começar a escrever para dar-lhe um rótulo. (É melhor clicar diretamente no pino de entrada do que clicar onde você quiser colocar o texto, porque o rótulo irá mover-se junto com o pino). Você poderá fazer o mesmo para o pino de saída. Ou você poderá simplesmente clicar em qualquer outro lugar e começar a escrever para colocar um rótulo ali.
      </p>
      <center>
        <img src="../../../img-guide/tutorial-shot-all.png" alt="#########">
      </center>
	  <p>
	  Muitos componentes aceitam rótulos, por exemplo, se você clicar em uma das portas, também poderá atribuir um rótulo
	  </p>
	  <center>
        <img class="notscal" src="../../../../img-guide/tutorial-shot-labeland.png" alt="#########">
      </center>
	  <p>
	  É possível modificar um rótulo de várias outras maneiras.
	  </p>
	  <ul>
        Com um duplo clique no componente com a ferramenta <b class="propertie">Edição</b>(<img class="intxt" src="../../../../icons/select.gif" alt="#########">).<br>
        Com um clique em uma rótulo com a ferramenta <b class="propertie">"texto"</b>(<img class="intxt" src="../../../../icons/text.gif" alt="#########">).<br>
        Modificando a propriedade <b class="propertie">"rótulo"</b>na <a href="../attrlib/attr.html">tabela de atributos</a>.<br>
      </ul>
      <center>
        <img src="../../../img-guide/tutorial-shot-all2.png" alt="#########">
      </center>
      <p>
        <b>Próximo:</b> <a href="tutor-test.html">Passo 4: Testar seu circuito</a>
      </p>
    </div>
  </body>
</html>
>>>>>>> 5ecb02a1
<|MERGE_RESOLUTION|>--- conflicted
+++ resolved
@@ -1,91 +1,53 @@
-<<<<<<< HEAD
-<html>
-<head>
-<meta http-equiv="content-type" content="text/html; charset=UTF-8">
-<title>Tutorial: Acrescentar texto</title>
-</head>
-<body bgcolor="FFFFFF">
-
-<p><b>Próximo:</b> <a href="tutor-test.html">Passo 4: Testar seu circuito</a></p>
-
-<h2>Passo 3: Acrescentar texto</h2>
-
-<p> Acrescentar texto ao circuito não será necessário para fazê-lo funcionar;
-mas se você quiser mostrar o seu circuito para alguém (como a um professor),
-então, alguns rótulos ajudarão a comunicar os propósitos de diferentes partes
-do seu circuito.
-</p>
-
-<p> Selecionar a ferramenta de texto
-(<img src="../../../../en/icons/text.gif" width="16" height="16">).
-</p>
-
-<p> Você poderá clicar em um pino de entrada e começar a escrever para dar-lhe
-um rótulo. (É melhor clicar diretamente no pino de entrada do que
-clicar onde você quiser colocar o texto, porque o rótulo irá mover-se
-junto com o pino).
-Você poderá fazer o mesmo para o pino de saída. Ou você poderá simplesmente
-clicar em qualquer outro lugar e começar a escrever para colocar um rótulo ali.
-</p>
-
-<center><img src="../../../../en/img-guide/tutorial-shot-all.png" width="498" height="302"></center></p>
-
-<p><b>Próximo:</b> <a href="tutor-test.html">Passo 4: Testar seu circuito</a></p>
-
-</body>
-</html>
-=======
-<!DOCTYPE html PUBLIC "-//W3C//DTD HTML 4.01 Transitional//EN">
-<html>
-  <head>
-    <meta name="viewport" content="width=device-width, initial-scale=1.0">
-    <meta name="created" content="2018-10-23T06:18:10.521000000">
-    <meta name="changed" content="2018-10-23T06:18:42.262000000">
-    <meta http-equiv="content-type" content="text/html; charset=utf-8">
-    <meta http-equiv="Content-Language" content="pt">
-    <title>
-      Tutorial: Acrescentar texto
-    </title>
-    <link rel="stylesheet" type="text/css" href="..\..\style.css">
-  </head>
-  <body>
-    <div class="maindiv">
-      <p>
-        <b>Próximo:</b> <a href="tutor-test.html">Passo 4: Testar seu circuito</a>
-      </p>
-      <h2>
-        Passo 3: Acrescentar texto
-      </h2>
-      <p>
-        Acrescentar texto ao circuito não será necessário para fazê-lo funcionar; mas se você quiser mostrar o seu circuito para alguém (como a um professor), então, alguns rótulos ajudarão a comunicar os propósitos de diferentes partes do seu circuito.
-      </p>
-      <p>
-        Selecionar a ferramenta de <b class="propertie">"texto"</b> (<img class="intxt" src="../../../../icons/text.gif" alt="#########">).  Você poderá clicar em um pino de entrada e começar a escrever para dar-lhe um rótulo. (É melhor clicar diretamente no pino de entrada do que clicar onde você quiser colocar o texto, porque o rótulo irá mover-se junto com o pino). Você poderá fazer o mesmo para o pino de saída. Ou você poderá simplesmente clicar em qualquer outro lugar e começar a escrever para colocar um rótulo ali.
-      </p>
-      <center>
-        <img src="../../../img-guide/tutorial-shot-all.png" alt="#########">
-      </center>
-	  <p>
-	  Muitos componentes aceitam rótulos, por exemplo, se você clicar em uma das portas, também poderá atribuir um rótulo
-	  </p>
-	  <center>
-        <img class="notscal" src="../../../../img-guide/tutorial-shot-labeland.png" alt="#########">
-      </center>
-	  <p>
-	  É possível modificar um rótulo de várias outras maneiras.
-	  </p>
-	  <ul>
-        Com um duplo clique no componente com a ferramenta <b class="propertie">Edição</b>(<img class="intxt" src="../../../../icons/select.gif" alt="#########">).<br>
-        Com um clique em uma rótulo com a ferramenta <b class="propertie">"texto"</b>(<img class="intxt" src="../../../../icons/text.gif" alt="#########">).<br>
-        Modificando a propriedade <b class="propertie">"rótulo"</b>na <a href="../attrlib/attr.html">tabela de atributos</a>.<br>
-      </ul>
-      <center>
-        <img src="../../../img-guide/tutorial-shot-all2.png" alt="#########">
-      </center>
-      <p>
-        <b>Próximo:</b> <a href="tutor-test.html">Passo 4: Testar seu circuito</a>
-      </p>
-    </div>
-  </body>
-</html>
->>>>>>> 5ecb02a1
+<!DOCTYPE html PUBLIC "-//W3C//DTD HTML 4.01 Transitional//EN">
+<html>
+  <head>
+    <meta name="viewport" content="width=device-width, initial-scale=1.0">
+    <meta name="created" content="2018-10-23T06:18:10.521000000">
+    <meta name="changed" content="2018-10-23T06:18:42.262000000">
+    <meta http-equiv="content-type" content="text/html; charset=utf-8">
+    <meta http-equiv="Content-Language" content="pt">
+    <title>
+      Tutorial: Acrescentar texto
+    </title>
+    <link rel="stylesheet" type="text/css" href="..\..\style.css">
+  </head>
+  <body>
+    <div class="maindiv">
+      <p>
+        <b>Próximo:</b> <a href="tutor-test.html">Passo 4: Testar seu circuito</a>
+      </p>
+      <h2>
+        Passo 3: Acrescentar texto
+      </h2>
+      <p>
+        Acrescentar texto ao circuito não será necessário para fazê-lo funcionar; mas se você quiser mostrar o seu circuito para alguém (como a um professor), então, alguns rótulos ajudarão a comunicar os propósitos de diferentes partes do seu circuito.
+      </p>
+      <p>
+        Selecionar a ferramenta de <b class="propertie">"texto"</b> (<img class="intxt" src="../../../../icons/text.gif" alt="#########">).  Você poderá clicar em um pino de entrada e começar a escrever para dar-lhe um rótulo. (É melhor clicar diretamente no pino de entrada do que clicar onde você quiser colocar o texto, porque o rótulo irá mover-se junto com o pino). Você poderá fazer o mesmo para o pino de saída. Ou você poderá simplesmente clicar em qualquer outro lugar e começar a escrever para colocar um rótulo ali.
+      </p>
+      <center>
+        <img src="../../../img-guide/tutorial-shot-all.png" alt="#########">
+      </center>
+	  <p>
+	  Muitos componentes aceitam rótulos, por exemplo, se você clicar em uma das portas, também poderá atribuir um rótulo
+	  </p>
+	  <center>
+        <img class="notscal" src="../../../../img-guide/tutorial-shot-labeland.png" alt="#########">
+      </center>
+	  <p>
+	  É possível modificar um rótulo de várias outras maneiras.
+	  </p>
+	  <ul>
+        Com um duplo clique no componente com a ferramenta <b class="propertie">Edição</b>(<img class="intxt" src="../../../../icons/select.gif" alt="#########">).<br>
+        Com um clique em uma rótulo com a ferramenta <b class="propertie">"texto"</b>(<img class="intxt" src="../../../../icons/text.gif" alt="#########">).<br>
+        Modificando a propriedade <b class="propertie">"rótulo"</b>na <a href="../attrlib/attr.html">tabela de atributos</a>.<br>
+      </ul>
+      <center>
+        <img src="../../../img-guide/tutorial-shot-all2.png" alt="#########">
+      </center>
+      <p>
+        <b>Próximo:</b> <a href="tutor-test.html">Passo 4: Testar seu circuito</a>
+      </p>
+    </div>
+  </body>
+</html>