--- conflicted
+++ resolved
@@ -1,183 +1,118 @@
-<<<<<<< HEAD
-<html>
-<head>
-<meta http-equiv="content-type" content="text/html; charset=UTF-8">
-<title>Tutorial: Testar seu circuito</title>
-</head>
-<body bgcolor="FFFFFF">
-
-<p><b>Próximo:</b> <em><a href="../index.html">Guia do usuário</a></em></p>
-
-<h2>Passo 4: Testar seu circuito</h2>
-
-<p> Nosso passo final será testar o circuito para garantir que ele realmente
-realiza o que pretendemos. O Logisim já está simulando o circuito. Vamos dar uma olhada
-novamente aonde estávamos.
-</p>
-
-<center><img src="../../../../en/img-guide/tutorial-shot-all.png" width="498" height="302"></center>
-
-<p> Observar que os pinos de entrada contêm zeros, e assim também o pino de saída.
-Isso já nos diz que o circuito já calcula um 0 quando ambas as entradas são iguais a 0.
-</p>
-
-<p> Agora tentaremos outra combinação das entrada. Selecione a ferramenta Testar (Poke)
-(<img src="../../../../en/icons/poke.gif" width="16" height="16">) e começaremos a alterar as entradas, 
-clicando sobre elas. Cada vez que fizer isso sobre a entrada, seu valor será
-alternado. Por exemplo, poderíamos fazer isso.
-</p>
-
-<center><img src="../../../../en/img-guide/tutorial-shot-test.png" width="498" height="302"></center>
-
-<p> Quando você mudar o valor de entrada, o Logisim irá mostrar-lhe que os valores
-seguirão pelos fios marcando-os com a cor verde-claro para indicar um valor 1
-ou verde-escuro (quase preto) para indicar um valor 0. Você também poderá ver
-que o valor de saída foi alterado para 1.
-</p>
-
-<p> Até agora, nós testamos as duas primeiras linhas da nossa tabela-verdade, e as
-saídas (0 e 1) corresponderão aos resultados desejados.
-<center><img src="../../../../en/img-guide/tutorial-xor-table.png" width="163" height="131"></center>
-Ao testar combinações diferentes, poderemos verificar as outras duas linhas.
-Se todos elas corresponderem, então terminamos: o circuito funciona!
-</p>
-
-<br>
-
-<p> Para arquivar o seu trabalho concluído, talvez você queira salvar ou imprimir
-seu circuito. O menu Arquivo permitirá isso, e é claro que também lhe permitirá
-sair do Logisim. Mas por que parar agora?
-</p>
-
-<p> Agora que você está terminando o tutorial, poderá experimentar o Logisim
-construindo seus próprios circuitos. Se você quiser construir circuitos com recursos
-mais sofisticados, então você deverá navegar através das outras opções
-do sistema de ajuda para ver o que mais você poderá fazer. Logisim é
-um programa poderoso, que lhe permitirá construir e testar circuitos maiores;
-esse procedimento passo-a-passo apenas fez arranhões na superfície.
-</p>
-
-<p><b>Próximo:</b> <em><a href="../index.html">Guia do usuário</a></em></p>
-
-</body>
-</html>
-=======
-<!DOCTYPE html PUBLIC "-//W3C//DTD HTML 4.01 Transitional//EN">
-<html>
-  <head>
-    <meta name="viewport" content="width=device-width, initial-scale=1.0">
-    <meta name="created" content="2018-10-23T06:18:10.521000000">
-    <meta name="changed" content="2018-10-23T06:18:42.262000000">
-    <meta http-equiv="content-type" content="text/html; charset=utf-8">
-    <meta http-equiv="Content-Language" content="pt">
-    <title>
-      Tutorial: Testar seu circuito
-    </title>
-    <link rel="stylesheet" type="text/css" href="..\..\style.css">
-  </head>
-  <body>
-    <div class="maindiv">
-      <p>
-        <b>Próximo:</b> <em><a href="../index.html">Guia do usuário</a></em>
-      </p>
-      <h2>
-        Passo 4: Testar seu circuito
-      </h2>
-      <p>
-        Nosso passo final será testar o circuito para garantir que ele realmente realiza o que pretendemos. O Logisim já está simulando o circuito. Vamos dar uma olhada novamente aonde estávamos.
-      </p>
-      <center>
-        <img src="../../../img-guide/tutorial-shot-all2.png" alt="#########">
-      </center>
-      <p>
-        Observar que os pinos de entrada contêm zeros, e assim também o pino de saída. Isso já nos diz que o circuito já calcula um 0 quando ambas as entradas são iguais a 0.
-      </p>
-      <p>
-        Agora tentaremos outra combinação das entrada. Selecione a ferramenta <b class="propertie">"Testar"</b>(Poke) (<img class="intxt" src="../../../../icons/poke.gif" alt="#########">) e começaremos a alterar as entradas, clicando sobre elas. Cada vez que fizer isso sobre a entrada, seu valor será alternado. Por exemplo, poderíamos fazer isso (<var>y</var>).
-      </p>
-      <center>
-        <img src="../../../img-guide/tutorial-shot-test.png" alt="#########">
-      </center>
-      <p>
-        Quando você mudar o valor de entrada, o Logisim irá mostrar-lhe que os valores seguirão pelos fios marcando-os com a cor verde-claro para indicar um valor 1 ou verde-escuro (quase preto) para indicar um valor 0. Você também poderá ver que o valor de saída foi alterado para 1.
-      </p>
-      <p>
-        Até agora, nós testamos as duas primeiras linhas da nossa tabela-verdade, e as saídas (0 e 1) corresponderão aos resultados desejados.
-      </p>
-      <center>
-        <table class="tblver">
-          <tbody>
-            <tr class="tblvertitl">
-              <th width="20">
-                x
-              </th>
-              <th width="20">
-                y
-              </th>
-              <th width="30">
-                x&nbsp;XOR&nbsp;y
-              </th>
-            </tr>
-            <tr>
-              <td class="zerov">
-                0
-              </td>
-              <td class="zerov">
-                0
-              </td>
-              <td class="zerov">
-                0
-              </td>
-            </tr>
-            <tr>
-              <td class="unov">
-                1
-              </td>
-              <td class="zerov">
-                0
-              </td>
-              <td class="unov">
-                1
-              </td>
-            </tr>
-            <tr>
-              <td class="zerov">
-                0
-              </td>
-              <td class="unov">
-                1
-              </td>
-              <td class="unov">
-                1
-              </td>
-            </tr>
-            <tr>
-              <td class="unov">
-                1
-              </td>
-              <td class="unov">
-                1
-              </td>
-              <td class="zerov">
-                0
-              </td>
-            </tr>
-          </tbody>
-        </table>
-      </center>
-      <p>
-        Ao testar combinações diferentes, poderemos verificar as outras duas linhas. Se todos elas corresponderem, então terminamos: o circuito funciona!
-      </p>
-      <p>
-        Para arquivar o seu trabalho concluído, talvez você queira salvar ou imprimir seu circuito. O menu <b class="menu">|&nbsp;Arquivo&nbsp;|</b> permitirá isso, e é claro que também lhe permitirá sair do Logisim. Mas por que parar agora?
-      </p>
-      <p>
-        Agora que você está terminando o tutorial, poderá experimentar o Logisim construindo seus próprios circuitos. Se você quiser construir circuitos com recursos mais sofisticados, então você deverá navegar através das outras opções do sistema de ajuda para ver o que mais você poderá fazer. Logisim é um programa poderoso, que lhe permitirá construir e testar circuitos maiores; esse procedimento passo-a-passo apenas fez arranhões na superfície.
-      </p>
-      <p>
-	    <b>Próximo:</b> <a href="tutor-step.html">Etapa 5: Tutorial: passo a passo</a>
-      </p>
-    </div>
-  </body>
-</html>
->>>>>>> 5ecb02a1
+<!DOCTYPE html PUBLIC "-//W3C//DTD HTML 4.01 Transitional//EN">
+<html>
+  <head>
+    <meta name="viewport" content="width=device-width, initial-scale=1.0">
+    <meta name="created" content="2018-10-23T06:18:10.521000000">
+    <meta name="changed" content="2018-10-23T06:18:42.262000000">
+    <meta http-equiv="content-type" content="text/html; charset=utf-8">
+    <meta http-equiv="Content-Language" content="pt">
+    <title>
+      Tutorial: Testar seu circuito
+    </title>
+    <link rel="stylesheet" type="text/css" href="..\..\style.css">
+  </head>
+  <body>
+    <div class="maindiv">
+      <p>
+        <b>Próximo:</b> <em><a href="../index.html">Guia do usuário</a></em>
+      </p>
+      <h2>
+        Passo 4: Testar seu circuito
+      </h2>
+      <p>
+        Nosso passo final será testar o circuito para garantir que ele realmente realiza o que pretendemos. O Logisim já está simulando o circuito. Vamos dar uma olhada novamente aonde estávamos.
+      </p>
+      <center>
+        <img src="../../../img-guide/tutorial-shot-all2.png" alt="#########">
+      </center>
+      <p>
+        Observar que os pinos de entrada contêm zeros, e assim também o pino de saída. Isso já nos diz que o circuito já calcula um 0 quando ambas as entradas são iguais a 0.
+      </p>
+      <p>
+        Agora tentaremos outra combinação das entrada. Selecione a ferramenta <b class="propertie">"Testar"</b>(Poke) (<img class="intxt" src="../../../../icons/poke.gif" alt="#########">) e começaremos a alterar as entradas, clicando sobre elas. Cada vez que fizer isso sobre a entrada, seu valor será alternado. Por exemplo, poderíamos fazer isso (<var>y</var>).
+      </p>
+      <center>
+        <img src="../../../img-guide/tutorial-shot-test.png" alt="#########">
+      </center>
+      <p>
+        Quando você mudar o valor de entrada, o Logisim irá mostrar-lhe que os valores seguirão pelos fios marcando-os com a cor verde-claro para indicar um valor 1 ou verde-escuro (quase preto) para indicar um valor 0. Você também poderá ver que o valor de saída foi alterado para 1.
+      </p>
+      <p>
+        Até agora, nós testamos as duas primeiras linhas da nossa tabela-verdade, e as saídas (0 e 1) corresponderão aos resultados desejados.
+      </p>
+      <center>
+        <table class="tblver">
+          <tbody>
+            <tr class="tblvertitl">
+              <th width="20">
+                x
+              </th>
+              <th width="20">
+                y
+              </th>
+              <th width="30">
+                x&nbsp;XOR&nbsp;y
+              </th>
+            </tr>
+            <tr>
+              <td class="zerov">
+                0
+              </td>
+              <td class="zerov">
+                0
+              </td>
+              <td class="zerov">
+                0
+              </td>
+            </tr>
+            <tr>
+              <td class="unov">
+                1
+              </td>
+              <td class="zerov">
+                0
+              </td>
+              <td class="unov">
+                1
+              </td>
+            </tr>
+            <tr>
+              <td class="zerov">
+                0
+              </td>
+              <td class="unov">
+                1
+              </td>
+              <td class="unov">
+                1
+              </td>
+            </tr>
+            <tr>
+              <td class="unov">
+                1
+              </td>
+              <td class="unov">
+                1
+              </td>
+              <td class="zerov">
+                0
+              </td>
+            </tr>
+          </tbody>
+        </table>
+      </center>
+      <p>
+        Ao testar combinações diferentes, poderemos verificar as outras duas linhas. Se todos elas corresponderem, então terminamos: o circuito funciona!
+      </p>
+      <p>
+        Para arquivar o seu trabalho concluído, talvez você queira salvar ou imprimir seu circuito. O menu <b class="menu">|&nbsp;Arquivo&nbsp;|</b> permitirá isso, e é claro que também lhe permitirá sair do Logisim. Mas por que parar agora?
+      </p>
+      <p>
+        Agora que você está terminando o tutorial, poderá experimentar o Logisim construindo seus próprios circuitos. Se você quiser construir circuitos com recursos mais sofisticados, então você deverá navegar através das outras opções do sistema de ajuda para ver o que mais você poderá fazer. Logisim é um programa poderoso, que lhe permitirá construir e testar circuitos maiores; esse procedimento passo-a-passo apenas fez arranhões na superfície.
+      </p>
+      <p>
+	    <b>Próximo:</b> <a href="tutor-step.html">Etapa 5: Tutorial: passo a passo</a>
+      </p>
+    </div>
+  </body>
+</html>