--- conflicted
+++ resolved
@@ -1,132 +1,68 @@
-<<<<<<< HEAD
-<html>
-<head>
-<meta http-equiv="content-type" content="text/html; charset=UTF-8">
-<title>Cores das conexões</title>
-</head>
-<body bgcolor="FFFFFF">
-
-<h1>Cores das conexões</h1>
-
-<p> Estamos agora em condições de resumir a variedade de cores que as
-conexões do Logisim poderão assumir. O pequeno circuito que se segue
-ilustra todos elas de uma só vez.
-</p>
-
-<center><img src="../../../../en/img-guide/bundles-colors.png" width="131" height="195"></center>
-<h5>(Figura do original em inglês)</h5></center>
-
-<ul>
-
-<li> <strong> Cinza: </strong> A largura em bits das conexões é desconhecida. Isso
-ocorre porque o fio não está conectado às entradas ou às saídas de qualquer componente.
-(Todas as entradas e as saídas têm uma largura de bits definida.)
-</p> </li>
-
-<li> <strong> Azul: </strong> O fio serve para transportar um bit,
-mas o valor que ele está carregando no momento não é conhecido. 
-A entrada é mostrada como um pino tri-state, de modo que ele possa emitir 
-esse sinal como flutuante.
-</p> </li>
-
-<li> <strong> Verde escuro: </strong> O fio está carregando um bit igual a 0.
-</p> </li>
-
-<li> <strong> Verde brilhante: </strong> O fio está carregando um bit igual a 1.
-</p> </li>
-
-<li> <strong> Preto: </strong> O fio é portador de um valor multi-bit.
-Alguns ou mesmo todos os bits poderão não estar especificados.
-</p> </li>
-
-<li> <strong> Vermelho: </strong> O fio está carregando um valor com erro.
-Isso geralmente acontece porque uma porta não pode determinar a saída correta,
-talvez porque não tenha entradas. Também poderá surgir porque dois componentes
-estão tentando enviar valores diferentes para o fio; isso acontece no exemplo acima,
-onde um pino de entrada tenta colocar 0 enquanto outro tenta colocar 1 no mesmo fio,
-causando um conflito. Conexões multi-bit ficarão vermelhas quando qualquer um dos bits
-transportadas estiver com erro.
-</p> </li>
-
-<li> <strong> Laranja: </strong> Os componentes ligados ao fio não concordam com a
-mesma largura de bits. Uma conexão laranja é efetivamente "quebrada": não transportará
-sinais entre os componentes. Aqui, conectamos um componente de dois bits a outro 
-de um bit, de modo a serem incompatíveis.
-</p> </li>
-
-</ul>
-
-<p><strong>Próximo:</strong> <em><a href="../index.html">Guia do usuário</a></em>.</p>
-
-</body>
-</html>
-=======
-<!DOCTYPE html PUBLIC "-//W3C//DTD HTML 4.01 Transitional//EN">
-<html>
-  <head>
-    <meta name="viewport" content="width=device-width, initial-scale=1.0">
-    <meta name="created" content="2018-10-23T06:18:10.521000000">
-    <meta name="changed" content="2018-10-23T06:18:42.262000000">
-    <meta http-equiv="content-type" content="text/html; charset=utf-8">
-    <meta http-equiv="Content-Language" content="pt">
-    <title>Cores das conexões</title>
-    <link rel="stylesheet" type="text/css" href="..\..\style.css">
-  </head>
-  <body>
-    <div class="maindiv">
-
-<h1>Cores das conexões</h1>
-
-<p> Estamos agora em condições de resumir a variedade de cores que as
-conexões do Logisim poderão assumir. O pequeno circuito que se segue
-ilustra todos elas de uma só vez.
-</p>
-
-<center><img class="notscal" src="../../../../img-guide/bundles-colors.png"></center>
-<h5>(Figura do original em inglês)</h5></center>
-
-<ul>
-
-<li> <strong> Cinza: </strong> A largura em bits das conexões é desconhecida. Isso
-ocorre porque o fio não está conectado às entradas ou às saídas de qualquer componente.
-(Todas as entradas e as saídas têm uma largura de bits definida.)
-</p> </li>
-
-<li> <strong> Azul: </strong> O fio serve para transportar um bit,
-mas o valor que ele está carregando no momento não é conhecido. 
-A entrada é mostrada como um pino tri-state, de modo que ele possa emitir 
-esse sinal como flutuante.
-</p> </li>
-
-<li> <strong> Verde escuro: </strong> O fio está carregando um bit igual a 0.
-</p> </li>
-
-<li> <strong> Verde brilhante: </strong> O fio está carregando um bit igual a 1.
-</p> </li>
-
-<li> <strong> Preto: </strong> O fio é portador de um valor multi-bit.
-Alguns ou mesmo todos os bits poderão não estar especificados.
-</p> </li>
-
-<li> <strong> Vermelho: </strong> O fio está carregando um valor com erro.
-Isso geralmente acontece porque uma porta não pode determinar a saída correta,
-talvez porque não tenha entradas. Também poderá surgir porque dois componentes
-estão tentando enviar valores diferentes para o fio; isso acontece no exemplo acima,
-onde um pino de entrada tenta colocar 0 enquanto outro tenta colocar 1 no mesmo fio,
-causando um conflito. Conexões multi-bit ficarão vermelhas quando qualquer um dos bits
-transportadas estiver com erro.
-</p> </li>
-
-<li> <strong> Laranja: </strong> Os componentes ligados ao fio não concordam com a
-mesma largura de bits. Uma conexão laranja é efetivamente "quebrada": não transportará
-sinais entre os componentes. Aqui, conectamos um componente de dois bits a outro 
-de um bit, de modo a serem incompatíveis.
-</p> </li>
-
-</ul>
-
-<p><strong>Próximo:</strong> <a href="../index.html">Guia do usuário</a>.</p>
-</div>
-</body>
-</html>
->>>>>>> 5ecb02a1
+<!DOCTYPE html PUBLIC "-//W3C//DTD HTML 4.01 Transitional//EN">
+<html>
+  <head>
+    <meta name="viewport" content="width=device-width, initial-scale=1.0">
+    <meta name="created" content="2018-10-23T06:18:10.521000000">
+    <meta name="changed" content="2018-10-23T06:18:42.262000000">
+    <meta http-equiv="content-type" content="text/html; charset=utf-8">
+    <meta http-equiv="Content-Language" content="pt">
+    <title>Cores das conexões</title>
+    <link rel="stylesheet" type="text/css" href="..\..\style.css">
+  </head>
+  <body>
+    <div class="maindiv">
+
+<h1>Cores das conexões</h1>
+
+<p> Estamos agora em condições de resumir a variedade de cores que as
+conexões do Logisim poderão assumir. O pequeno circuito que se segue
+ilustra todos elas de uma só vez.
+</p>
+
+<center><img class="notscal" src="../../../../img-guide/bundles-colors.png"></center>
+<h5>(Figura do original em inglês)</h5></center>
+
+<ul>
+
+<li> <strong> Cinza: </strong> A largura em bits das conexões é desconhecida. Isso
+ocorre porque o fio não está conectado às entradas ou às saídas de qualquer componente.
+(Todas as entradas e as saídas têm uma largura de bits definida.)
+</p> </li>
+
+<li> <strong> Azul: </strong> O fio serve para transportar um bit,
+mas o valor que ele está carregando no momento não é conhecido. 
+A entrada é mostrada como um pino tri-state, de modo que ele possa emitir 
+esse sinal como flutuante.
+</p> </li>
+
+<li> <strong> Verde escuro: </strong> O fio está carregando um bit igual a 0.
+</p> </li>
+
+<li> <strong> Verde brilhante: </strong> O fio está carregando um bit igual a 1.
+</p> </li>
+
+<li> <strong> Preto: </strong> O fio é portador de um valor multi-bit.
+Alguns ou mesmo todos os bits poderão não estar especificados.
+</p> </li>
+
+<li> <strong> Vermelho: </strong> O fio está carregando um valor com erro.
+Isso geralmente acontece porque uma porta não pode determinar a saída correta,
+talvez porque não tenha entradas. Também poderá surgir porque dois componentes
+estão tentando enviar valores diferentes para o fio; isso acontece no exemplo acima,
+onde um pino de entrada tenta colocar 0 enquanto outro tenta colocar 1 no mesmo fio,
+causando um conflito. Conexões multi-bit ficarão vermelhas quando qualquer um dos bits
+transportadas estiver com erro.
+</p> </li>
+
+<li> <strong> Laranja: </strong> Os componentes ligados ao fio não concordam com a
+mesma largura de bits. Uma conexão laranja é efetivamente "quebrada": não transportará
+sinais entre os componentes. Aqui, conectamos um componente de dois bits a outro 
+de um bit, de modo a serem incompatíveis.
+</p> </li>
+
+</ul>
+
+<p><strong>Próximo:</strong> <a href="../index.html">Guia do usuário</a>.</p>
+</div>
+</body>
+</html>