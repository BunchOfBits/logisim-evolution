<<<<<<< HEAD
<html>
<head>
<meta http-equiv="content-type" content="text/html; charset=UTF-8">
<title>Verificação pela linha de comando</title>
</head>

<body bgcolor="FFFFFF">

<h1>Verificação pela linha de comando</h1>

<blockquote><em>Subseções:</em>
<br><a href="sub.html">Substituir bibliotecas</a>
<br><a href="other.html">Outras opções para verificação</a>
<br><a href="multi.html">Testar múltiplos arquivos</a>
</blockquote>

<p> O Logisim inclui suporte básico para a execução de circuitos a partir 
da linha de comando.
Isso destina-se tanto para ajudar a verificação orientada de projetos de circuitos,
quanto para que instrutores realizem testes automatizados em soluções feitas por alunos.
</p>

<p> Vamos começar por mostrar como executar um circuito pela linha de comando.
Para o nosso exemplo, vamos supor que tenhamos construído o circuito a seguir 
em um arquivo chamado <tt> adder-test.circ</tt>.
Ele utilizará um somador de dois bits como um subcircuito
e iterará através de um contador com todas as 16 possíveis entradas para ele. 
</p>

<blockquote><img src="../../../../en/img-guide/verify-adder-test.png" width="217" height="131"></blockquote>

<p> Após esse circuito ter sido construído, executaremos a linha de comando do Logisim,
fornecendo o nome do projeto e a opção <q>-tty </q> opção com o parâmetro <q>table</q>. 
</p>

<blockquote><tt>java -jar logisim-filename.jar adder-test.circ -tty table</tt></blockquote>

<p> Sem abrir qualquer janela, o Logisim carregará o circuito e começará a executá-lo,
variando qualquer <i>clock</i> tão rápido quanto possível até concluir a propagação 
entre cada instante.
Após cada propagação ter sido concluída, o Logisim carregará os valores atuais dos
pinos de saída; caso tenham mudado na propagação anterior,
os valores serão exibidos em formato delimitado por tabulações.
Se houver um pino de saída marcado com a palavra especial <q> halt </q>,
sua saída não será exibida - mas uma vez que o valor do pino chegue a 1, depois
que uma propagação for concluída, o Logisim terminará a simulação. 
</p>

<p> Para o nosso exemplo, o Logisim mostrará a tabela abaixo. 
Por termos dois pinos de saída correspondentes às duas entradas <var> a </var> e 
<var> b </var> para o somador de dois bits, essas saídas serão incluídas como 
as duas primeiras colunas da saída.
E como há outro pino de saída correspondente no somador de dois bits, por isso, 
haverá uma terceira coluna.
As colunas serão ordenadas da esquerda para a direita de acordo com a ordem 
de cima para baixo dentro do circuito. 
</p>

<blockquote><pre>
00      00      000
01      00      001
10      00      010
11      00      011
00      01      001
01      01      010
10      01      011
11      01      100
00      10      010
01      10      011
10      10      100
11      10      101
00      11      011
01      11      100
10      11      101
11      11      110
</pre></blockquote>

<p><strong>Próximo:</strong> <a href="sub.html">Substituir bibliotecas</a>.</p>

</body>
</html>
=======
<!DOCTYPE html PUBLIC "-//W3C//DTD HTML 4.01 Transitional//EN">
<html>
  <head>
    <meta name="viewport" content="width=device-width, initial-scale=1.0">
    <meta name="created" content="2018-10-23T06:18:10.521000000">
    <meta name="changed" content="2018-10-23T06:18:42.262000000">
    <meta http-equiv="content-type" content="text/html; charset=utf-8">
    <meta http-equiv="Content-Language" content="pt">
    <title>Verificação pela linha de comando</title>
    <link rel="stylesheet" type="text/css" href="..\..\style.css">
  </head>
  <body>
    <div class="maindiv">

<h1>Verificação pela linha de comando</h1>

<blockquote><em>Subseções:</em>
<br><a href="sub.html">Substituir bibliotecas</a>
<br><a href="other.html">Outras opções para verificação</a>
<br><a href="multi.html">Testar múltiplos arquivos</a>
</blockquote>

<p> O Logisim inclui suporte básico para a execução de circuitos a partir 
da linha de comando.
Isso destina-se tanto para ajudar a verificação orientada de projetos de circuitos,
quanto para que instrutores realizem testes automatizados em soluções feitas por alunos.
</p>

<p> Vamos começar por mostrar como executar um circuito pela linha de comando.
Para o nosso exemplo, vamos supor que tenhamos construído o circuito a seguir 
em um arquivo chamado <tt> adder-test.circ</tt>.
Ele utilizará um somador de dois bits como um subcircuito
e iterará através de um contador com todas as 16 possíveis entradas para ele. 
</p>

<blockquote><img src="../../../../img-guide/verify-adder-test.png"></blockquote>

<p> Após esse circuito ter sido construído, executaremos a linha de comando do Logisim,
fornecendo o nome do projeto e a opção <q>-tty </q> opção com o parâmetro <q>table</q>. 
</p>

<blockquote><tt>java -jar logisim-filename.jar adder-test.circ -tty table</tt></blockquote>

<p> Sem abrir qualquer janela, o Logisim carregará o circuito e começará a executá-lo,
variando qualquer <i>clock</i> tão rápido quanto possível até concluir a propagação 
entre cada instante.
Após cada propagação ter sido concluída, o Logisim carregará os valores atuais dos
pinos de saída; caso tenham mudado na propagação anterior,
os valores serão exibidos em formato delimitado por tabulações.
Se houver um pino de saída marcado com a palavra especial <q> halt </q>,
sua saída não será exibida - mas uma vez que o valor do pino chegue a 1, depois
que uma propagação for concluída, o Logisim terminará a simulação. 
</p>

<p> Para o nosso exemplo, o Logisim mostrará a tabela abaixo. 
Por termos dois pinos de saída correspondentes às duas entradas <var> a </var> e 
<var> b </var> para o somador de dois bits, essas saídas serão incluídas como 
as duas primeiras colunas da saída.
E como há outro pino de saída correspondente no somador de dois bits, por isso, 
haverá uma terceira coluna.
As colunas serão ordenadas da esquerda para a direita de acordo com a ordem 
de cima para baixo dentro do circuito. 
</p>

<blockquote><pre>
00      00      000
01      00      001
10      00      010
11      00      011
00      01      001
01      01      010
10      01      011
11      01      100
00      10      010
01      10      011
10      10      100
11      10      101
00      11      011
01      11      100
10      11      101
11      11      110
</pre></blockquote>

<p><strong>Próximo:</strong> <a href="sub.html">Substituir bibliotecas</a>.</p>
</div>
</body>
</html>
>>>>>>> 5ecb02a1
<|MERGE_RESOLUTION|>--- conflicted
+++ resolved
@@ -1,171 +1,87 @@
-<<<<<<< HEAD
-<html>
-<head>
-<meta http-equiv="content-type" content="text/html; charset=UTF-8">
-<title>Verificação pela linha de comando</title>
-</head>
-
-<body bgcolor="FFFFFF">
-
-<h1>Verificação pela linha de comando</h1>
-
-<blockquote><em>Subseções:</em>
-<br><a href="sub.html">Substituir bibliotecas</a>
-<br><a href="other.html">Outras opções para verificação</a>
-<br><a href="multi.html">Testar múltiplos arquivos</a>
-</blockquote>
-
-<p> O Logisim inclui suporte básico para a execução de circuitos a partir 
-da linha de comando.
-Isso destina-se tanto para ajudar a verificação orientada de projetos de circuitos,
-quanto para que instrutores realizem testes automatizados em soluções feitas por alunos.
-</p>
-
-<p> Vamos começar por mostrar como executar um circuito pela linha de comando.
-Para o nosso exemplo, vamos supor que tenhamos construído o circuito a seguir 
-em um arquivo chamado <tt> adder-test.circ</tt>.
-Ele utilizará um somador de dois bits como um subcircuito
-e iterará através de um contador com todas as 16 possíveis entradas para ele. 
-</p>
-
-<blockquote><img src="../../../../en/img-guide/verify-adder-test.png" width="217" height="131"></blockquote>
-
-<p> Após esse circuito ter sido construído, executaremos a linha de comando do Logisim,
-fornecendo o nome do projeto e a opção <q>-tty </q> opção com o parâmetro <q>table</q>. 
-</p>
-
-<blockquote><tt>java -jar logisim-filename.jar adder-test.circ -tty table</tt></blockquote>
-
-<p> Sem abrir qualquer janela, o Logisim carregará o circuito e começará a executá-lo,
-variando qualquer <i>clock</i> tão rápido quanto possível até concluir a propagação 
-entre cada instante.
-Após cada propagação ter sido concluída, o Logisim carregará os valores atuais dos
-pinos de saída; caso tenham mudado na propagação anterior,
-os valores serão exibidos em formato delimitado por tabulações.
-Se houver um pino de saída marcado com a palavra especial <q> halt </q>,
-sua saída não será exibida - mas uma vez que o valor do pino chegue a 1, depois
-que uma propagação for concluída, o Logisim terminará a simulação. 
-</p>
-
-<p> Para o nosso exemplo, o Logisim mostrará a tabela abaixo. 
-Por termos dois pinos de saída correspondentes às duas entradas <var> a </var> e 
-<var> b </var> para o somador de dois bits, essas saídas serão incluídas como 
-as duas primeiras colunas da saída.
-E como há outro pino de saída correspondente no somador de dois bits, por isso, 
-haverá uma terceira coluna.
-As colunas serão ordenadas da esquerda para a direita de acordo com a ordem 
-de cima para baixo dentro do circuito. 
-</p>
-
-<blockquote><pre>
-00      00      000
-01      00      001
-10      00      010
-11      00      011
-00      01      001
-01      01      010
-10      01      011
-11      01      100
-00      10      010
-01      10      011
-10      10      100
-11      10      101
-00      11      011
-01      11      100
-10      11      101
-11      11      110
-</pre></blockquote>
-
-<p><strong>Próximo:</strong> <a href="sub.html">Substituir bibliotecas</a>.</p>
-
-</body>
-</html>
-=======
-<!DOCTYPE html PUBLIC "-//W3C//DTD HTML 4.01 Transitional//EN">
-<html>
-  <head>
-    <meta name="viewport" content="width=device-width, initial-scale=1.0">
-    <meta name="created" content="2018-10-23T06:18:10.521000000">
-    <meta name="changed" content="2018-10-23T06:18:42.262000000">
-    <meta http-equiv="content-type" content="text/html; charset=utf-8">
-    <meta http-equiv="Content-Language" content="pt">
-    <title>Verificação pela linha de comando</title>
-    <link rel="stylesheet" type="text/css" href="..\..\style.css">
-  </head>
-  <body>
-    <div class="maindiv">
-
-<h1>Verificação pela linha de comando</h1>
-
-<blockquote><em>Subseções:</em>
-<br><a href="sub.html">Substituir bibliotecas</a>
-<br><a href="other.html">Outras opções para verificação</a>
-<br><a href="multi.html">Testar múltiplos arquivos</a>
-</blockquote>
-
-<p> O Logisim inclui suporte básico para a execução de circuitos a partir 
-da linha de comando.
-Isso destina-se tanto para ajudar a verificação orientada de projetos de circuitos,
-quanto para que instrutores realizem testes automatizados em soluções feitas por alunos.
-</p>
-
-<p> Vamos começar por mostrar como executar um circuito pela linha de comando.
-Para o nosso exemplo, vamos supor que tenhamos construído o circuito a seguir 
-em um arquivo chamado <tt> adder-test.circ</tt>.
-Ele utilizará um somador de dois bits como um subcircuito
-e iterará através de um contador com todas as 16 possíveis entradas para ele. 
-</p>
-
-<blockquote><img src="../../../../img-guide/verify-adder-test.png"></blockquote>
-
-<p> Após esse circuito ter sido construído, executaremos a linha de comando do Logisim,
-fornecendo o nome do projeto e a opção <q>-tty </q> opção com o parâmetro <q>table</q>. 
-</p>
-
-<blockquote><tt>java -jar logisim-filename.jar adder-test.circ -tty table</tt></blockquote>
-
-<p> Sem abrir qualquer janela, o Logisim carregará o circuito e começará a executá-lo,
-variando qualquer <i>clock</i> tão rápido quanto possível até concluir a propagação 
-entre cada instante.
-Após cada propagação ter sido concluída, o Logisim carregará os valores atuais dos
-pinos de saída; caso tenham mudado na propagação anterior,
-os valores serão exibidos em formato delimitado por tabulações.
-Se houver um pino de saída marcado com a palavra especial <q> halt </q>,
-sua saída não será exibida - mas uma vez que o valor do pino chegue a 1, depois
-que uma propagação for concluída, o Logisim terminará a simulação. 
-</p>
-
-<p> Para o nosso exemplo, o Logisim mostrará a tabela abaixo. 
-Por termos dois pinos de saída correspondentes às duas entradas <var> a </var> e 
-<var> b </var> para o somador de dois bits, essas saídas serão incluídas como 
-as duas primeiras colunas da saída.
-E como há outro pino de saída correspondente no somador de dois bits, por isso, 
-haverá uma terceira coluna.
-As colunas serão ordenadas da esquerda para a direita de acordo com a ordem 
-de cima para baixo dentro do circuito. 
-</p>
-
-<blockquote><pre>
-00      00      000
-01      00      001
-10      00      010
-11      00      011
-00      01      001
-01      01      010
-10      01      011
-11      01      100
-00      10      010
-01      10      011
-10      10      100
-11      10      101
-00      11      011
-01      11      100
-10      11      101
-11      11      110
-</pre></blockquote>
-
-<p><strong>Próximo:</strong> <a href="sub.html">Substituir bibliotecas</a>.</p>
-</div>
-</body>
-</html>
->>>>>>> 5ecb02a1
+<!DOCTYPE html PUBLIC "-//W3C//DTD HTML 4.01 Transitional//EN">
+<html>
+  <head>
+    <meta name="viewport" content="width=device-width, initial-scale=1.0">
+    <meta name="created" content="2018-10-23T06:18:10.521000000">
+    <meta name="changed" content="2018-10-23T06:18:42.262000000">
+    <meta http-equiv="content-type" content="text/html; charset=utf-8">
+    <meta http-equiv="Content-Language" content="pt">
+    <title>Verificação pela linha de comando</title>
+    <link rel="stylesheet" type="text/css" href="..\..\style.css">
+  </head>
+  <body>
+    <div class="maindiv">
+
+<h1>Verificação pela linha de comando</h1>
+
+<blockquote><em>Subseções:</em>
+<br><a href="sub.html">Substituir bibliotecas</a>
+<br><a href="other.html">Outras opções para verificação</a>
+<br><a href="multi.html">Testar múltiplos arquivos</a>
+</blockquote>
+
+<p> O Logisim inclui suporte básico para a execução de circuitos a partir 
+da linha de comando.
+Isso destina-se tanto para ajudar a verificação orientada de projetos de circuitos,
+quanto para que instrutores realizem testes automatizados em soluções feitas por alunos.
+</p>
+
+<p> Vamos começar por mostrar como executar um circuito pela linha de comando.
+Para o nosso exemplo, vamos supor que tenhamos construído o circuito a seguir 
+em um arquivo chamado <tt> adder-test.circ</tt>.
+Ele utilizará um somador de dois bits como um subcircuito
+e iterará através de um contador com todas as 16 possíveis entradas para ele. 
+</p>
+
+<blockquote><img src="../../../../img-guide/verify-adder-test.png"></blockquote>
+
+<p> Após esse circuito ter sido construído, executaremos a linha de comando do Logisim,
+fornecendo o nome do projeto e a opção <q>-tty </q> opção com o parâmetro <q>table</q>. 
+</p>
+
+<blockquote><tt>java -jar logisim-filename.jar adder-test.circ -tty table</tt></blockquote>
+
+<p> Sem abrir qualquer janela, o Logisim carregará o circuito e começará a executá-lo,
+variando qualquer <i>clock</i> tão rápido quanto possível até concluir a propagação 
+entre cada instante.
+Após cada propagação ter sido concluída, o Logisim carregará os valores atuais dos
+pinos de saída; caso tenham mudado na propagação anterior,
+os valores serão exibidos em formato delimitado por tabulações.
+Se houver um pino de saída marcado com a palavra especial <q> halt </q>,
+sua saída não será exibida - mas uma vez que o valor do pino chegue a 1, depois
+que uma propagação for concluída, o Logisim terminará a simulação. 
+</p>
+
+<p> Para o nosso exemplo, o Logisim mostrará a tabela abaixo. 
+Por termos dois pinos de saída correspondentes às duas entradas <var> a </var> e 
+<var> b </var> para o somador de dois bits, essas saídas serão incluídas como 
+as duas primeiras colunas da saída.
+E como há outro pino de saída correspondente no somador de dois bits, por isso, 
+haverá uma terceira coluna.
+As colunas serão ordenadas da esquerda para a direita de acordo com a ordem 
+de cima para baixo dentro do circuito. 
+</p>
+
+<blockquote><pre>
+00      00      000
+01      00      001
+10      00      010
+11      00      011
+00      01      001
+01      01      010
+10      01      011
+11      01      100
+00      10      010
+01      10      011
+10      10      100
+11      10      101
+00      11      011
+01      11      100
+10      11      101
+11      11      110
+</pre></blockquote>
+
+<p><strong>Próximo:</strong> <a href="sub.html">Substituir bibliotecas</a>.</p>
+</div>
+</body>
+</html>