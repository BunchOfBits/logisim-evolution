--- conflicted
+++ resolved
@@ -1,149 +1,60 @@
-<<<<<<< HEAD
-<html>
-<head>
-<meta http-equiv="content-type" content="text/html; charset=UTF-8">
-<title>Usar subcircuitos</title>
-</head>
-
-<body bgcolor="FFFFFF">
-
-<h1>Usar subcircuitos</h1>
-
-<p> Agora, suponha que queiramos construir um multiplexador 4:1, utilizando
-instâncias de nosso multiplexador 2:1. É claro que gostaríamos de criar, primeiro,
-um novo circuito, que chamaremos de "MUX 4:1". Para adicionar multiplexadores 2:1
-em nosso circuito, clicar no circuito <em> MUX 2:1 </em> uma vez no painel do
-Explorador para selecioná-lo como uma ferramenta, e depois poderemos juntar cópias
-disso, representadas como caixas, clicando na área de desenho.
-</p>
-
-<center><img src="../../../../en/img-guide/subcirc-4-add.png" width="393" height="285"></center>
-
-<p> Se você clicar duas vezes no circuito MUX 2:1 no painel do explorador,
-então a janela mudará para a edição do circuito MUX 2:01.
-</p>
-
-<p> Depois de construir o circuito, obteremos o seguinte. </p>
-
-<center><img src="../../../../en/img-guide/subcirc-4-done.png" width="393" height="285"></center>
-
-<p> Nosso circuito multiplexador 4:1 usará três cópias do
-multiplexador 2:1, cada uma desenhada como uma caixa com conexões em suas bordas.
-Os pinos nessa caixa corresponderão aos pinos de entrada e saída no
-circuito MUX 2:1. Os dois pinos no lado oeste da caixa corresponderão
-aos dois pinos direcionados para leste no circuito MUX 2:1; o pino do
-lado leste da caixa corresponderá ao pino a oeste no MUX 2:1
-(que passa a ser um pino de saída) e os pinos no sul da caixa
-corresponderão aos pinos ao norte do MUX 2:1. A ordem dos dois pinos no 
-lado oeste da caixa corresponderão aos mesmos de cima para baixo,
-de acordo com a concepção do subcircuito. (Se houvesse vários pinos
-no norte da caixa ou do lado sul, eles corresponderiam à mesma
-ordem da esquerda para a direita no subcircuito.) 
-</p>
-
-<p> Se os pinos no <i>layout</i> do subcircuito tiverem rótulos associados
-eles, então Logisim irá mostrar a etiqueta como uma <strong> dica </strong>
-(isto é, uma caixa de texto temporária) quando o usuário passar o mouse sobre o
-localização correspondente do componente no subcircuito. (Se você encontrar essas
-dicas irritantes, poderá desativá-las através da <a href="../prefs/layout.html">
-aba Preferências da Janela de Layout .)
-</p>
-
-<center><img src="../../../../en/img-guide/subcirc-4-tip.png" width="393" height="285"></center>
-
-<p> Vários outros componentes irão mostrar essas dicas também: para alguns dos
-pinos de um <a href="../../libs/mem/flipflops.html"> <i>flip-flop</i> </a> predefinido,
-por exemplo, ao passar sobre ele explicará a função do que faz o pino. 
-</p>
-
-<p> Aliás, todos os pinos de um circuito deverão ser uma entrada ou
-uma saída. Muitos <i>chips</i> fabricados têm pinos que se comportam como uma entrada
-em algumas situações e como uma saída em outras, você não poderá construir
-esses tipos de <i>chips</i> dentro Logisim (pelo menos na versão atual).
-</p>
-
-<p> O Logisim irá manter informações de estado diferentes para todos os subcircuitos
-que aparecerem. Por exemplo, se um circuito contiver um <i>flip-flop</i>,
-e se for usado diversas vezes como subcircuito, então cada um deles
-terá o seu próprio valor quando for simular o circuito maior.
-</p>
-
-<p> Um vez que tenhamos o multiplexador 4:1 definido, poderemos usá-lo
-em outros circuitos. O Logisim não tem limites em quão profundo os circuitos
-possam ser aninhados - embora ele irá opor-se à colocação desses dentro de si próprios! 
-</p>
-
-<strong> Nota: </strong> Não há nada de errado com a edição de um
-circuito que estiver sendo usado como um subcircuito, na verdade, isso é muito
-comum. Esteja ciente, no entanto, que quaisquer alterações nos pinos de um circuito 
-(adicionando, excluindo ou movendo-os) irá reorganizá-los também naquele que o contiver. 
-Assim, se você alterar os pinos em um circuito, você também terá necessidade 
-de editar qualquer circuito que usá-lo como um subcircuito. 
-</p>
-
-<p><strong>Próximo:</strong> <a href="appear.html">Editar a forma do subcircuito</a>.</p>
-
-</body>
-</html>
-=======
-<!DOCTYPE html PUBLIC "-//W3C//DTD HTML 4.01 Transitional//EN">
-<html>
-  <head>
-    <meta name="viewport" content="width=device-width, initial-scale=1.0">
-    <meta name="created" content="2018-10-23T06:18:10.521000000">
-    <meta name="changed" content="2018-10-23T06:18:42.262000000">
-    <meta http-equiv="content-type" content="text/html; charset=utf-8">
-    <meta http-equiv="Content-Language" content="pt">
-    <title>
-      Usar subcircuitos
-    </title>
-    <link rel="stylesheet" type="text/css" href="..\..\style.css">
-  </head>
-  <body>
-    <div class="maindiv">
-      <h1>
-        Usar subcircuitos
-      </h1>
-      <p>
-        Agora, suponha que queiramos construir um multiplexador 4:1, utilizando instâncias de nosso multiplexador 2:1. É claro que gostaríamos de criar, primeiro, um novo circuito, que chamaremos de "Mux_4To1". Para adicionar multiplexadores 2:1 em nosso circuito, clicar no circuito <em>Mux_2To1</em> uma vez no painel do Explorador para selecioná-lo como uma ferramenta, e depois poderemos juntar cópias disso, representadas como caixas, clicando na área de desenho.
-      </p>
-      <center>
-        <img src="../../../img-guide/subcirc-4-add.png" alt="#########">
-      </center>
-      <p>
-        Se você clicar duas vezes no circuito Mux_2To1 no painel do explorador, então a janela mudará para a edição do circuito Mux_2To1.
-      </p>
-      <p>
-        Depois de construir o circuito, obteremos o seguinte.
-      </p>
-      <center>
-        <img src="../../../img-guide/subcirc-4-done.png"alt="#########">
-      </center>
-      <p>
-        Nosso circuito multiplexador 4:1 usará três cópias do multiplexador 2:1, cada uma desenhada como uma caixa com conexões em suas bordas. Os pinos nessa caixa corresponderão aos pinos de entrada e saída no circuito <b class="reffig">Mux_2to1</b>. Os dois pinos no lado oeste da caixa corresponderão aos dois pinos direcionados para leste no circuito Mux_2To1; o pino do lado leste da caixa corresponderá ao pino a oeste no Mux_2To1 (que passa a ser um pino de saída) e os pinos no sul da caixa corresponderão aos pinos ao norte do Mux_2To1. A ordem dos dois pinos no lado oeste da caixa corresponderão aos mesmos de cima para baixo, de acordo com a concepção do subcircuito. (Se houvesse vários pinos no norte da caixa ou do lado sul, eles corresponderiam à mesma ordem da esquerda para a direita no subcircuito.)
-      </p>
-      <p>
-        Se os pinos no <i>layout</i> do subcircuito tiverem rótulos associados eles, então Logisim irá mostrar a etiqueta como uma <b>dica</b> (isto é, uma caixa de texto temporária) quando o usuário passar o mouse sobre o localização correspondente do componente no subcircuito. (Se você encontrar essas dicas irritantes, poderá desativá-las através da <a href="../prefs/layout.html">aba Preferências da Janela de Layout.)</a>
-      </p><a href="../prefs/layout.html"></a>
-      <center>
-        <img class="notscal" src="../../../img-guide/subcirc-4-tip.png" alt="#########">
-      </center>
-      <p>
-        Vários outros componentes irão mostrar essas dicas também: para alguns dos pinos de um <a href="../../libs/mem/flipflops.html"><i>flip-flop</i></a> predefinido, por exemplo, ao passar sobre ele explicará a função do que faz o pino.
-      </p>
-      <p>
-        Aliás, todos os pinos de um circuito deverão ser uma entrada ou uma saída. Muitos <i>chips</i> fabricados têm pinos que se comportam como uma entrada em algumas situações e como uma saída em outras, você não poderá construir esses tipos de <i>chips</i> dentro Logisim (pelo menos na versão atual).
-      </p>
-      <p>
-        O Logisim irá manter informações de estado diferentes para todos os subcircuitos que aparecerem. Por exemplo, se um circuito contiver um <i>flip-flop</i>, e se for usado diversas vezes como subcircuito, então cada um deles terá o seu próprio valor quando for simular o circuito maior.
-      </p>
-      <p>
-        Um vez que tenhamos o multiplexador 4:1 definido, poderemos usá-lo em outros circuitos. O Logisim não tem limites em quão profundo os circuitos possam ser aninhados - embora ele irá opor-se à colocação desses dentro de si próprios!
-      </p><b class="note">Nota:</b> Não há nada de errado com a edição de um circuito que estiver sendo usado como um subcircuito, na verdade, isso é muito comum. Esteja ciente, no entanto, que quaisquer alterações nos pinos de um circuito (adicionando, excluindo ou movendo-os) irá reorganizá-los também naquele que o contiver. Assim, se você alterar os pinos em um circuito, você também terá necessidade de editar qualquer circuito que usá-lo como um subcircuito.
-      <p>
-        <strong>Próximo:</strong> <a href="appear.html">Editar a forma do subcircuito</a>.
-      </p>
-    </div>
-  </body>
-</html>
->>>>>>> 5ecb02a1
+<!DOCTYPE html PUBLIC "-//W3C//DTD HTML 4.01 Transitional//EN">
+<html>
+  <head>
+    <meta name="viewport" content="width=device-width, initial-scale=1.0">
+    <meta name="created" content="2018-10-23T06:18:10.521000000">
+    <meta name="changed" content="2018-10-23T06:18:42.262000000">
+    <meta http-equiv="content-type" content="text/html; charset=utf-8">
+    <meta http-equiv="Content-Language" content="pt">
+    <title>
+      Usar subcircuitos
+    </title>
+    <link rel="stylesheet" type="text/css" href="..\..\style.css">
+  </head>
+  <body>
+    <div class="maindiv">
+      <h1>
+        Usar subcircuitos
+      </h1>
+      <p>
+        Agora, suponha que queiramos construir um multiplexador 4:1, utilizando instâncias de nosso multiplexador 2:1. É claro que gostaríamos de criar, primeiro, um novo circuito, que chamaremos de "Mux_4To1". Para adicionar multiplexadores 2:1 em nosso circuito, clicar no circuito <em>Mux_2To1</em> uma vez no painel do Explorador para selecioná-lo como uma ferramenta, e depois poderemos juntar cópias disso, representadas como caixas, clicando na área de desenho.
+      </p>
+      <center>
+        <img src="../../../img-guide/subcirc-4-add.png" alt="#########">
+      </center>
+      <p>
+        Se você clicar duas vezes no circuito Mux_2To1 no painel do explorador, então a janela mudará para a edição do circuito Mux_2To1.
+      </p>
+      <p>
+        Depois de construir o circuito, obteremos o seguinte.
+      </p>
+      <center>
+        <img src="../../../img-guide/subcirc-4-done.png"alt="#########">
+      </center>
+      <p>
+        Nosso circuito multiplexador 4:1 usará três cópias do multiplexador 2:1, cada uma desenhada como uma caixa com conexões em suas bordas. Os pinos nessa caixa corresponderão aos pinos de entrada e saída no circuito <b class="reffig">Mux_2to1</b>. Os dois pinos no lado oeste da caixa corresponderão aos dois pinos direcionados para leste no circuito Mux_2To1; o pino do lado leste da caixa corresponderá ao pino a oeste no Mux_2To1 (que passa a ser um pino de saída) e os pinos no sul da caixa corresponderão aos pinos ao norte do Mux_2To1. A ordem dos dois pinos no lado oeste da caixa corresponderão aos mesmos de cima para baixo, de acordo com a concepção do subcircuito. (Se houvesse vários pinos no norte da caixa ou do lado sul, eles corresponderiam à mesma ordem da esquerda para a direita no subcircuito.)
+      </p>
+      <p>
+        Se os pinos no <i>layout</i> do subcircuito tiverem rótulos associados eles, então Logisim irá mostrar a etiqueta como uma <b>dica</b> (isto é, uma caixa de texto temporária) quando o usuário passar o mouse sobre o localização correspondente do componente no subcircuito. (Se você encontrar essas dicas irritantes, poderá desativá-las através da <a href="../prefs/layout.html">aba Preferências da Janela de Layout.)</a>
+      </p><a href="../prefs/layout.html"></a>
+      <center>
+        <img class="notscal" src="../../../img-guide/subcirc-4-tip.png" alt="#########">
+      </center>
+      <p>
+        Vários outros componentes irão mostrar essas dicas também: para alguns dos pinos de um <a href="../../libs/mem/flipflops.html"><i>flip-flop</i></a> predefinido, por exemplo, ao passar sobre ele explicará a função do que faz o pino.
+      </p>
+      <p>
+        Aliás, todos os pinos de um circuito deverão ser uma entrada ou uma saída. Muitos <i>chips</i> fabricados têm pinos que se comportam como uma entrada em algumas situações e como uma saída em outras, você não poderá construir esses tipos de <i>chips</i> dentro Logisim (pelo menos na versão atual).
+      </p>
+      <p>
+        O Logisim irá manter informações de estado diferentes para todos os subcircuitos que aparecerem. Por exemplo, se um circuito contiver um <i>flip-flop</i>, e se for usado diversas vezes como subcircuito, então cada um deles terá o seu próprio valor quando for simular o circuito maior.
+      </p>
+      <p>
+        Um vez que tenhamos o multiplexador 4:1 definido, poderemos usá-lo em outros circuitos. O Logisim não tem limites em quão profundo os circuitos possam ser aninhados - embora ele irá opor-se à colocação desses dentro de si próprios!
+      </p><b class="note">Nota:</b> Não há nada de errado com a edição de um circuito que estiver sendo usado como um subcircuito, na verdade, isso é muito comum. Esteja ciente, no entanto, que quaisquer alterações nos pinos de um circuito (adicionando, excluindo ou movendo-os) irá reorganizá-los também naquele que o contiver. Assim, se você alterar os pinos em um circuito, você também terá necessidade de editar qualquer circuito que usá-lo como um subcircuito.
+      <p>
+        <strong>Próximo:</strong> <a href="appear.html">Editar a forma do subcircuito</a>.
+      </p>
+    </div>
+  </body>
+</html>