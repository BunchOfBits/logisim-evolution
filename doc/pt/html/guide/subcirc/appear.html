<<<<<<< HEAD
<html>
<head>
<meta http-equiv="content-type" content="text/html; charset=UTF-8">
<title>Editar aparência de subcircuitos</title>
</head>

<body bgcolor="FFFFFF">

<h1>Editar aparência de subcircuitos</h1>

<h2>Aparência padrão</h2>

<p> Por padrão, quando um subcircuito é colocado dentro de um circuito maior,
ele será desenhado como um retângulo com um entalhe indicando a face norte do
subcircuito. Pinos serão colocados nas bordas do retângulo com base em sua direção:
pinos virados para o leste no <i>layout</i> (e que geralmente aparecem no lado oeste) 
serão colocados no lado do retângulo oeste, de acordo com sua ordem de
cima para baixo no <i>layout</i>.
Pinos que estiverem virados para o sul no <i>layout</i> (normalmente na direção 
norte) serão colocados no lado norte do retângulo, de acordo com a ordem da
esquerda para a direita no <i>layout</i>.
</p>

<p> O retângulo padrão poderá opcionalmente incluir algumas letras que aparecerão
no meio. Para especificar isso, escolher a ferramenta de seleção
(<img src="../../../../en/icons/select.gif" width="16" height="16">) e clicar no fundo
do <i>layout</i> do circuito. Isso irá mostrar a tabela de atributos do circuito, 
incluindo o rótulo, direçao da etiqueta, e fonte de rótulos. O valor do atributo 
Rótulo será desenhado no centro do retângulo; o atributo da direção da etiqueta 
para personalizar o sentido em que o texto será desenhado, e, claro, atributo que 
personaliza a fonte utilizada.
</p>

<h2> Forma personalizada</h2>

<p> A forma padrão é muito útil, e de fato Logisim existiu por muitos
anos, sem outra opção. Se, no entanto, preferir que o subcircuito seja
desenhado de forma diferente, você poderá selecionar 
<q> Editar Forma do Circuito </q> a partir do menu de projeto, 
e o Logisim mudará da sua interface normal de
edição de <i>layout</i> para outra capaz de alterar a forma (aparência) do circuito.
Abaixo, editaremos a aparência do multiplexador 2:1, para que seja desenhada
como de costume por um trapézio, em vez de um retângulo.
(Você poderá ver a barra de ferramentas do projeto, logo abaixo da normal.
Isso poderá ser ativado através do menu de projeto, e ela permitirá uma mudança
mais rápida entre a edição de <i>layout</i> e da forma.)
</p>

<blockquote><img src="../../../../en/img-guide/subcirc-custom-appear.png" width="393" height="285"></blockquote>

<p> Com a forma do multiplexador 2:1 desenhada como acima,
o layout para o multiplexador 4:1, então, aparecerá como o que se segue.
</p>

<blockquote><img src="../../../../en/img-guide/subcirc-custom-layout.png" width="393" height="285"></blockquote>

<p> O editor de forma (aparência) é como um programa para desenho tradicional, mas há
alguns símbolos especiais para indicar como o desenho funcionará quando colocado
em um <i>layout</i> de circuito. Esses símbolos especiais não poderão ser removidos.
</p>

<ul>

<li> O círculo verde com uma linha que vem de fora, chamaremos de <q> âncora. </q>
Há exatamente uma âncora em cada subcircuito.
Cada componente em um circuito tem um único ponto para identificar a sua localização;
um usuário verá isso ao criar um novo componente.
O clique do mouse identificará apenas um local e, o componente será colocado
em relação a ele (geralmente com a saída principal na posição do mouse).
A âncora identificará a localização relativa ao desenho global do mouse
quando o subcircuito for criado. </p>

<p> A âncora também identificará a direção em sua aparência, conforme indicado pela
direção da linha de pontos da âncora de seu círculo. Ao colocar um subcircuito
em um <i>layout</i>, o usuário poderá mudar a face do subcircuito, a âncora indicará
a direção em que a aparência será orientada. No nosso exemplo, a âncora será
voltada para o leste, e cada instância do subcircuito no multiplexador 4:1
também estará voltada para o leste, então eles serão todos desenhados com a
mesma orientação que a aparência do multiplexador 2:1.
</p> </li>

<li> Os círculos azuis e quadrados com pontos são as <q> portas </q> dos subcircuitos
Haverá exatamente tantas portas quantos os pinos de entrada e saída no circuito.
Portas correspondentes às entradas serão desenhadas como quadrados, enquanto
as portas correspondentes às saídas serão desenhados como círculos.
Cada porta indicará como uma conexão para o circuito corresponderá a um
pino de entrada ou saída dentro do <i>layout</i>.
</p>

<p> Quando você selecionar uma porta, o Logisim indicará o pino correspondente
fazendo sobressair um diagrama em miniatura do layout no canto inferior direito
da janela, com o(s) pino(s) correspondente(s) desenhado(s_ em azul.
Isso não acontecerá quando todas as portas estiverem selecionados.
</p> </li>

</Ul>

<p> A barra de ferramentas contém aquelas para adicionar formas adicionais, conforme
listado abaixo com descrições de como as teclas shift e alt modificam o comportamento 
da ferramenta. Além disso, clicando ou arrastando o mouse com a tecla control 
pressionada normalmente remeterá a posição do mouse para o ponto mais próximo na grade.
</p>

<table> <tbody>
<td valign="top"> <img src="../../../../en/icons/select.gif" width="16" height="16"> </td>
  <td> Selecionar, mover, copiar, colar e formas. </td> </tr>
<td valign="top"> <img src="../../../../en/icons/text.gif" width="16" height="16"> </td>
  <td> Adicionar ou editar texto. </td> </tr>
<td valign="top"> <img src="../../../../en/icons/drawline.gif" width="16" height="16"> </td>
  <td> Criar um segmento de linha. Shift-drag mantém o ângulo da linha em um múltiplo 
       de 45°. </td> </tr>
<td valign="top"> <img src="../../../../en/icons/drawcurv.gif" width="16" height="16"> </td>
  <td> Criar uma curva Bézier quadrática.
  Para o primeira arraste, onde você especificará os parâmetros da curva,
  o shift-drag manterá os pontos da extremidade em um ângulo que será um múltiplo de 45°.
  Em seguida, clicar para indicar a localização do ponto de controle;
  shift-click garantirá que a curva será simétrica,
  enquanto alt-click desenhará a curva que passará pelo ponto de controle. </td> </tr>
<td valign="top"> <img src="../../../../en/icons/drawplin.gif" width="16" height="16"> </td>
<td> Criar uma seqüência de linhas conectadas, cujos vértices serão indicados por
  uma sucessão de clicks. Shift-click garantirá que o ângulo entre o
  vértice anterior e o atual será um múltiplo de 45°.
  Bastará um duplo clique ou pressionar a tecla Enter para concluir o desenho. </td> </tr>
<td valign="top"> <img src="../../../../en/icons/drawrect.gif" width="16" height="16"> </td>
  <td> Criar um retângulo arrastando-o de um canto para outro oposto.
  Shift-drag para criar um quadrado, e alt-drag para criar o retângulo a partir
  do centro. </td> </tr>
<td valign="top"> <img src="../../../../en/icons/drawrrct.gif" width="16" height="16"> </td>
  <td> Criar um retângulo com cantos arredondados arrastando-o de um canto para outro oposto.
  Shift-drage para criar um quadrado, e alt-drag para criar o retângulo de a partir
  do centro. </td> </tr>
<td valign="top"> <img src="../../../../en/icons/drawoval.gif" width="16" height="16"> </td>
  <td> Criar uma oval mediante o arrastar de um canto de seu contorno para outro oposto.
  Shift-drag para criar um círculo e alt-drag para criar a oval a partir
  do centro. </td> </tr>
<td valign="top"> <img src="../../../../en/icons/drawpoly.gif" width="16" height="16"> </td>
<td> Criar um polígono arbitrário, cujos vértices serão indicados por
  uma sucessão de cliques. Shift-click garantirá que o vértice estará a 45°
  do anterior. Se der um duplo clique, pressionar a tecla Enter, ou clicar no
  vértice inicial completará o desenho. </td> </tr>
</tbody> </table>

<p><strong>Próximo:</strong> <a href="debug.html">Depuração de subcircuitos</a>.</p>

</body>
</html>
=======
<!DOCTYPE html PUBLIC "-//W3C//DTD HTML 4.01 Transitional//EN">
<html>
  <head>
    <meta name="viewport" content="width=device-width, initial-scale=1.0">
    <meta name="created" content="2018-10-23T06:18:10.521000000">
    <meta name="changed" content="2018-10-23T06:18:42.262000000">
    <meta http-equiv="content-type" content="text/html; charset=utf-8">
    <meta http-equiv="Content-Language" content="pt">
    <title>
      Editar aparência de subcircuitos
    </title>
    <link rel="stylesheet" type="text/css" href="..\..\style.css">
  </head>
  <body>
    <div class="maindiv">
      <h1>
        Editar aparência de subcircuitos
      </h1>
      <h2>
        Aparência padrão
      </h2>
      <p>
        Por padrão, quando um subcircuito é colocado dentro de um circuito maior, ele será desenhado como um retângulo com um entalhe indicando a face norte do subcircuito. Pinos serão colocados nas bordas do retângulo com base em sua direção: pinos virados para o leste no <i>layout</i> (e que geralmente aparecem no lado oeste) serão colocados no lado do retângulo oeste, de acordo com sua ordem de cima para baixo no <i>layout</i>. Pinos que estiverem virados para o sul no <i>layout</i> (normalmente na direção norte) serão colocados no lado norte do retângulo, de acordo com a ordem da esquerda para a direita no <i>layout</i>.
      </p>
      <p>
        O retângulo padrão poderá opcionalmente incluir algumas letras que aparecerão no meio. Para especificar isso, escolher a ferramenta de seleção (<img class="intxt" src="../../../../icons/select.gif" alt="#########">) e clicar no fundo do <i>layout</i> do circuito. Isso irá mostrar a tabela de atributos do circuito, incluindo o rótulo, direçao da etiqueta, e fonte de rótulos. O valor do atributo Rótulo será desenhado no centro do retângulo; o atributo da direção da etiqueta para personalizar o sentido em que o texto será desenhado, e, claro, atributo que personaliza a fonte utilizada.
      </p>
      <h2>
        Forma personalizada
      </h2>
      <p>
        A forma padrão é muito útil, e de fato Logisim existiu por muitos anos, sem outra opção. Se, no entanto, preferir que o subcircuito seja desenhado de forma diferente, você poderá selecionar <q>Editar Forma do Circuito</q> a partir do menu de projeto, e o Logisim mudará da sua interface normal de edição de <i>layout</i> para outra capaz de alterar a forma (aparência) do circuito. Abaixo, editaremos a aparência do multiplexador 2:1, para que seja desenhada como de costume por um trapézio, em vez de um retângulo. (Você poderá ver a barra de ferramentas do projeto, logo abaixo da normal. Isso poderá ser ativado através do menu de projeto, e ela permitirá uma mudança mais rápida entre a edição de <i>layout</i> e da forma.)
      </p>
      <blockquote>
        <img src="../../../img-guide/subcirc-custom-appear.png" alt="#########">
      </blockquote>
      <p>
        Com a forma do multiplexador 2:1 desenhada como acima, o layout para o multiplexador 4:1, então, aparecerá como o que se segue.
      </p>
      <blockquote>
        <img src="../../../img-guide/subcirc-custom-layout.png" alt="#########">
      </blockquote>
      <p>
        O editor de forma (aparência) é como um programa para desenho tradicional, mas há alguns símbolos especiais para indicar como o desenho funcionará quando colocado em um <i>layout</i> de circuito. Esses símbolos especiais não poderão ser removidos.
      </p>
      <ul>
        <li>O círculo verde com uma linha que vem de fora, chamaremos de <q>âncora.</q> Há exatamente uma âncora em cada subcircuito. Cada componente em um circuito tem um único ponto para identificar a sua localização; um usuário verá isso ao criar um novo componente. O clique do mouse identificará apenas um local e, o componente será colocado em relação a ele (geralmente com a saída principal na posição do mouse). A âncora identificará a localização relativa ao desenho global do mouse quando o subcircuito for criado.
          <p>
            A âncora também identificará a direção em sua aparência, conforme indicado pela direção da linha de pontos da âncora de seu círculo. Ao colocar um subcircuito em um <i>layout</i>, o usuário poderá mudar a face do subcircuito, a âncora indicará a direção em que a aparência será orientada. No nosso exemplo, a âncora será voltada para o leste, e cada instância do subcircuito no multiplexador 4:1 também estará voltada para o leste, então eles serão todos desenhados com a mesma orientação que a aparência do multiplexador 2:1.
          </p>
        </li>
        <li>Os círculos azuis e quadrados com pontos são as <q>portas</q> dos subcircuitos Haverá exatamente tantas portas quantos os pinos de entrada e saída no circuito. Portas correspondentes às entradas serão desenhadas como quadrados, enquanto as portas correspondentes às saídas serão desenhados como círculos. Cada porta indicará como uma conexão para o circuito corresponderá a um pino de entrada ou saída dentro do <i>layout</i>.
          <p>
            Quando você selecionar uma porta, o Logisim indicará o pino correspondente fazendo sobressair um diagrama em miniatura do layout no canto inferior direito da janela, com o(s) pino(s) correspondente(s) desenhado(s_ em azul. Isso não acontecerá quando todas as portas estiverem selecionados.
          </p>
        </li>
      </ul>
      <p>
        A barra de ferramentas contém aquelas para adicionar formas adicionais, conforme listado abaixo com descrições de como as teclas shift e alt modificam o comportamento da ferramenta. Além disso, clicando ou arrastando o mouse com a tecla control pressionada normalmente remeterá a posição do mouse para o ponto mais próximo na grade.
      </p>
	  
      <table class="toolslist">
        <tbody>
          <tr>
            <td class="toolslist" valign="top">
              <img class="intxt" src="../../../../icons/select.gif" alt="#########">
            </td>
            <td>
              Selecionar, mover, copiar, colar e formas.
            </td>
          </tr>
          <tr>
            <td class="toolslist" valign="top">
              <img class="intxt" src="../../../../icons/text.gif" alt="#########">
            </td>
            <td>
              Adicionar ou editar texto.
            </td>
          </tr>
          <tr>
            <td class="toolslist" valign="top">
              <img class="intxt" src="../../../../icons/drawline.gif" alt="#########">
            </td>
            <td>
              Criar um segmento de linha. Shift-drag mantém o ângulo da linha em um múltiplo de 45°.
            </td>
          </tr>
          <tr>
            <td class="toolslist" valign="top">
              <img class="intxt" src="../../../../icons/drawcurv.gif" alt="#########">
            </td>
            <td>
              Criar uma curva Bézier quadrática. Para o primeira arraste, onde você especificará os parâmetros da curva, o shift-drag manterá os pontos da extremidade em um ângulo que será um múltiplo de 45°. Em seguida, clicar para indicar a localização do ponto de controle; shift-click garantirá que a curva será simétrica, enquanto alt-click desenhará a curva que passará pelo ponto de controle.
            </td>
          </tr>
          <tr>
            <td class="toolslist" valign="top">
              <img class="intxt" src="../../../../icons/drawplin.gif" alt="#########">
            </td>
            <td>
              Criar uma seqüência de linhas conectadas, cujos vértices serão indicados por uma sucessão de clicks. Shift-click garantirá que o ângulo entre o vértice anterior e o atual será um múltiplo de 45°. Bastará um duplo clique ou pressionar a tecla Enter para concluir o desenho.
            </td>
          </tr>
          <tr>
            <td class="toolslist" valign="top">
              <img class="intxt" src="../../../../icons/drawrect.gif" alt="#########">
            </td>
            <td>
              Criar um retângulo arrastando-o de um canto para outro oposto. Shift-drag para criar um quadrado, e alt-drag para criar o retângulo a partir do centro.
            </td>
          </tr>
          <tr>
            <td class="toolslist" valign="top">
              <img class="intxt" src="../../../../icons/drawrrct.gif" alt="#########">
            </td>
            <td>
              Criar um retângulo com cantos arredondados arrastando-o de um canto para outro oposto. Shift-drage para criar um quadrado, e alt-drag para criar o retângulo de a partir do centro.
            </td>
          </tr>
          <tr>
            <td class="toolslist" valign="top">
              <img class="intxt" src="../../../../icons/drawoval.gif" alt="#########">
            </td>
            <td>
              Criar uma oval mediante o arrastar de um canto de seu contorno para outro oposto. Shift-drag para criar um círculo e alt-drag para criar a oval a partir do centro.
            </td>
          </tr>
          <tr>
            <td class="toolslist" valign="top">
              <img class="intxt" src="../../../../icons/drawpoly.gif" alt="#########">
            </td>
            <td>
              Criar um polígono arbitrário, cujos vértices serão indicados por uma sucessão de cliques. Shift-click garantirá que o vértice estará a 45° do anterior. Se der um duplo clique, pressionar a tecla Enter, ou clicar no vértice inicial completará o desenho.
            </td>
          </tr>
        </tbody>
      </table>
      <p>
        <strong>Próximo:</strong> <a href="debug.html">Depuração de subcircuitos</a>.
      </p>
    </div>
  </body>
</html>
>>>>>>> 5ecb02a1
<|MERGE_RESOLUTION|>--- conflicted
+++ resolved
@@ -1,292 +1,143 @@
-<<<<<<< HEAD
-<html>
-<head>
-<meta http-equiv="content-type" content="text/html; charset=UTF-8">
-<title>Editar aparência de subcircuitos</title>
-</head>
-
-<body bgcolor="FFFFFF">
-
-<h1>Editar aparência de subcircuitos</h1>
-
-<h2>Aparência padrão</h2>
-
-<p> Por padrão, quando um subcircuito é colocado dentro de um circuito maior,
-ele será desenhado como um retângulo com um entalhe indicando a face norte do
-subcircuito. Pinos serão colocados nas bordas do retângulo com base em sua direção:
-pinos virados para o leste no <i>layout</i> (e que geralmente aparecem no lado oeste) 
-serão colocados no lado do retângulo oeste, de acordo com sua ordem de
-cima para baixo no <i>layout</i>.
-Pinos que estiverem virados para o sul no <i>layout</i> (normalmente na direção 
-norte) serão colocados no lado norte do retângulo, de acordo com a ordem da
-esquerda para a direita no <i>layout</i>.
-</p>
-
-<p> O retângulo padrão poderá opcionalmente incluir algumas letras que aparecerão
-no meio. Para especificar isso, escolher a ferramenta de seleção
-(<img src="../../../../en/icons/select.gif" width="16" height="16">) e clicar no fundo
-do <i>layout</i> do circuito. Isso irá mostrar a tabela de atributos do circuito, 
-incluindo o rótulo, direçao da etiqueta, e fonte de rótulos. O valor do atributo 
-Rótulo será desenhado no centro do retângulo; o atributo da direção da etiqueta 
-para personalizar o sentido em que o texto será desenhado, e, claro, atributo que 
-personaliza a fonte utilizada.
-</p>
-
-<h2> Forma personalizada</h2>
-
-<p> A forma padrão é muito útil, e de fato Logisim existiu por muitos
-anos, sem outra opção. Se, no entanto, preferir que o subcircuito seja
-desenhado de forma diferente, você poderá selecionar 
-<q> Editar Forma do Circuito </q> a partir do menu de projeto, 
-e o Logisim mudará da sua interface normal de
-edição de <i>layout</i> para outra capaz de alterar a forma (aparência) do circuito.
-Abaixo, editaremos a aparência do multiplexador 2:1, para que seja desenhada
-como de costume por um trapézio, em vez de um retângulo.
-(Você poderá ver a barra de ferramentas do projeto, logo abaixo da normal.
-Isso poderá ser ativado através do menu de projeto, e ela permitirá uma mudança
-mais rápida entre a edição de <i>layout</i> e da forma.)
-</p>
-
-<blockquote><img src="../../../../en/img-guide/subcirc-custom-appear.png" width="393" height="285"></blockquote>
-
-<p> Com a forma do multiplexador 2:1 desenhada como acima,
-o layout para o multiplexador 4:1, então, aparecerá como o que se segue.
-</p>
-
-<blockquote><img src="../../../../en/img-guide/subcirc-custom-layout.png" width="393" height="285"></blockquote>
-
-<p> O editor de forma (aparência) é como um programa para desenho tradicional, mas há
-alguns símbolos especiais para indicar como o desenho funcionará quando colocado
-em um <i>layout</i> de circuito. Esses símbolos especiais não poderão ser removidos.
-</p>
-
-<ul>
-
-<li> O círculo verde com uma linha que vem de fora, chamaremos de <q> âncora. </q>
-Há exatamente uma âncora em cada subcircuito.
-Cada componente em um circuito tem um único ponto para identificar a sua localização;
-um usuário verá isso ao criar um novo componente.
-O clique do mouse identificará apenas um local e, o componente será colocado
-em relação a ele (geralmente com a saída principal na posição do mouse).
-A âncora identificará a localização relativa ao desenho global do mouse
-quando o subcircuito for criado. </p>
-
-<p> A âncora também identificará a direção em sua aparência, conforme indicado pela
-direção da linha de pontos da âncora de seu círculo. Ao colocar um subcircuito
-em um <i>layout</i>, o usuário poderá mudar a face do subcircuito, a âncora indicará
-a direção em que a aparência será orientada. No nosso exemplo, a âncora será
-voltada para o leste, e cada instância do subcircuito no multiplexador 4:1
-também estará voltada para o leste, então eles serão todos desenhados com a
-mesma orientação que a aparência do multiplexador 2:1.
-</p> </li>
-
-<li> Os círculos azuis e quadrados com pontos são as <q> portas </q> dos subcircuitos
-Haverá exatamente tantas portas quantos os pinos de entrada e saída no circuito.
-Portas correspondentes às entradas serão desenhadas como quadrados, enquanto
-as portas correspondentes às saídas serão desenhados como círculos.
-Cada porta indicará como uma conexão para o circuito corresponderá a um
-pino de entrada ou saída dentro do <i>layout</i>.
-</p>
-
-<p> Quando você selecionar uma porta, o Logisim indicará o pino correspondente
-fazendo sobressair um diagrama em miniatura do layout no canto inferior direito
-da janela, com o(s) pino(s) correspondente(s) desenhado(s_ em azul.
-Isso não acontecerá quando todas as portas estiverem selecionados.
-</p> </li>
-
-</Ul>
-
-<p> A barra de ferramentas contém aquelas para adicionar formas adicionais, conforme
-listado abaixo com descrições de como as teclas shift e alt modificam o comportamento 
-da ferramenta. Além disso, clicando ou arrastando o mouse com a tecla control 
-pressionada normalmente remeterá a posição do mouse para o ponto mais próximo na grade.
-</p>
-
-<table> <tbody>
-<td valign="top"> <img src="../../../../en/icons/select.gif" width="16" height="16"> </td>
-  <td> Selecionar, mover, copiar, colar e formas. </td> </tr>
-<td valign="top"> <img src="../../../../en/icons/text.gif" width="16" height="16"> </td>
-  <td> Adicionar ou editar texto. </td> </tr>
-<td valign="top"> <img src="../../../../en/icons/drawline.gif" width="16" height="16"> </td>
-  <td> Criar um segmento de linha. Shift-drag mantém o ângulo da linha em um múltiplo 
-       de 45°. </td> </tr>
-<td valign="top"> <img src="../../../../en/icons/drawcurv.gif" width="16" height="16"> </td>
-  <td> Criar uma curva Bézier quadrática.
-  Para o primeira arraste, onde você especificará os parâmetros da curva,
-  o shift-drag manterá os pontos da extremidade em um ângulo que será um múltiplo de 45°.
-  Em seguida, clicar para indicar a localização do ponto de controle;
-  shift-click garantirá que a curva será simétrica,
-  enquanto alt-click desenhará a curva que passará pelo ponto de controle. </td> </tr>
-<td valign="top"> <img src="../../../../en/icons/drawplin.gif" width="16" height="16"> </td>
-<td> Criar uma seqüência de linhas conectadas, cujos vértices serão indicados por
-  uma sucessão de clicks. Shift-click garantirá que o ângulo entre o
-  vértice anterior e o atual será um múltiplo de 45°.
-  Bastará um duplo clique ou pressionar a tecla Enter para concluir o desenho. </td> </tr>
-<td valign="top"> <img src="../../../../en/icons/drawrect.gif" width="16" height="16"> </td>
-  <td> Criar um retângulo arrastando-o de um canto para outro oposto.
-  Shift-drag para criar um quadrado, e alt-drag para criar o retângulo a partir
-  do centro. </td> </tr>
-<td valign="top"> <img src="../../../../en/icons/drawrrct.gif" width="16" height="16"> </td>
-  <td> Criar um retângulo com cantos arredondados arrastando-o de um canto para outro oposto.
-  Shift-drage para criar um quadrado, e alt-drag para criar o retângulo de a partir
-  do centro. </td> </tr>
-<td valign="top"> <img src="../../../../en/icons/drawoval.gif" width="16" height="16"> </td>
-  <td> Criar uma oval mediante o arrastar de um canto de seu contorno para outro oposto.
-  Shift-drag para criar um círculo e alt-drag para criar a oval a partir
-  do centro. </td> </tr>
-<td valign="top"> <img src="../../../../en/icons/drawpoly.gif" width="16" height="16"> </td>
-<td> Criar um polígono arbitrário, cujos vértices serão indicados por
-  uma sucessão de cliques. Shift-click garantirá que o vértice estará a 45°
-  do anterior. Se der um duplo clique, pressionar a tecla Enter, ou clicar no
-  vértice inicial completará o desenho. </td> </tr>
-</tbody> </table>
-
-<p><strong>Próximo:</strong> <a href="debug.html">Depuração de subcircuitos</a>.</p>
-
-</body>
-</html>
-=======
-<!DOCTYPE html PUBLIC "-//W3C//DTD HTML 4.01 Transitional//EN">
-<html>
-  <head>
-    <meta name="viewport" content="width=device-width, initial-scale=1.0">
-    <meta name="created" content="2018-10-23T06:18:10.521000000">
-    <meta name="changed" content="2018-10-23T06:18:42.262000000">
-    <meta http-equiv="content-type" content="text/html; charset=utf-8">
-    <meta http-equiv="Content-Language" content="pt">
-    <title>
-      Editar aparência de subcircuitos
-    </title>
-    <link rel="stylesheet" type="text/css" href="..\..\style.css">
-  </head>
-  <body>
-    <div class="maindiv">
-      <h1>
-        Editar aparência de subcircuitos
-      </h1>
-      <h2>
-        Aparência padrão
-      </h2>
-      <p>
-        Por padrão, quando um subcircuito é colocado dentro de um circuito maior, ele será desenhado como um retângulo com um entalhe indicando a face norte do subcircuito. Pinos serão colocados nas bordas do retângulo com base em sua direção: pinos virados para o leste no <i>layout</i> (e que geralmente aparecem no lado oeste) serão colocados no lado do retângulo oeste, de acordo com sua ordem de cima para baixo no <i>layout</i>. Pinos que estiverem virados para o sul no <i>layout</i> (normalmente na direção norte) serão colocados no lado norte do retângulo, de acordo com a ordem da esquerda para a direita no <i>layout</i>.
-      </p>
-      <p>
-        O retângulo padrão poderá opcionalmente incluir algumas letras que aparecerão no meio. Para especificar isso, escolher a ferramenta de seleção (<img class="intxt" src="../../../../icons/select.gif" alt="#########">) e clicar no fundo do <i>layout</i> do circuito. Isso irá mostrar a tabela de atributos do circuito, incluindo o rótulo, direçao da etiqueta, e fonte de rótulos. O valor do atributo Rótulo será desenhado no centro do retângulo; o atributo da direção da etiqueta para personalizar o sentido em que o texto será desenhado, e, claro, atributo que personaliza a fonte utilizada.
-      </p>
-      <h2>
-        Forma personalizada
-      </h2>
-      <p>
-        A forma padrão é muito útil, e de fato Logisim existiu por muitos anos, sem outra opção. Se, no entanto, preferir que o subcircuito seja desenhado de forma diferente, você poderá selecionar <q>Editar Forma do Circuito</q> a partir do menu de projeto, e o Logisim mudará da sua interface normal de edição de <i>layout</i> para outra capaz de alterar a forma (aparência) do circuito. Abaixo, editaremos a aparência do multiplexador 2:1, para que seja desenhada como de costume por um trapézio, em vez de um retângulo. (Você poderá ver a barra de ferramentas do projeto, logo abaixo da normal. Isso poderá ser ativado através do menu de projeto, e ela permitirá uma mudança mais rápida entre a edição de <i>layout</i> e da forma.)
-      </p>
-      <blockquote>
-        <img src="../../../img-guide/subcirc-custom-appear.png" alt="#########">
-      </blockquote>
-      <p>
-        Com a forma do multiplexador 2:1 desenhada como acima, o layout para o multiplexador 4:1, então, aparecerá como o que se segue.
-      </p>
-      <blockquote>
-        <img src="../../../img-guide/subcirc-custom-layout.png" alt="#########">
-      </blockquote>
-      <p>
-        O editor de forma (aparência) é como um programa para desenho tradicional, mas há alguns símbolos especiais para indicar como o desenho funcionará quando colocado em um <i>layout</i> de circuito. Esses símbolos especiais não poderão ser removidos.
-      </p>
-      <ul>
-        <li>O círculo verde com uma linha que vem de fora, chamaremos de <q>âncora.</q> Há exatamente uma âncora em cada subcircuito. Cada componente em um circuito tem um único ponto para identificar a sua localização; um usuário verá isso ao criar um novo componente. O clique do mouse identificará apenas um local e, o componente será colocado em relação a ele (geralmente com a saída principal na posição do mouse). A âncora identificará a localização relativa ao desenho global do mouse quando o subcircuito for criado.
-          <p>
-            A âncora também identificará a direção em sua aparência, conforme indicado pela direção da linha de pontos da âncora de seu círculo. Ao colocar um subcircuito em um <i>layout</i>, o usuário poderá mudar a face do subcircuito, a âncora indicará a direção em que a aparência será orientada. No nosso exemplo, a âncora será voltada para o leste, e cada instância do subcircuito no multiplexador 4:1 também estará voltada para o leste, então eles serão todos desenhados com a mesma orientação que a aparência do multiplexador 2:1.
-          </p>
-        </li>
-        <li>Os círculos azuis e quadrados com pontos são as <q>portas</q> dos subcircuitos Haverá exatamente tantas portas quantos os pinos de entrada e saída no circuito. Portas correspondentes às entradas serão desenhadas como quadrados, enquanto as portas correspondentes às saídas serão desenhados como círculos. Cada porta indicará como uma conexão para o circuito corresponderá a um pino de entrada ou saída dentro do <i>layout</i>.
-          <p>
-            Quando você selecionar uma porta, o Logisim indicará o pino correspondente fazendo sobressair um diagrama em miniatura do layout no canto inferior direito da janela, com o(s) pino(s) correspondente(s) desenhado(s_ em azul. Isso não acontecerá quando todas as portas estiverem selecionados.
-          </p>
-        </li>
-      </ul>
-      <p>
-        A barra de ferramentas contém aquelas para adicionar formas adicionais, conforme listado abaixo com descrições de como as teclas shift e alt modificam o comportamento da ferramenta. Além disso, clicando ou arrastando o mouse com a tecla control pressionada normalmente remeterá a posição do mouse para o ponto mais próximo na grade.
-      </p>
-	  
-      <table class="toolslist">
-        <tbody>
-          <tr>
-            <td class="toolslist" valign="top">
-              <img class="intxt" src="../../../../icons/select.gif" alt="#########">
-            </td>
-            <td>
-              Selecionar, mover, copiar, colar e formas.
-            </td>
-          </tr>
-          <tr>
-            <td class="toolslist" valign="top">
-              <img class="intxt" src="../../../../icons/text.gif" alt="#########">
-            </td>
-            <td>
-              Adicionar ou editar texto.
-            </td>
-          </tr>
-          <tr>
-            <td class="toolslist" valign="top">
-              <img class="intxt" src="../../../../icons/drawline.gif" alt="#########">
-            </td>
-            <td>
-              Criar um segmento de linha. Shift-drag mantém o ângulo da linha em um múltiplo de 45°.
-            </td>
-          </tr>
-          <tr>
-            <td class="toolslist" valign="top">
-              <img class="intxt" src="../../../../icons/drawcurv.gif" alt="#########">
-            </td>
-            <td>
-              Criar uma curva Bézier quadrática. Para o primeira arraste, onde você especificará os parâmetros da curva, o shift-drag manterá os pontos da extremidade em um ângulo que será um múltiplo de 45°. Em seguida, clicar para indicar a localização do ponto de controle; shift-click garantirá que a curva será simétrica, enquanto alt-click desenhará a curva que passará pelo ponto de controle.
-            </td>
-          </tr>
-          <tr>
-            <td class="toolslist" valign="top">
-              <img class="intxt" src="../../../../icons/drawplin.gif" alt="#########">
-            </td>
-            <td>
-              Criar uma seqüência de linhas conectadas, cujos vértices serão indicados por uma sucessão de clicks. Shift-click garantirá que o ângulo entre o vértice anterior e o atual será um múltiplo de 45°. Bastará um duplo clique ou pressionar a tecla Enter para concluir o desenho.
-            </td>
-          </tr>
-          <tr>
-            <td class="toolslist" valign="top">
-              <img class="intxt" src="../../../../icons/drawrect.gif" alt="#########">
-            </td>
-            <td>
-              Criar um retângulo arrastando-o de um canto para outro oposto. Shift-drag para criar um quadrado, e alt-drag para criar o retângulo a partir do centro.
-            </td>
-          </tr>
-          <tr>
-            <td class="toolslist" valign="top">
-              <img class="intxt" src="../../../../icons/drawrrct.gif" alt="#########">
-            </td>
-            <td>
-              Criar um retângulo com cantos arredondados arrastando-o de um canto para outro oposto. Shift-drage para criar um quadrado, e alt-drag para criar o retângulo de a partir do centro.
-            </td>
-          </tr>
-          <tr>
-            <td class="toolslist" valign="top">
-              <img class="intxt" src="../../../../icons/drawoval.gif" alt="#########">
-            </td>
-            <td>
-              Criar uma oval mediante o arrastar de um canto de seu contorno para outro oposto. Shift-drag para criar um círculo e alt-drag para criar a oval a partir do centro.
-            </td>
-          </tr>
-          <tr>
-            <td class="toolslist" valign="top">
-              <img class="intxt" src="../../../../icons/drawpoly.gif" alt="#########">
-            </td>
-            <td>
-              Criar um polígono arbitrário, cujos vértices serão indicados por uma sucessão de cliques. Shift-click garantirá que o vértice estará a 45° do anterior. Se der um duplo clique, pressionar a tecla Enter, ou clicar no vértice inicial completará o desenho.
-            </td>
-          </tr>
-        </tbody>
-      </table>
-      <p>
-        <strong>Próximo:</strong> <a href="debug.html">Depuração de subcircuitos</a>.
-      </p>
-    </div>
-  </body>
-</html>
->>>>>>> 5ecb02a1
+<!DOCTYPE html PUBLIC "-//W3C//DTD HTML 4.01 Transitional//EN">
+<html>
+  <head>
+    <meta name="viewport" content="width=device-width, initial-scale=1.0">
+    <meta name="created" content="2018-10-23T06:18:10.521000000">
+    <meta name="changed" content="2018-10-23T06:18:42.262000000">
+    <meta http-equiv="content-type" content="text/html; charset=utf-8">
+    <meta http-equiv="Content-Language" content="pt">
+    <title>
+      Editar aparência de subcircuitos
+    </title>
+    <link rel="stylesheet" type="text/css" href="..\..\style.css">
+  </head>
+  <body>
+    <div class="maindiv">
+      <h1>
+        Editar aparência de subcircuitos
+      </h1>
+      <h2>
+        Aparência padrão
+      </h2>
+      <p>
+        Por padrão, quando um subcircuito é colocado dentro de um circuito maior, ele será desenhado como um retângulo com um entalhe indicando a face norte do subcircuito. Pinos serão colocados nas bordas do retângulo com base em sua direção: pinos virados para o leste no <i>layout</i> (e que geralmente aparecem no lado oeste) serão colocados no lado do retângulo oeste, de acordo com sua ordem de cima para baixo no <i>layout</i>. Pinos que estiverem virados para o sul no <i>layout</i> (normalmente na direção norte) serão colocados no lado norte do retângulo, de acordo com a ordem da esquerda para a direita no <i>layout</i>.
+      </p>
+      <p>
+        O retângulo padrão poderá opcionalmente incluir algumas letras que aparecerão no meio. Para especificar isso, escolher a ferramenta de seleção (<img class="intxt" src="../../../../icons/select.gif" alt="#########">) e clicar no fundo do <i>layout</i> do circuito. Isso irá mostrar a tabela de atributos do circuito, incluindo o rótulo, direçao da etiqueta, e fonte de rótulos. O valor do atributo Rótulo será desenhado no centro do retângulo; o atributo da direção da etiqueta para personalizar o sentido em que o texto será desenhado, e, claro, atributo que personaliza a fonte utilizada.
+      </p>
+      <h2>
+        Forma personalizada
+      </h2>
+      <p>
+        A forma padrão é muito útil, e de fato Logisim existiu por muitos anos, sem outra opção. Se, no entanto, preferir que o subcircuito seja desenhado de forma diferente, você poderá selecionar <q>Editar Forma do Circuito</q> a partir do menu de projeto, e o Logisim mudará da sua interface normal de edição de <i>layout</i> para outra capaz de alterar a forma (aparência) do circuito. Abaixo, editaremos a aparência do multiplexador 2:1, para que seja desenhada como de costume por um trapézio, em vez de um retângulo. (Você poderá ver a barra de ferramentas do projeto, logo abaixo da normal. Isso poderá ser ativado através do menu de projeto, e ela permitirá uma mudança mais rápida entre a edição de <i>layout</i> e da forma.)
+      </p>
+      <blockquote>
+        <img src="../../../img-guide/subcirc-custom-appear.png" alt="#########">
+      </blockquote>
+      <p>
+        Com a forma do multiplexador 2:1 desenhada como acima, o layout para o multiplexador 4:1, então, aparecerá como o que se segue.
+      </p>
+      <blockquote>
+        <img src="../../../img-guide/subcirc-custom-layout.png" alt="#########">
+      </blockquote>
+      <p>
+        O editor de forma (aparência) é como um programa para desenho tradicional, mas há alguns símbolos especiais para indicar como o desenho funcionará quando colocado em um <i>layout</i> de circuito. Esses símbolos especiais não poderão ser removidos.
+      </p>
+      <ul>
+        <li>O círculo verde com uma linha que vem de fora, chamaremos de <q>âncora.</q> Há exatamente uma âncora em cada subcircuito. Cada componente em um circuito tem um único ponto para identificar a sua localização; um usuário verá isso ao criar um novo componente. O clique do mouse identificará apenas um local e, o componente será colocado em relação a ele (geralmente com a saída principal na posição do mouse). A âncora identificará a localização relativa ao desenho global do mouse quando o subcircuito for criado.
+          <p>
+            A âncora também identificará a direção em sua aparência, conforme indicado pela direção da linha de pontos da âncora de seu círculo. Ao colocar um subcircuito em um <i>layout</i>, o usuário poderá mudar a face do subcircuito, a âncora indicará a direção em que a aparência será orientada. No nosso exemplo, a âncora será voltada para o leste, e cada instância do subcircuito no multiplexador 4:1 também estará voltada para o leste, então eles serão todos desenhados com a mesma orientação que a aparência do multiplexador 2:1.
+          </p>
+        </li>
+        <li>Os círculos azuis e quadrados com pontos são as <q>portas</q> dos subcircuitos Haverá exatamente tantas portas quantos os pinos de entrada e saída no circuito. Portas correspondentes às entradas serão desenhadas como quadrados, enquanto as portas correspondentes às saídas serão desenhados como círculos. Cada porta indicará como uma conexão para o circuito corresponderá a um pino de entrada ou saída dentro do <i>layout</i>.
+          <p>
+            Quando você selecionar uma porta, o Logisim indicará o pino correspondente fazendo sobressair um diagrama em miniatura do layout no canto inferior direito da janela, com o(s) pino(s) correspondente(s) desenhado(s_ em azul. Isso não acontecerá quando todas as portas estiverem selecionados.
+          </p>
+        </li>
+      </ul>
+      <p>
+        A barra de ferramentas contém aquelas para adicionar formas adicionais, conforme listado abaixo com descrições de como as teclas shift e alt modificam o comportamento da ferramenta. Além disso, clicando ou arrastando o mouse com a tecla control pressionada normalmente remeterá a posição do mouse para o ponto mais próximo na grade.
+      </p>
+	  
+      <table class="toolslist">
+        <tbody>
+          <tr>
+            <td class="toolslist" valign="top">
+              <img class="intxt" src="../../../../icons/select.gif" alt="#########">
+            </td>
+            <td>
+              Selecionar, mover, copiar, colar e formas.
+            </td>
+          </tr>
+          <tr>
+            <td class="toolslist" valign="top">
+              <img class="intxt" src="../../../../icons/text.gif" alt="#########">
+            </td>
+            <td>
+              Adicionar ou editar texto.
+            </td>
+          </tr>
+          <tr>
+            <td class="toolslist" valign="top">
+              <img class="intxt" src="../../../../icons/drawline.gif" alt="#########">
+            </td>
+            <td>
+              Criar um segmento de linha. Shift-drag mantém o ângulo da linha em um múltiplo de 45°.
+            </td>
+          </tr>
+          <tr>
+            <td class="toolslist" valign="top">
+              <img class="intxt" src="../../../../icons/drawcurv.gif" alt="#########">
+            </td>
+            <td>
+              Criar uma curva Bézier quadrática. Para o primeira arraste, onde você especificará os parâmetros da curva, o shift-drag manterá os pontos da extremidade em um ângulo que será um múltiplo de 45°. Em seguida, clicar para indicar a localização do ponto de controle; shift-click garantirá que a curva será simétrica, enquanto alt-click desenhará a curva que passará pelo ponto de controle.
+            </td>
+          </tr>
+          <tr>
+            <td class="toolslist" valign="top">
+              <img class="intxt" src="../../../../icons/drawplin.gif" alt="#########">
+            </td>
+            <td>
+              Criar uma seqüência de linhas conectadas, cujos vértices serão indicados por uma sucessão de clicks. Shift-click garantirá que o ângulo entre o vértice anterior e o atual será um múltiplo de 45°. Bastará um duplo clique ou pressionar a tecla Enter para concluir o desenho.
+            </td>
+          </tr>
+          <tr>
+            <td class="toolslist" valign="top">
+              <img class="intxt" src="../../../../icons/drawrect.gif" alt="#########">
+            </td>
+            <td>
+              Criar um retângulo arrastando-o de um canto para outro oposto. Shift-drag para criar um quadrado, e alt-drag para criar o retângulo a partir do centro.
+            </td>
+          </tr>
+          <tr>
+            <td class="toolslist" valign="top">
+              <img class="intxt" src="../../../../icons/drawrrct.gif" alt="#########">
+            </td>
+            <td>
+              Criar um retângulo com cantos arredondados arrastando-o de um canto para outro oposto. Shift-drage para criar um quadrado, e alt-drag para criar o retângulo de a partir do centro.
+            </td>
+          </tr>
+          <tr>
+            <td class="toolslist" valign="top">
+              <img class="intxt" src="../../../../icons/drawoval.gif" alt="#########">
+            </td>
+            <td>
+              Criar uma oval mediante o arrastar de um canto de seu contorno para outro oposto. Shift-drag para criar um círculo e alt-drag para criar a oval a partir do centro.
+            </td>
+          </tr>
+          <tr>
+            <td class="toolslist" valign="top">
+              <img class="intxt" src="../../../../icons/drawpoly.gif" alt="#########">
+            </td>
+            <td>
+              Criar um polígono arbitrário, cujos vértices serão indicados por uma sucessão de cliques. Shift-click garantirá que o vértice estará a 45° do anterior. Se der um duplo clique, pressionar a tecla Enter, ou clicar no vértice inicial completará o desenho.
+            </td>
+          </tr>
+        </tbody>
+      </table>
+      <p>
+        <strong>Próximo:</strong> <a href="debug.html">Depuração de subcircuitos</a>.
+      </p>
+    </div>
+  </body>
+</html>