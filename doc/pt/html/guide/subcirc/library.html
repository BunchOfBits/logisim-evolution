<<<<<<< HEAD
<html>
<head>
<meta http-equiv="content-type" content="text/html; charset=UTF-8">
<title>Bibliotecas do Logisim</title>
</head>

<body bgcolor="FFFFFF">

<h1>Bibliotecas do Logisim</h1>

<p> Cada projeto Logisim é também uma biblioteca que poderá ser carregada
em outros projetos: basta salvar em um arquivo e depois carregá-la
como biblioteca em outro projeto. Todos os circuitos definidos no
primeiro projeto estarão disponíveis como subcircuitos para o segundo.
Esse recurso permite reutilizar componentes comuns em projetos
e compartilhar componentes favoritos com seus colegas (ou alunos).
</p>

<p> Cada projeto possui um "circuito principal", que poderá ser alterado
para se referir ao circuito corrente de acordo com a opção Marcar Como Principal
no menu Projeto. O <em> apenas </em> significa que o circuito principal é
o único a ser exibido quando você abrir pela primeira vez o projeto. 
O nome padrão do circuito em um arquivo recém-criado
("Principal") não tem nenhum significado algum, e você pode sentir-se livre para
apagar ou mudar o nome desse circuito.
</p>

<p> Com uma biblioteca Logisim carregada, você terá permissão para ver os circuitos e
manipular seus estados, mas o Logisim irá impedi-lo de alterar os aspectos dos circuitos
e outros dados armazenados no arquivo. 
</p>

<p> Se você quiser alterar um circuito em uma biblioteca já carregada,
então, será preciso abri-la separadamente, no Logisim. Assim que você a salvar,
outro projeto deverá carregar a versão modificada imediatamente, mas se isso 
não acontecer, você poderá com usar o botão direito do mouse sobre a pasta 
da biblioteca no painel do explorador e escolher Atualizar Biblioteca.
</p>

<p><strong>Próximo:</strong> <em><a href="../index.html">Guia do usuário</a></em>.</p>

</body>
</html>
=======
<!DOCTYPE html PUBLIC "-//W3C//DTD HTML 4.01 Transitional//EN">
<html>
  <head>
    <meta name="viewport" content="width=device-width, initial-scale=1.0">
    <meta name="created" content="2018-10-23T06:18:10.521000000">
    <meta name="changed" content="2018-10-23T06:18:42.262000000">
    <meta http-equiv="content-type" content="text/html; charset=utf-8">
    <meta http-equiv="Content-Language" content="pt">
    <title>
      Bibliotecas do Logisim
    </title>
    <link rel="stylesheet" type="text/css" href="..\..\style.css">
  </head>
  <body>
    <div class="maindiv">
      <h1>
        Bibliotecas do Logisim
      </h1>
      <p>
        Cada projeto Logisim é também uma biblioteca que poderá ser carregada em outros projetos: basta salvar em um arquivo e depois carregá-la como biblioteca em outro projeto. Todos os circuitos definidos no primeiro projeto estarão disponíveis como subcircuitos para o segundo. Esse recurso permite reutilizar componentes comuns em projetos e compartilhar componentes favoritos com seus colegas (ou alunos).
      </p>
      <p>
        Cada projeto possui um "circuito principal", que poderá ser alterado para se referir ao circuito corrente de acordo com a opção Marcar Como Principal no menu Projeto. O <em>apenas</em> significa que o circuito principal é o único a ser exibido quando você abrir pela primeira vez o projeto. O nome padrão do circuito em um arquivo recém-criado ("Principal") não tem nenhum significado algum, e você pode sentir-se livre para apagar ou mudar o nome desse circuito.
      </p>
      <p>
        Com uma biblioteca Logisim carregada, você terá permissão para ver os circuitos e manipular seus estados, mas o Logisim irá impedi-lo de alterar os aspectos dos circuitos e outros dados armazenados no arquivo.
      </p>
      <p>
        Se você quiser alterar um circuito em uma biblioteca já carregada, então, será preciso abri-la separadamente, no Logisim. Assim que você a salvar, outro projeto deverá carregar a versão modificada imediatamente, mas se isso não acontecer, você poderá com usar o botão direito do mouse sobre a pasta da biblioteca no painel do explorador e escolher Atualizar Biblioteca.
      </p>
      <p>
        <strong>Próximo:</strong> <em><a href="../index.html">Guia do usuário</a></em>.
      </p>
    </div>
  </body>
</html>
>>>>>>> 5ecb02a1
<|MERGE_RESOLUTION|>--- conflicted
+++ resolved
@@ -1,82 +1,36 @@
-<<<<<<< HEAD
-<html>
-<head>
-<meta http-equiv="content-type" content="text/html; charset=UTF-8">
-<title>Bibliotecas do Logisim</title>
-</head>
-
-<body bgcolor="FFFFFF">
-
-<h1>Bibliotecas do Logisim</h1>
-
-<p> Cada projeto Logisim é também uma biblioteca que poderá ser carregada
-em outros projetos: basta salvar em um arquivo e depois carregá-la
-como biblioteca em outro projeto. Todos os circuitos definidos no
-primeiro projeto estarão disponíveis como subcircuitos para o segundo.
-Esse recurso permite reutilizar componentes comuns em projetos
-e compartilhar componentes favoritos com seus colegas (ou alunos).
-</p>
-
-<p> Cada projeto possui um "circuito principal", que poderá ser alterado
-para se referir ao circuito corrente de acordo com a opção Marcar Como Principal
-no menu Projeto. O <em> apenas </em> significa que o circuito principal é
-o único a ser exibido quando você abrir pela primeira vez o projeto. 
-O nome padrão do circuito em um arquivo recém-criado
-("Principal") não tem nenhum significado algum, e você pode sentir-se livre para
-apagar ou mudar o nome desse circuito.
-</p>
-
-<p> Com uma biblioteca Logisim carregada, você terá permissão para ver os circuitos e
-manipular seus estados, mas o Logisim irá impedi-lo de alterar os aspectos dos circuitos
-e outros dados armazenados no arquivo. 
-</p>
-
-<p> Se você quiser alterar um circuito em uma biblioteca já carregada,
-então, será preciso abri-la separadamente, no Logisim. Assim que você a salvar,
-outro projeto deverá carregar a versão modificada imediatamente, mas se isso 
-não acontecer, você poderá com usar o botão direito do mouse sobre a pasta 
-da biblioteca no painel do explorador e escolher Atualizar Biblioteca.
-</p>
-
-<p><strong>Próximo:</strong> <em><a href="../index.html">Guia do usuário</a></em>.</p>
-
-</body>
-</html>
-=======
-<!DOCTYPE html PUBLIC "-//W3C//DTD HTML 4.01 Transitional//EN">
-<html>
-  <head>
-    <meta name="viewport" content="width=device-width, initial-scale=1.0">
-    <meta name="created" content="2018-10-23T06:18:10.521000000">
-    <meta name="changed" content="2018-10-23T06:18:42.262000000">
-    <meta http-equiv="content-type" content="text/html; charset=utf-8">
-    <meta http-equiv="Content-Language" content="pt">
-    <title>
-      Bibliotecas do Logisim
-    </title>
-    <link rel="stylesheet" type="text/css" href="..\..\style.css">
-  </head>
-  <body>
-    <div class="maindiv">
-      <h1>
-        Bibliotecas do Logisim
-      </h1>
-      <p>
-        Cada projeto Logisim é também uma biblioteca que poderá ser carregada em outros projetos: basta salvar em um arquivo e depois carregá-la como biblioteca em outro projeto. Todos os circuitos definidos no primeiro projeto estarão disponíveis como subcircuitos para o segundo. Esse recurso permite reutilizar componentes comuns em projetos e compartilhar componentes favoritos com seus colegas (ou alunos).
-      </p>
-      <p>
-        Cada projeto possui um "circuito principal", que poderá ser alterado para se referir ao circuito corrente de acordo com a opção Marcar Como Principal no menu Projeto. O <em>apenas</em> significa que o circuito principal é o único a ser exibido quando você abrir pela primeira vez o projeto. O nome padrão do circuito em um arquivo recém-criado ("Principal") não tem nenhum significado algum, e você pode sentir-se livre para apagar ou mudar o nome desse circuito.
-      </p>
-      <p>
-        Com uma biblioteca Logisim carregada, você terá permissão para ver os circuitos e manipular seus estados, mas o Logisim irá impedi-lo de alterar os aspectos dos circuitos e outros dados armazenados no arquivo.
-      </p>
-      <p>
-        Se você quiser alterar um circuito em uma biblioteca já carregada, então, será preciso abri-la separadamente, no Logisim. Assim que você a salvar, outro projeto deverá carregar a versão modificada imediatamente, mas se isso não acontecer, você poderá com usar o botão direito do mouse sobre a pasta da biblioteca no painel do explorador e escolher Atualizar Biblioteca.
-      </p>
-      <p>
-        <strong>Próximo:</strong> <em><a href="../index.html">Guia do usuário</a></em>.
-      </p>
-    </div>
-  </body>
-</html>
->>>>>>> 5ecb02a1
+<!DOCTYPE html PUBLIC "-//W3C//DTD HTML 4.01 Transitional//EN">
+<html>
+  <head>
+    <meta name="viewport" content="width=device-width, initial-scale=1.0">
+    <meta name="created" content="2018-10-23T06:18:10.521000000">
+    <meta name="changed" content="2018-10-23T06:18:42.262000000">
+    <meta http-equiv="content-type" content="text/html; charset=utf-8">
+    <meta http-equiv="Content-Language" content="pt">
+    <title>
+      Bibliotecas do Logisim
+    </title>
+    <link rel="stylesheet" type="text/css" href="..\..\style.css">
+  </head>
+  <body>
+    <div class="maindiv">
+      <h1>
+        Bibliotecas do Logisim
+      </h1>
+      <p>
+        Cada projeto Logisim é também uma biblioteca que poderá ser carregada em outros projetos: basta salvar em um arquivo e depois carregá-la como biblioteca em outro projeto. Todos os circuitos definidos no primeiro projeto estarão disponíveis como subcircuitos para o segundo. Esse recurso permite reutilizar componentes comuns em projetos e compartilhar componentes favoritos com seus colegas (ou alunos).
+      </p>
+      <p>
+        Cada projeto possui um "circuito principal", que poderá ser alterado para se referir ao circuito corrente de acordo com a opção Marcar Como Principal no menu Projeto. O <em>apenas</em> significa que o circuito principal é o único a ser exibido quando você abrir pela primeira vez o projeto. O nome padrão do circuito em um arquivo recém-criado ("Principal") não tem nenhum significado algum, e você pode sentir-se livre para apagar ou mudar o nome desse circuito.
+      </p>
+      <p>
+        Com uma biblioteca Logisim carregada, você terá permissão para ver os circuitos e manipular seus estados, mas o Logisim irá impedi-lo de alterar os aspectos dos circuitos e outros dados armazenados no arquivo.
+      </p>
+      <p>
+        Se você quiser alterar um circuito em uma biblioteca já carregada, então, será preciso abri-la separadamente, no Logisim. Assim que você a salvar, outro projeto deverá carregar a versão modificada imediatamente, mas se isso não acontecer, você poderá com usar o botão direito do mouse sobre a pasta da biblioteca no painel do explorador e escolher Atualizar Biblioteca.
+      </p>
+      <p>
+        <strong>Próximo:</strong> <em><a href="../index.html">Guia do usuário</a></em>.
+      </p>
+    </div>
+  </body>
+</html>