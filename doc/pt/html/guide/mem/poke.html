--- conflicted
+++ resolved
@@ -1,138 +1,71 @@
-<<<<<<< HEAD
-<html>
-<head>
-<meta http-equiv="content-type" content="text/html; charset=UTF-8">
-<title>Testar memória</title>
-</head>
-<body bgcolor="FFFFFF">
-
-<h1>Testar memória</h1>
-
-<p> Você poderá manipular o conteúdo da memória usando a ferramenta Testar (Poke),
-mas a interface para isso é severamente limitada por restrições de espaço:
-Por mais que a simples edição, você provavelmente irá
-<a href="hex.html"> achar o editor hexadecimal integrado </a> muito mais
-conveniente.
-</p>
-
-<p> No entanto, para visualizar e editar os valores dentro do circuito,
-a ferramenta Testar (Poke) tem dois modos de operação:
-você poderá editar o endereço exibido, e também poderá editar um valor individual.
-</p>
-
-<p> Para editar o endereço exibido, clicar fora do retângulo mostrado.
-O Logisim irá desenhar um retângulo vermelho em torno do endereço.
-</p>
-
-<ul>
-
-<li> <p> Se entrar com dígitos hexadecimais irá mudar o endereço de acordo.
-</p> </li>
-
-<li> <p> Se digitar a tecla Enter irá rolar para baixo uma linha.
-</p> </li>
-
-<li> <p> Se digitar a tecla Backspace irá rolar uma linha para cima.
-</p> </li>
-
-<li> <p> Se digitar a barra de espaço irá rolar uma página (quatro linhas).
-</p> </li>
-
-</ul>
-
-<p> Para editar determinado conteúdo, clicar no valor dentro do
-retângulo mostrado. Logisim irá desenhar um retângulo vermelho em torno desse endereço.
-<ul>
-
-<li> <p> Se entrar com dígitos hexadecimais irá mudar o valor do endereço atual de acordo.
-</p> </li>
-
-<li> <p> Se apertar a tecla Enter irá editar o valor mostrado logo abaixo
-(uma linha para baixo).
-</p> </li>
-
-<li> <p> Se apertar a tecla Backspace irá editar o valor na endereço anterior.
-</p> </li>
-
-<li> <p> Se apertar a barra de espaço irá editar o valor no endereço seguinte.
-</p> </li>
-
-</ul>
-
-<p><strong>Próximo:</strong> <a href="menu.html">Menus <i>pop-up</i> menus e arquivos</a>.</p>
-
-</body>
-</html>
-=======
-<!DOCTYPE html PUBLIC "-//W3C//DTD HTML 4.01 Transitional//EN">
-<html>
-  <head>
-    <meta name="viewport" content="width=device-width, initial-scale=1.0">
-    <meta name="created" content="2018-10-23T06:18:10.521000000">
-    <meta name="changed" content="2018-10-23T06:18:42.262000000">
-    <meta http-equiv="content-type" content="text/html; charset=utf-8">
-    <meta http-equiv="Content-Language" content="pt">
-    <title>Testar memória</title>
-    <link rel="stylesheet" type="text/css" href="..\..\style.css">
-  </head>
-  <body>
-    <div class="maindiv">
-
-<h1>Testar memória</h1>
-
-<p> Você poderá manipular o conteúdo da memória usando a ferramenta Testar (Poke),
-mas a interface para isso é severamente limitada por restrições de espaço:
-Por mais que a simples edição, você provavelmente irá
-<a href="hex.html"> achar o editor hexadecimal integrado </a> muito mais
-conveniente.
-</p>
-
-<p> No entanto, para visualizar e editar os valores dentro do circuito,
-a ferramenta Testar (Poke) tem dois modos de operação:
-você poderá editar o endereço exibido, e também poderá editar um valor individual.
-</p>
-
-<p> Para editar o endereço exibido, clicar fora do retângulo mostrado.
-O Logisim irá desenhar um retângulo vermelho em torno do endereço.
-</p>
-
-<ul>
-
-<li> <p> Se entrar com dígitos hexadecimais irá mudar o endereço de acordo.
-</p> </li>
-
-<li> <p> Se digitar a tecla Enter irá rolar para baixo uma linha.
-</p> </li>
-
-<li> <p> Se digitar a tecla Backspace irá rolar uma linha para cima.
-</p> </li>
-
-<li> <p> Se digitar a barra de espaço irá rolar uma página (quatro linhas).
-</p> </li>
-
-</ul>
-
-<p> Para editar determinado conteúdo, clicar no valor dentro do
-retângulo mostrado. Logisim irá desenhar um retângulo vermelho em torno desse endereço.
-<ul>
-
-<li> <p> Se entrar com dígitos hexadecimais irá mudar o valor do endereço atual de acordo.
-</p> </li>
-
-<li> <p> Se apertar a tecla Enter irá editar o valor mostrado logo abaixo
-(uma linha para baixo).
-</p> </li>
-
-<li> <p> Se apertar a tecla Backspace irá editar o valor na endereço anterior.
-</p> </li>
-
-<li> <p> Se apertar a barra de espaço irá editar o valor no endereço seguinte.
-</p> </li>
-
-</ul>
-
-<p><strong>Próximo:</strong> <a href="menu.html">Menus <i>pop-up</i> menus e arquivos</a>.</p>
-</div>
-</body>
-</html>
->>>>>>> 5ecb02a1
+<!DOCTYPE html PUBLIC "-//W3C//DTD HTML 4.01 Transitional//EN">
+<html>
+  <head>
+    <meta name="viewport" content="width=device-width, initial-scale=1.0">
+    <meta name="created" content="2018-10-23T06:18:10.521000000">
+    <meta name="changed" content="2018-10-23T06:18:42.262000000">
+    <meta http-equiv="content-type" content="text/html; charset=utf-8">
+    <meta http-equiv="Content-Language" content="pt">
+    <title>Testar memória</title>
+    <link rel="stylesheet" type="text/css" href="..\..\style.css">
+  </head>
+  <body>
+    <div class="maindiv">
+
+<h1>Testar memória</h1>
+
+<p> Você poderá manipular o conteúdo da memória usando a ferramenta Testar (Poke),
+mas a interface para isso é severamente limitada por restrições de espaço:
+Por mais que a simples edição, você provavelmente irá
+<a href="hex.html"> achar o editor hexadecimal integrado </a> muito mais
+conveniente.
+</p>
+
+<p> No entanto, para visualizar e editar os valores dentro do circuito,
+a ferramenta Testar (Poke) tem dois modos de operação:
+você poderá editar o endereço exibido, e também poderá editar um valor individual.
+</p>
+
+<p> Para editar o endereço exibido, clicar fora do retângulo mostrado.
+O Logisim irá desenhar um retângulo vermelho em torno do endereço.
+</p>
+
+<ul>
+
+<li> <p> Se entrar com dígitos hexadecimais irá mudar o endereço de acordo.
+</p> </li>
+
+<li> <p> Se digitar a tecla Enter irá rolar para baixo uma linha.
+</p> </li>
+
+<li> <p> Se digitar a tecla Backspace irá rolar uma linha para cima.
+</p> </li>
+
+<li> <p> Se digitar a barra de espaço irá rolar uma página (quatro linhas).
+</p> </li>
+
+</ul>
+
+<p> Para editar determinado conteúdo, clicar no valor dentro do
+retângulo mostrado. Logisim irá desenhar um retângulo vermelho em torno desse endereço.
+<ul>
+
+<li> <p> Se entrar com dígitos hexadecimais irá mudar o valor do endereço atual de acordo.
+</p> </li>
+
+<li> <p> Se apertar a tecla Enter irá editar o valor mostrado logo abaixo
+(uma linha para baixo).
+</p> </li>
+
+<li> <p> Se apertar a tecla Backspace irá editar o valor na endereço anterior.
+</p> </li>
+
+<li> <p> Se apertar a barra de espaço irá editar o valor no endereço seguinte.
+</p> </li>
+
+</ul>
+
+<p><strong>Próximo:</strong> <a href="menu.html">Menus <i>pop-up</i> menus e arquivos</a>.</p>
+</div>
+</body>
+</html>