<<<<<<< HEAD
<html>
<head>
    <meta http-equiv="content-type" content="text/html; charset=UTF-8">
	<title>A guia <i>Layout</i></title>
</head>
<body bgcolor="FFFFFF">

<h1>A guia <i>Layout</i></h1>

<center><img src="../../../../en/img-guide/prefs-layout.png" width="375" height="321"></center>

<p>Esta guia inclui as preferências que afetam o comportamento do editor 
de <i>layout</i> do circuito.</p>
<ul>

<li><p><b>Modo para impressão (<i>Printer view</i>):</b>  
Especifica se é para apresentar o circuito na tela da mesma forma como será impresso.
Normalmente estará desabilitado, e o Logisim exibirá o circuito na tela com indicações
do estado atual do circuito e exibirá algumas dicas sobre a interface do componente 
(mais notadamente, ele desenhará as conexões em portas OR para indicar onde elas 
estão posicionadas). O modo de impressão, porém, omitirá as indicações de estado,
bem com as sugestões de interface.</p></li> 
 
<li><p><b>Mostrar envoltória (<i>halo</i>):</b> Especifica se é para desenhar uma
envoltória oval mais clara em torno do componente ou da ferramenta cujos atributos
estão exibidos na tabela de atributos corrente.</p></li> 
 
<li><p><b>Mostrar dicas sobre componentes (<i>component tips</i>):</b> Especifica 
se é para exibir as "dicas de ferramentas" que aparecerão temporariamente quando 
o <i>mouse</i> passar sobre componentes que as tiver definidas. Por exemplo, se você passar 
o cursor do <i>mouse</i> sobre um pino de um subcircuito, ele irá mostrar o rótulo 
do pino correspondente dentro desse subcircuito. Se passar sobre uma das extremidades
de um distribuidor (<i>splitter</i>), irá indicar a qual bit ela corresponde.
Além disso, todos os componentes do tipo <i>plexers</i>, aritméticos ou de memória irão 
fornecer informações sobre as suas entradas e saídas através dessas dicas.
</p></li> 

<li><p><b>Manter conexões ao mover-se:</b>
Indica se Logisim deverá adicionar fios quando os componentes forem movidos
para preservar suas conexões. Por padrão estará habilitada &mdash; embora possa ser 
desabilitada temporariamente pressionando-se a tecla <i>Shift</i> enquanto mover
os componentes. Se essa opção estiver desmarcada, então o comportamento padrão será
para não adicionar fios durante uma movimentação &mdash; embora você 
possa habilitá-la temporariamente pressionando a tecla <i>Shift</i> durante a movimentação.
</p></li>

<li><p><b>Mostrar esboços (<i>ghosts</i>) ao adicionar:</b> Se marcada, e quando 
uma ferramenta para adicionar novo componente for selecionada, um esboço de cor 
cinza-claro do componente a ser adicionado será desenhado, a medida em que o cursor
se mover sobre a tela. Por exemplo, se você selecionar uma porta AND e mover o 
cursor para a janela (sem pressionar o botão), um esboço cinza-claro dessa porta 
irá mostrar onde a porta AND se fixará quando o botão for clicado.</p></li>

<li><p><b>Após adição de componente:</b> O comportamento padrão, após a adição
de cada componente individual, é voltar para a ferramenta de edição, para que 
você possa mover os componentes ao redor, e também para adicionar-lhes as conexões (fios). 
A caixa do menu <i>drop-down</i> permitirá alterar esse comportamento para que 
o Logisim permaneça na mesma ferramenta para adicionar mais instâncias do mesmo
componente, até que outra opção escolha a ferramenta Editar. (Este foi o 
comportamento padrão do Logisim antes da versão 2.3.0. Embora mais intuitivo, 
esse comportamento requer maior movimentação do <i>mouse</i> para alternar 
entre ferramentas.)</p></li>

<li><p><strong>Primeira base de numeração para quando for testar:</strong>
Serve para configurar como os valores serão exibidos quando um fio for clicado 
ao ser usada a ferramenta para testes. Ao clicar em um fio, será exibido 
temporariamente seu valor corrente, permanecendo assim até o usuário venha a 
clicar em outras partes do circuito.</p></li>

<li><p><strong>Segunda base de numeração para quando for testar:</strong>
Serve para configurar a segunda opção de como os valores do fio serão exibidos.
.</p></li>

</ul>

<p><strong>Próximo:</strong> <em><a href="exp.html">A guia Experimental</a></em>.</p>

</body>
</html>
=======
<!DOCTYPE html PUBLIC "-//W3C//DTD HTML 4.01 Transitional//EN">
<html>
  <head>
    <meta name="viewport" content="width=device-width, initial-scale=1.0">
    <meta name="created" content="2018-10-23T06:18:10.521000000">
    <meta name="changed" content="2018-10-23T06:18:42.262000000">
    <meta http-equiv="content-type" content="text/html; charset=utf-8">
    <meta http-equiv="Content-Language" content="pt">
    <title>A guia <i>Layout</i></title>
    <link rel="stylesheet" type="text/css" href="..\..\style.css">
  </head>
  <body>
    <div class="maindiv">

<h1>A guia <i>Layout</i></h1>

<center><img src="../../../img-guide/prefs-layout.png" width="375" height="321"></center>

<p>Esta guia inclui as preferências que afetam o comportamento do editor 
de <i>layout</i> do circuito.</p>
<ul>

<li><p><b>Modo para impressão (<i>Printer view</i>):</b>  
Especifica se é para apresentar o circuito na tela da mesma forma como será impresso.
Normalmente estará desabilitado, e o Logisim exibirá o circuito na tela com indicações
do estado atual do circuito e exibirá algumas dicas sobre a interface do componente 
(mais notadamente, ele desenhará as conexões em portas OR para indicar onde elas 
estão posicionadas). O modo de impressão, porém, omitirá as indicações de estado,
bem com as sugestões de interface.</p></li> 
 
<li><p><b>Mostrar envoltória (<i>halo</i>):</b> Especifica se é para desenhar uma
envoltória oval mais clara em torno do componente ou da ferramenta cujos atributos
estão exibidos na tabela de atributos corrente.</p></li> 
 
<li><p><b>Mostrar dicas sobre componentes (<i>component tips</i>):</b> Especifica 
se é para exibir as "dicas de ferramentas" que aparecerão temporariamente quando 
o <i>mouse</i> passar sobre componentes que as tiver definidas. Por exemplo, se você passar 
o cursor do <i>mouse</i> sobre um pino de um subcircuito, ele irá mostrar o rótulo 
do pino correspondente dentro desse subcircuito. Se passar sobre uma das extremidades
de um distribuidor (<i>splitter</i>), irá indicar a qual bit ela corresponde.
Além disso, todos os componentes do tipo <i>plexers</i>, aritméticos ou de memória irão 
fornecer informações sobre as suas entradas e saídas através dessas dicas.
</p></li> 

<li><p><b>Manter conexões ao mover-se:</b>
Indica se Logisim deverá adicionar fios quando os componentes forem movidos
para preservar suas conexões. Por padrão estará habilitada &mdash; embora possa ser 
desabilitada temporariamente pressionando-se a tecla <i>Shift</i> enquanto mover
os componentes. Se essa opção estiver desmarcada, então o comportamento padrão será
para não adicionar fios durante uma movimentação &mdash; embora você 
possa habilitá-la temporariamente pressionando a tecla <i>Shift</i> durante a movimentação.
</p></li>

<li><p><b>Mostrar esboços (<i>ghosts</i>) ao adicionar:</b> Se marcada, e quando 
uma ferramenta para adicionar novo componente for selecionada, um esboço de cor 
cinza-claro do componente a ser adicionado será desenhado, a medida em que o cursor
se mover sobre a tela. Por exemplo, se você selecionar uma porta AND e mover o 
cursor para a janela (sem pressionar o botão), um esboço cinza-claro dessa porta 
irá mostrar onde a porta AND se fixará quando o botão for clicado.</p></li>

<li><p><b>Após adição de componente:</b> O comportamento padrão, após a adição
de cada componente individual, é voltar para a ferramenta de edição, para que 
você possa mover os componentes ao redor, e também para adicionar-lhes as conexões (fios). 
A caixa do menu <i>drop-down</i> permitirá alterar esse comportamento para que 
o Logisim permaneça na mesma ferramenta para adicionar mais instâncias do mesmo
componente, até que outra opção escolha a ferramenta Editar. (Este foi o 
comportamento padrão do Logisim antes da versão 2.3.0. Embora mais intuitivo, 
esse comportamento requer maior movimentação do <i>mouse</i> para alternar 
entre ferramentas.)</p></li>

<li><p><strong>Primeira base de numeração para quando for testar:</strong>
Serve para configurar como os valores serão exibidos quando um fio for clicado 
ao ser usada a ferramenta para testes. Ao clicar em um fio, será exibido 
temporariamente seu valor corrente, permanecendo assim até o usuário venha a 
clicar em outras partes do circuito.</p></li>

<li><p><strong>Segunda base de numeração para quando for testar:</strong>
Serve para configurar a segunda opção de como os valores do fio serão exibidos.
.</p></li>

</ul>

<p><strong>Próximo:</strong> <em><a href="exp.html">A guia Experimental</a></em>.</p>
</div>
</body>
</html>
>>>>>>> 5ecb02a1
<|MERGE_RESOLUTION|>--- conflicted
+++ resolved
@@ -1,168 +1,86 @@
-<<<<<<< HEAD
-<html>
-<head>
-    <meta http-equiv="content-type" content="text/html; charset=UTF-8">
-	<title>A guia <i>Layout</i></title>
-</head>
-<body bgcolor="FFFFFF">
-
-<h1>A guia <i>Layout</i></h1>
-
-<center><img src="../../../../en/img-guide/prefs-layout.png" width="375" height="321"></center>
-
-<p>Esta guia inclui as preferências que afetam o comportamento do editor 
-de <i>layout</i> do circuito.</p>
-<ul>
-
-<li><p><b>Modo para impressão (<i>Printer view</i>):</b>  
-Especifica se é para apresentar o circuito na tela da mesma forma como será impresso.
-Normalmente estará desabilitado, e o Logisim exibirá o circuito na tela com indicações
-do estado atual do circuito e exibirá algumas dicas sobre a interface do componente 
-(mais notadamente, ele desenhará as conexões em portas OR para indicar onde elas 
-estão posicionadas). O modo de impressão, porém, omitirá as indicações de estado,
-bem com as sugestões de interface.</p></li> 
- 
-<li><p><b>Mostrar envoltória (<i>halo</i>):</b> Especifica se é para desenhar uma
-envoltória oval mais clara em torno do componente ou da ferramenta cujos atributos
-estão exibidos na tabela de atributos corrente.</p></li> 
- 
-<li><p><b>Mostrar dicas sobre componentes (<i>component tips</i>):</b> Especifica 
-se é para exibir as "dicas de ferramentas" que aparecerão temporariamente quando 
-o <i>mouse</i> passar sobre componentes que as tiver definidas. Por exemplo, se você passar 
-o cursor do <i>mouse</i> sobre um pino de um subcircuito, ele irá mostrar o rótulo 
-do pino correspondente dentro desse subcircuito. Se passar sobre uma das extremidades
-de um distribuidor (<i>splitter</i>), irá indicar a qual bit ela corresponde.
-Além disso, todos os componentes do tipo <i>plexers</i>, aritméticos ou de memória irão 
-fornecer informações sobre as suas entradas e saídas através dessas dicas.
-</p></li> 
-
-<li><p><b>Manter conexões ao mover-se:</b>
-Indica se Logisim deverá adicionar fios quando os componentes forem movidos
-para preservar suas conexões. Por padrão estará habilitada &mdash; embora possa ser 
-desabilitada temporariamente pressionando-se a tecla <i>Shift</i> enquanto mover
-os componentes. Se essa opção estiver desmarcada, então o comportamento padrão será
-para não adicionar fios durante uma movimentação &mdash; embora você 
-possa habilitá-la temporariamente pressionando a tecla <i>Shift</i> durante a movimentação.
-</p></li>
-
-<li><p><b>Mostrar esboços (<i>ghosts</i>) ao adicionar:</b> Se marcada, e quando 
-uma ferramenta para adicionar novo componente for selecionada, um esboço de cor 
-cinza-claro do componente a ser adicionado será desenhado, a medida em que o cursor
-se mover sobre a tela. Por exemplo, se você selecionar uma porta AND e mover o 
-cursor para a janela (sem pressionar o botão), um esboço cinza-claro dessa porta 
-irá mostrar onde a porta AND se fixará quando o botão for clicado.</p></li>
-
-<li><p><b>Após adição de componente:</b> O comportamento padrão, após a adição
-de cada componente individual, é voltar para a ferramenta de edição, para que 
-você possa mover os componentes ao redor, e também para adicionar-lhes as conexões (fios). 
-A caixa do menu <i>drop-down</i> permitirá alterar esse comportamento para que 
-o Logisim permaneça na mesma ferramenta para adicionar mais instâncias do mesmo
-componente, até que outra opção escolha a ferramenta Editar. (Este foi o 
-comportamento padrão do Logisim antes da versão 2.3.0. Embora mais intuitivo, 
-esse comportamento requer maior movimentação do <i>mouse</i> para alternar 
-entre ferramentas.)</p></li>
-
-<li><p><strong>Primeira base de numeração para quando for testar:</strong>
-Serve para configurar como os valores serão exibidos quando um fio for clicado 
-ao ser usada a ferramenta para testes. Ao clicar em um fio, será exibido 
-temporariamente seu valor corrente, permanecendo assim até o usuário venha a 
-clicar em outras partes do circuito.</p></li>
-
-<li><p><strong>Segunda base de numeração para quando for testar:</strong>
-Serve para configurar a segunda opção de como os valores do fio serão exibidos.
-.</p></li>
-
-</ul>
-
-<p><strong>Próximo:</strong> <em><a href="exp.html">A guia Experimental</a></em>.</p>
-
-</body>
-</html>
-=======
-<!DOCTYPE html PUBLIC "-//W3C//DTD HTML 4.01 Transitional//EN">
-<html>
-  <head>
-    <meta name="viewport" content="width=device-width, initial-scale=1.0">
-    <meta name="created" content="2018-10-23T06:18:10.521000000">
-    <meta name="changed" content="2018-10-23T06:18:42.262000000">
-    <meta http-equiv="content-type" content="text/html; charset=utf-8">
-    <meta http-equiv="Content-Language" content="pt">
-    <title>A guia <i>Layout</i></title>
-    <link rel="stylesheet" type="text/css" href="..\..\style.css">
-  </head>
-  <body>
-    <div class="maindiv">
-
-<h1>A guia <i>Layout</i></h1>
-
-<center><img src="../../../img-guide/prefs-layout.png" width="375" height="321"></center>
-
-<p>Esta guia inclui as preferências que afetam o comportamento do editor 
-de <i>layout</i> do circuito.</p>
-<ul>
-
-<li><p><b>Modo para impressão (<i>Printer view</i>):</b>  
-Especifica se é para apresentar o circuito na tela da mesma forma como será impresso.
-Normalmente estará desabilitado, e o Logisim exibirá o circuito na tela com indicações
-do estado atual do circuito e exibirá algumas dicas sobre a interface do componente 
-(mais notadamente, ele desenhará as conexões em portas OR para indicar onde elas 
-estão posicionadas). O modo de impressão, porém, omitirá as indicações de estado,
-bem com as sugestões de interface.</p></li> 
- 
-<li><p><b>Mostrar envoltória (<i>halo</i>):</b> Especifica se é para desenhar uma
-envoltória oval mais clara em torno do componente ou da ferramenta cujos atributos
-estão exibidos na tabela de atributos corrente.</p></li> 
- 
-<li><p><b>Mostrar dicas sobre componentes (<i>component tips</i>):</b> Especifica 
-se é para exibir as "dicas de ferramentas" que aparecerão temporariamente quando 
-o <i>mouse</i> passar sobre componentes que as tiver definidas. Por exemplo, se você passar 
-o cursor do <i>mouse</i> sobre um pino de um subcircuito, ele irá mostrar o rótulo 
-do pino correspondente dentro desse subcircuito. Se passar sobre uma das extremidades
-de um distribuidor (<i>splitter</i>), irá indicar a qual bit ela corresponde.
-Além disso, todos os componentes do tipo <i>plexers</i>, aritméticos ou de memória irão 
-fornecer informações sobre as suas entradas e saídas através dessas dicas.
-</p></li> 
-
-<li><p><b>Manter conexões ao mover-se:</b>
-Indica se Logisim deverá adicionar fios quando os componentes forem movidos
-para preservar suas conexões. Por padrão estará habilitada &mdash; embora possa ser 
-desabilitada temporariamente pressionando-se a tecla <i>Shift</i> enquanto mover
-os componentes. Se essa opção estiver desmarcada, então o comportamento padrão será
-para não adicionar fios durante uma movimentação &mdash; embora você 
-possa habilitá-la temporariamente pressionando a tecla <i>Shift</i> durante a movimentação.
-</p></li>
-
-<li><p><b>Mostrar esboços (<i>ghosts</i>) ao adicionar:</b> Se marcada, e quando 
-uma ferramenta para adicionar novo componente for selecionada, um esboço de cor 
-cinza-claro do componente a ser adicionado será desenhado, a medida em que o cursor
-se mover sobre a tela. Por exemplo, se você selecionar uma porta AND e mover o 
-cursor para a janela (sem pressionar o botão), um esboço cinza-claro dessa porta 
-irá mostrar onde a porta AND se fixará quando o botão for clicado.</p></li>
-
-<li><p><b>Após adição de componente:</b> O comportamento padrão, após a adição
-de cada componente individual, é voltar para a ferramenta de edição, para que 
-você possa mover os componentes ao redor, e também para adicionar-lhes as conexões (fios). 
-A caixa do menu <i>drop-down</i> permitirá alterar esse comportamento para que 
-o Logisim permaneça na mesma ferramenta para adicionar mais instâncias do mesmo
-componente, até que outra opção escolha a ferramenta Editar. (Este foi o 
-comportamento padrão do Logisim antes da versão 2.3.0. Embora mais intuitivo, 
-esse comportamento requer maior movimentação do <i>mouse</i> para alternar 
-entre ferramentas.)</p></li>
-
-<li><p><strong>Primeira base de numeração para quando for testar:</strong>
-Serve para configurar como os valores serão exibidos quando um fio for clicado 
-ao ser usada a ferramenta para testes. Ao clicar em um fio, será exibido 
-temporariamente seu valor corrente, permanecendo assim até o usuário venha a 
-clicar em outras partes do circuito.</p></li>
-
-<li><p><strong>Segunda base de numeração para quando for testar:</strong>
-Serve para configurar a segunda opção de como os valores do fio serão exibidos.
-.</p></li>
-
-</ul>
-
-<p><strong>Próximo:</strong> <em><a href="exp.html">A guia Experimental</a></em>.</p>
-</div>
-</body>
-</html>
->>>>>>> 5ecb02a1
+<!DOCTYPE html PUBLIC "-//W3C//DTD HTML 4.01 Transitional//EN">
+<html>
+  <head>
+    <meta name="viewport" content="width=device-width, initial-scale=1.0">
+    <meta name="created" content="2018-10-23T06:18:10.521000000">
+    <meta name="changed" content="2018-10-23T06:18:42.262000000">
+    <meta http-equiv="content-type" content="text/html; charset=utf-8">
+    <meta http-equiv="Content-Language" content="pt">
+    <title>A guia <i>Layout</i></title>
+    <link rel="stylesheet" type="text/css" href="..\..\style.css">
+  </head>
+  <body>
+    <div class="maindiv">
+
+<h1>A guia <i>Layout</i></h1>
+
+<center><img src="../../../img-guide/prefs-layout.png" width="375" height="321"></center>
+
+<p>Esta guia inclui as preferências que afetam o comportamento do editor 
+de <i>layout</i> do circuito.</p>
+<ul>
+
+<li><p><b>Modo para impressão (<i>Printer view</i>):</b>  
+Especifica se é para apresentar o circuito na tela da mesma forma como será impresso.
+Normalmente estará desabilitado, e o Logisim exibirá o circuito na tela com indicações
+do estado atual do circuito e exibirá algumas dicas sobre a interface do componente 
+(mais notadamente, ele desenhará as conexões em portas OR para indicar onde elas 
+estão posicionadas). O modo de impressão, porém, omitirá as indicações de estado,
+bem com as sugestões de interface.</p></li> 
+ 
+<li><p><b>Mostrar envoltória (<i>halo</i>):</b> Especifica se é para desenhar uma
+envoltória oval mais clara em torno do componente ou da ferramenta cujos atributos
+estão exibidos na tabela de atributos corrente.</p></li> 
+ 
+<li><p><b>Mostrar dicas sobre componentes (<i>component tips</i>):</b> Especifica 
+se é para exibir as "dicas de ferramentas" que aparecerão temporariamente quando 
+o <i>mouse</i> passar sobre componentes que as tiver definidas. Por exemplo, se você passar 
+o cursor do <i>mouse</i> sobre um pino de um subcircuito, ele irá mostrar o rótulo 
+do pino correspondente dentro desse subcircuito. Se passar sobre uma das extremidades
+de um distribuidor (<i>splitter</i>), irá indicar a qual bit ela corresponde.
+Além disso, todos os componentes do tipo <i>plexers</i>, aritméticos ou de memória irão 
+fornecer informações sobre as suas entradas e saídas através dessas dicas.
+</p></li> 
+
+<li><p><b>Manter conexões ao mover-se:</b>
+Indica se Logisim deverá adicionar fios quando os componentes forem movidos
+para preservar suas conexões. Por padrão estará habilitada &mdash; embora possa ser 
+desabilitada temporariamente pressionando-se a tecla <i>Shift</i> enquanto mover
+os componentes. Se essa opção estiver desmarcada, então o comportamento padrão será
+para não adicionar fios durante uma movimentação &mdash; embora você 
+possa habilitá-la temporariamente pressionando a tecla <i>Shift</i> durante a movimentação.
+</p></li>
+
+<li><p><b>Mostrar esboços (<i>ghosts</i>) ao adicionar:</b> Se marcada, e quando 
+uma ferramenta para adicionar novo componente for selecionada, um esboço de cor 
+cinza-claro do componente a ser adicionado será desenhado, a medida em que o cursor
+se mover sobre a tela. Por exemplo, se você selecionar uma porta AND e mover o 
+cursor para a janela (sem pressionar o botão), um esboço cinza-claro dessa porta 
+irá mostrar onde a porta AND se fixará quando o botão for clicado.</p></li>
+
+<li><p><b>Após adição de componente:</b> O comportamento padrão, após a adição
+de cada componente individual, é voltar para a ferramenta de edição, para que 
+você possa mover os componentes ao redor, e também para adicionar-lhes as conexões (fios). 
+A caixa do menu <i>drop-down</i> permitirá alterar esse comportamento para que 
+o Logisim permaneça na mesma ferramenta para adicionar mais instâncias do mesmo
+componente, até que outra opção escolha a ferramenta Editar. (Este foi o 
+comportamento padrão do Logisim antes da versão 2.3.0. Embora mais intuitivo, 
+esse comportamento requer maior movimentação do <i>mouse</i> para alternar 
+entre ferramentas.)</p></li>
+
+<li><p><strong>Primeira base de numeração para quando for testar:</strong>
+Serve para configurar como os valores serão exibidos quando um fio for clicado 
+ao ser usada a ferramenta para testes. Ao clicar em um fio, será exibido 
+temporariamente seu valor corrente, permanecendo assim até o usuário venha a 
+clicar em outras partes do circuito.</p></li>
+
+<li><p><strong>Segunda base de numeração para quando for testar:</strong>
+Serve para configurar a segunda opção de como os valores do fio serão exibidos.
+.</p></li>
+
+</ul>
+
+<p><strong>Próximo:</strong> <em><a href="exp.html">A guia Experimental</a></em>.</p>
+</div>
+</body>
+</html>