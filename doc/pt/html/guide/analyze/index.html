--- conflicted
+++ resolved
@@ -1,98 +1,51 @@
-<<<<<<< HEAD
-<html>
-<head>
-<meta http-equiv="content-type" content="text/html; charset=UTF-8">
-<title>Análise Combinacional</title>
-</head>
-<body bgcolor="FFFFFF">
-
-<h1>Análise combinacional</h1>
-
-<center><img src="../../../../en/img-guide/analyze-min.png" width="466" height="323"></center>
-<h5>(Figura do original em inglês)</h5></center>
-
-<p> Todos os circuitos podem ser separados em duas categorias bem conhecidas:
-a dos circuitos <strong>combinacionais</strong>, onde todas as saídas são
-<em>combinações</em> estritas das entradas correntes; ou a dos <strong>circuitos
-sequenciais</strong>, onde algumas saídas podem depender de entradas anteriores
-(a <em>sequência</em> de entradas ao longo do tempo).
-</p>
-
-<p> A categoria de circuitos combinacionais é a mais simples das duas. Seus usuários
-costumam usar três técnicas principais para resumir o comportamento de tais circuitos:
-<ul>
-<li> circuitos lógicos,
-<li> expressões lógicas (booleanas), que permitem uma representação algébrica
-de como o circuito funciona,
-<li> tabelas-verdade, que listam todas as combinações possíveis das entradas e
-das saídas correspondentes.
-</ul>
-
-O módulo <em> Análise Combinacional </em> do Logisim permite converter entre essas
-três representações, em qualquer sentido. É uma maneira particularmente útil para
-se criar e entender circuitos a partir de algumas entradas e saídas de um bit cada.
-</p>
-
-<blockquote><a href="open.html"> Abrir Análise Combinacional </a>
-<br> <a href="table.html"> Editar a tabela-verdade </a>
-<br> <a href="expr.html"> Criar expressões </a>
-<br> <a href="gen.html"> Gerar um circuito </a>
-</blockquote>
-
-<p><strong>Próximo:</strong> <a href="open.html">Abrir Análise Combinacional</a>.</p>
-
-</body>
-</html>
-=======
-<!DOCTYPE html PUBLIC "-//W3C//DTD HTML 4.01 Transitional//EN">
-<html>
-  <head>
-    <meta name="viewport" content="width=device-width, initial-scale=1.0">
-    <meta name="created" content="2018-10-23T06:18:10.521000000">
-    <meta name="changed" content="2018-10-23T06:18:42.262000000">
-    <meta http-equiv="content-type" content="text/html; charset=utf-8">
-    <meta http-equiv="Content-Language" content="pt">
-    <title>Análise Combinacional</title>
-    <link rel="stylesheet" type="text/css" href="..\..\style.css">
-  </head>
-  <body>
-    <div class="maindiv">
-
-<h1>Análise combinacional</h1>
-
-<center><img src="../../../img-guide/analyze-min.png"></center>
-<h5>(Figura do original em inglês)</h5></center>
-
-<p> Todos os circuitos podem ser separados em duas categorias bem conhecidas:
-a dos circuitos <strong>combinacionais</strong>, onde todas as saídas são
-<em>combinações</em> estritas das entradas correntes; ou a dos <strong>circuitos
-sequenciais</strong>, onde algumas saídas podem depender de entradas anteriores
-(a <em>sequência</em> de entradas ao longo do tempo).
-</p>
-
-<p> A categoria de circuitos combinacionais é a mais simples das duas. Seus usuários
-costumam usar três técnicas principais para resumir o comportamento de tais circuitos:
-<ul>
-<li> circuitos lógicos,
-<li> expressões lógicas (booleanas), que permitem uma representação algébrica
-de como o circuito funciona,
-<li> tabelas-verdade, que listam todas as combinações possíveis das entradas e
-das saídas correspondentes.
-</ul>
-
-O módulo <em> Análise Combinacional </em> do Logisim permite converter entre essas
-três representações, em qualquer sentido. É uma maneira particularmente útil para
-se criar e entender circuitos a partir de algumas entradas e saídas de um bit cada.
-</p>
-
-<blockquote><a href="open.html"> Abrir Análise Combinacional </a>
-<br> <a href="table.html"> Editar a tabela-verdade </a>
-<br> <a href="expr.html"> Criar expressões </a>
-<br> <a href="gen.html"> Gerar um circuito </a>
-</blockquote>
-
-<p><strong>Próximo:</strong> <a href="open.html">Abrir Análise Combinacional</a>.</p>
-</diV>
-</body>
-</html>
->>>>>>> 5ecb02a1
+<!DOCTYPE html PUBLIC "-//W3C//DTD HTML 4.01 Transitional//EN">
+<html>
+  <head>
+    <meta name="viewport" content="width=device-width, initial-scale=1.0">
+    <meta name="created" content="2018-10-23T06:18:10.521000000">
+    <meta name="changed" content="2018-10-23T06:18:42.262000000">
+    <meta http-equiv="content-type" content="text/html; charset=utf-8">
+    <meta http-equiv="Content-Language" content="pt">
+    <title>Análise Combinacional</title>
+    <link rel="stylesheet" type="text/css" href="..\..\style.css">
+  </head>
+  <body>
+    <div class="maindiv">
+
+<h1>Análise combinacional</h1>
+
+<center><img src="../../../img-guide/analyze-min.png"></center>
+<h5>(Figura do original em inglês)</h5></center>
+
+<p> Todos os circuitos podem ser separados em duas categorias bem conhecidas:
+a dos circuitos <strong>combinacionais</strong>, onde todas as saídas são
+<em>combinações</em> estritas das entradas correntes; ou a dos <strong>circuitos
+sequenciais</strong>, onde algumas saídas podem depender de entradas anteriores
+(a <em>sequência</em> de entradas ao longo do tempo).
+</p>
+
+<p> A categoria de circuitos combinacionais é a mais simples das duas. Seus usuários
+costumam usar três técnicas principais para resumir o comportamento de tais circuitos:
+<ul>
+<li> circuitos lógicos,
+<li> expressões lógicas (booleanas), que permitem uma representação algébrica
+de como o circuito funciona,
+<li> tabelas-verdade, que listam todas as combinações possíveis das entradas e
+das saídas correspondentes.
+</ul>
+
+O módulo <em> Análise Combinacional </em> do Logisim permite converter entre essas
+três representações, em qualquer sentido. É uma maneira particularmente útil para
+se criar e entender circuitos a partir de algumas entradas e saídas de um bit cada.
+</p>
+
+<blockquote><a href="open.html"> Abrir Análise Combinacional </a>
+<br> <a href="table.html"> Editar a tabela-verdade </a>
+<br> <a href="expr.html"> Criar expressões </a>
+<br> <a href="gen.html"> Gerar um circuito </a>
+</blockquote>
+
+<p><strong>Próximo:</strong> <a href="open.html">Abrir Análise Combinacional</a>.</p>
+</diV>
+</body>
+</html>