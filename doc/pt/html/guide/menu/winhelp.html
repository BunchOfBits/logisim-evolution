--- conflicted
+++ resolved
@@ -1,132 +1,68 @@
-<<<<<<< HEAD
-<html>
-<head>
-<meta http-equiv="content-type" content="text/html; charset=UTF-8">
-<title>Menus Janela (Window) e Ajuda (Help)</title>
-</head>
-<body bgcolor="FFFFFF">
-
-<h1>Menu Janela (Window)</h1>
-
-<dl>
-
-<dt><strong>Minimizar (Minimize)</strong></dt>
-<dd> <p> Minimizar a janela atual. 
-</p> </dd>
-
-<dt> <strong> Maximizar (Maximize) </strong> (<strong> Zoom </strong> no MacOS) </dt>
-<dd> <p> Redimensionar a janela atual para tamanho de sua preferência.
-</p> </dd>
-
-<dt> Análise Combinacional <strong> </strong> </dt>
-<dd> <p> Mostrar a janela <a href="../analyze/index.html"> Análise Combinacional </a>
-corrente, sem alterar qualquer conteúdo.
-</p> </dd>
-
-<dt> <strong> Títulos de janela individual </em> </strong> </dt>
-<dd> <p> Trazer a janela respectiva para o foco. </p> </dd>
-
-</dl>
-
-<h1> Menu Ajuda (Help)</h1>
-
-<dl>
-
-<dt> <strong> Tutorial </strong> </dt>
-<dd> <p> Abrir o sistema de ajuda na seção
-"<a href="../tutorial/index.html"> Tutorial para o principiante </a>" do
-<em> <a href="../index.html"> Guia para ser um usuário do Logisim </a> </em>.
-</p> </dd>
-
-<dt> <strong> Guia do usuário </strong> </dt>
-<dd> <p> Abrir o sistema de ajuda no
-<em> <a href="../index.html"> Guia para ser um usuário do Logisim </a> </em>. 
-</p> </dd>
-
-<dt> <strong> Biblioteca de Referência </strong> </dt>
-<dd> <p> Abrir o sistema de ajuda na 
-<em> <a href="../../libs/index.html"> Biblioteca de Referência </a> </em>. 
-</p> </dd>
-
-<dt> <strong> Sobre ... </strong> </dt>
-<dd> <p> Exibir uma janela contendo o número da versão, bem como a tela de 
-apresentação. 
-<br> (Em MacOS, esse item ficará no menu do Logisim.) 
-</p> </dd>
-
-</dl>
-
-<p><strong>Próximo:</strong> <em><a href="../index.html">Guia do usuário</a></em>.</p>
-
-</body>
-</html>
-=======
-<!DOCTYPE html PUBLIC "-//W3C//DTD HTML 4.01 Transitional//EN">
-<html>
-  <head>
-    <meta name="viewport" content="width=device-width, initial-scale=1.0">
-    <meta name="created" content="2018-10-23T06:18:10.521000000">
-    <meta name="changed" content="2018-10-23T06:18:42.262000000">
-    <meta http-equiv="content-type" content="text/html; charset=utf-8">
-    <meta http-equiv="Content-Language" content="pt">
-    <title>Menus Janela (Window) e Ajuda (Help)</title>
-    <link rel="stylesheet" type="text/css" href="..\..\style.css">
-  </head>
-  <body>
-    <div class="maindiv">
-
-<h1>Menu Janela (Window)</h1>
-
-<dl>
-
-<dt><strong>Minimizar (Minimize)</strong></dt>
-<dd> <p> Minimizar a janela atual. 
-</p> </dd>
-
-<dt> <strong> Maximizar (Maximize) </strong> (<strong> Zoom </strong> no MacOS) </dt>
-<dd> <p> Redimensionar a janela atual para tamanho de sua preferência.
-</p> </dd>
-
-<dt> Análise Combinacional <strong> </strong> </dt>
-<dd> <p> Mostrar a janela <a href="../analyze/index.html"> Análise Combinacional </a>
-corrente, sem alterar qualquer conteúdo.
-</p> </dd>
-
-<dt> <strong> Títulos de janela individual </em> </strong> </dt>
-<dd> <p> Trazer a janela respectiva para o foco. </p> </dd>
-
-</dl>
-
-<h1> Menu Ajuda (Help)</h1>
-
-<dl>
-
-<dt> <strong> Tutorial </strong> </dt>
-<dd> <p> Abrir o sistema de ajuda na seção
-"<a href="../tutorial/index.html"> Tutorial para o principiante </a>" do
-<a href="../index.html"> Guia para ser um usuário do Logisim </a>.
-</p> </dd>
-
-<dt> <strong> Guia do usuário </strong> </dt>
-<dd> <p> Abrir o sistema de ajuda no
-<em> <a href="../index.html"> Guia para ser um usuário do Logisim </a> </em>. 
-</p> </dd>
-
-<dt> <strong> Biblioteca de Referência </strong> </dt>
-<dd> <p> Abrir o sistema de ajuda na 
-<em> <a href="../../libs/index.html"> Biblioteca de Referência </a> </em>. 
-</p> </dd>
-
-<dt> <strong> Sobre ... </strong> </dt>
-<dd> <p> Exibir uma janela contendo o número da versão, bem como a tela de 
-apresentação. 
-<br> (Em MacOS, esse item ficará no menu do Logisim.) 
-</p> </dd>
-
-</dl>
-
-<p><strong>Próximo:</strong> <a href="../index.html">Guia do usuário</a>.</p>
-</div>
-</body>
-</html>
->>>>>>> 5ecb02a1
+<!DOCTYPE html PUBLIC "-//W3C//DTD HTML 4.01 Transitional//EN">
+<html>
+  <head>
+    <meta name="viewport" content="width=device-width, initial-scale=1.0">
+    <meta name="created" content="2018-10-23T06:18:10.521000000">
+    <meta name="changed" content="2018-10-23T06:18:42.262000000">
+    <meta http-equiv="content-type" content="text/html; charset=utf-8">
+    <meta http-equiv="Content-Language" content="pt">
+    <title>Menus Janela (Window) e Ajuda (Help)</title>
+    <link rel="stylesheet" type="text/css" href="..\..\style.css">
+  </head>
+  <body>
+    <div class="maindiv">
+
+<h1>Menu Janela (Window)</h1>
+
+<dl>
+
+<dt><strong>Minimizar (Minimize)</strong></dt>
+<dd> <p> Minimizar a janela atual. 
+</p> </dd>
+
+<dt> <strong> Maximizar (Maximize) </strong> (<strong> Zoom </strong> no MacOS) </dt>
+<dd> <p> Redimensionar a janela atual para tamanho de sua preferência.
+</p> </dd>
+
+<dt> Análise Combinacional <strong> </strong> </dt>
+<dd> <p> Mostrar a janela <a href="../analyze/index.html"> Análise Combinacional </a>
+corrente, sem alterar qualquer conteúdo.
+</p> </dd>
+
+<dt> <strong> Títulos de janela individual </em> </strong> </dt>
+<dd> <p> Trazer a janela respectiva para o foco. </p> </dd>
+
+</dl>
+
+<h1> Menu Ajuda (Help)</h1>
+
+<dl>
+
+<dt> <strong> Tutorial </strong> </dt>
+<dd> <p> Abrir o sistema de ajuda na seção
+"<a href="../tutorial/index.html"> Tutorial para o principiante </a>" do
+<a href="../index.html"> Guia para ser um usuário do Logisim </a>.
+</p> </dd>
+
+<dt> <strong> Guia do usuário </strong> </dt>
+<dd> <p> Abrir o sistema de ajuda no
+<em> <a href="../index.html"> Guia para ser um usuário do Logisim </a> </em>. 
+</p> </dd>
+
+<dt> <strong> Biblioteca de Referência </strong> </dt>
+<dd> <p> Abrir o sistema de ajuda na 
+<em> <a href="../../libs/index.html"> Biblioteca de Referência </a> </em>. 
+</p> </dd>
+
+<dt> <strong> Sobre ... </strong> </dt>
+<dd> <p> Exibir uma janela contendo o número da versão, bem como a tela de 
+apresentação. 
+<br> (Em MacOS, esse item ficará no menu do Logisim.) 
+</p> </dd>
+
+</dl>
+
+<p><strong>Próximo:</strong> <a href="../index.html">Guia do usuário</a>.</p>
+</div>
+</body>
+</html>