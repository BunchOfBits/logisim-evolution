--- conflicted
+++ resolved
@@ -1,140 +1,72 @@
-<<<<<<< HEAD
-<html>
-<head>
-<meta http-equiv="content-type" content="text/html; charset=UTF-8">
-    <title>Classe Library</title>
-</head>
-<body bgcolor="FFFFFF">
-
-<h1>Class Library</h1>
-
-<p> O ponto de acesso para uma biblioteca JAR é uma classe derivada que estende a
-classe original <code> Library </code>. O trabalho principal da biblioteca é
-listar as ferramentas que estão disponíveis através da biblioteca, na maioria das vezes,
-as ferramentas são todas aquelas necessárias para se adicionar os vários componentes
-definidos - ou seja, instâncias da classe <code> AddTool </code> ao se trabalhar
-com  diferentes fábricas de componentes.
-</p>
-
-<h2>Components</h2>
-
-<pre>
-package com.cburch.gray;
-
-import java.util.Arrays;
-import java.util.List;
-
-import com.cburch.logisim.tools.AddTool;
-import com.cburch.logisim.tools.Library;
-
-/** The library of components that the user can access. */
-public class Components extends Library {
-    /** The list of all tools contained in this library. Technically,
-     * libraries contain tools, which is a slightly more general concept
-     * than components; practically speaking, though, you'll most often want
-     * to create AddTools for new components that can be added into the circuit.
-     */
-    private List&lt;AddTool&gt; tools;
-    
-    /** Constructs an instance of this library. This constructor is how
-     * Logisim accesses first when it opens the JAR file: It looks for
-     * a no-arguments constructor method of the user-designated class.
-     */
-    public Components() {
-        tools = Arrays.asList(new AddTool[] {
-                new AddTool(new GrayIncrementer()),
-                new AddTool(new SimpleGrayCounter()),
-                new AddTool(new GrayCounter()),
-        });
-    }
-    
-    /** Returns the name of the library that the user will see. */ 
-    public String getDisplayName() {
-        return "Gray Tools";
-    }
-    
-    /** Returns a list of all the tools available in this library. */
-    public List&lt;AddTool&gt; getTools() {
-        return tools;
-    }
-}
-</pre>
-
-<p><strong>Próximo:</strong> <a href="simpctr.html">Contador simples em código de Gray</a>.</p>
-
-</body>
-</html>
-=======
-<!DOCTYPE html PUBLIC "-//W3C//DTD HTML 4.01 Transitional//EN">
-<html>
-  <head>
-    <meta name="viewport" content="width=device-width, initial-scale=1.0">
-    <meta name="created" content="2018-10-23T06:18:10.521000000">
-    <meta name="changed" content="2018-10-23T06:18:42.262000000">
-    <meta http-equiv="content-type" content="text/html; charset=utf-8">
-    <meta http-equiv="Content-Language" content="pt">
-    <title>Classe Library</title>
-    <link rel="stylesheet" type="text/css" href="..\..\style.css">
-  </head>
-  <body>
-    <div class="maindiv">
-
-<h1>Class Library</h1>
-
-<p> O ponto de acesso para uma biblioteca JAR é uma classe derivada que estende a
-classe original <code> Library </code>. O trabalho principal da biblioteca é
-listar as ferramentas que estão disponíveis através da biblioteca, na maioria das vezes,
-as ferramentas são todas aquelas necessárias para se adicionar os vários componentes
-definidos - ou seja, instâncias da classe <code> AddTool </code> ao se trabalhar
-com  diferentes fábricas de componentes.
-</p>
-
-<h2>Components</h2>
-
-<pre>
-package com.cburch.gray;
-
-import java.util.Arrays;
-import java.util.List;
-
-import com.cburch.logisim.tools.AddTool;
-import com.cburch.logisim.tools.Library;
-
-/** The library of components that the user can access. */
-public class Components extends Library {
-    /** The list of all tools contained in this library. Technically,
-     * libraries contain tools, which is a slightly more general concept
-     * than components; practically speaking, though, you'll most often want
-     * to create AddTools for new components that can be added into the circuit.
-     */
-    private List&lt;AddTool&gt; tools;
-    
-    /** Constructs an instance of this library. This constructor is how
-     * Logisim accesses first when it opens the JAR file: It looks for
-     * a no-arguments constructor method of the user-designated class.
-     */
-    public Components() {
-        tools = Arrays.asList(new AddTool[] {
-                new AddTool(new GrayIncrementer()),
-                new AddTool(new SimpleGrayCounter()),
-                new AddTool(new GrayCounter()),
-        });
-    }
-    
-    /** Returns the name of the library that the user will see. */ 
-    public String getDisplayName() {
-        return "Gray Tools";
-    }
-    
-    /** Returns a list of all the tools available in this library. */
-    public List&lt;AddTool&gt; getTools() {
-        return tools;
-    }
-}
-</pre>
-
-<p><strong>Próximo:</strong> <a href="simpctr.html">Contador simples em código de Gray</a>.</p>
-</div>
-</body>
-</html>
->>>>>>> 5ecb02a1
+<!DOCTYPE html PUBLIC "-//W3C//DTD HTML 4.01 Transitional//EN">
+<html>
+  <head>
+    <meta name="viewport" content="width=device-width, initial-scale=1.0">
+    <meta name="created" content="2018-10-23T06:18:10.521000000">
+    <meta name="changed" content="2018-10-23T06:18:42.262000000">
+    <meta http-equiv="content-type" content="text/html; charset=utf-8">
+    <meta http-equiv="Content-Language" content="pt">
+    <title>Classe Library</title>
+    <link rel="stylesheet" type="text/css" href="..\..\style.css">
+  </head>
+  <body>
+    <div class="maindiv">
+
+<h1>Class Library</h1>
+
+<p> O ponto de acesso para uma biblioteca JAR é uma classe derivada que estende a
+classe original <code> Library </code>. O trabalho principal da biblioteca é
+listar as ferramentas que estão disponíveis através da biblioteca, na maioria das vezes,
+as ferramentas são todas aquelas necessárias para se adicionar os vários componentes
+definidos - ou seja, instâncias da classe <code> AddTool </code> ao se trabalhar
+com  diferentes fábricas de componentes.
+</p>
+
+<h2>Components</h2>
+
+<pre>
+package com.cburch.gray;
+
+import java.util.Arrays;
+import java.util.List;
+
+import com.cburch.logisim.tools.AddTool;
+import com.cburch.logisim.tools.Library;
+
+/** The library of components that the user can access. */
+public class Components extends Library {
+    /** The list of all tools contained in this library. Technically,
+     * libraries contain tools, which is a slightly more general concept
+     * than components; practically speaking, though, you'll most often want
+     * to create AddTools for new components that can be added into the circuit.
+     */
+    private List&lt;AddTool&gt; tools;
+    
+    /** Constructs an instance of this library. This constructor is how
+     * Logisim accesses first when it opens the JAR file: It looks for
+     * a no-arguments constructor method of the user-designated class.
+     */
+    public Components() {
+        tools = Arrays.asList(new AddTool[] {
+                new AddTool(new GrayIncrementer()),
+                new AddTool(new SimpleGrayCounter()),
+                new AddTool(new GrayCounter()),
+        });
+    }
+    
+    /** Returns the name of the library that the user will see. */ 
+    public String getDisplayName() {
+        return "Gray Tools";
+    }
+    
+    /** Returns a list of all the tools available in this library. */
+    public List&lt;AddTool&gt; getTools() {
+        return tools;
+    }
+}
+</pre>
+
+<p><strong>Próximo:</strong> <a href="simpctr.html">Contador simples em código de Gray</a>.</p>
+</div>
+</body>
+</html>