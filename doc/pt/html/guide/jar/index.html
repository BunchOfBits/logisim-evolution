<<<<<<< HEAD
<html>
<head>
<meta http-equiv="content-type" content="text/html; charset=UTF-8">
    <title>Bibliotecas JAR</title>
</head>
<body bgcolor="FFFFFF">

<h1>Bibliotecas JAR</h1>

<h2>Uso de bibliotecas JAR</h2>

<p> O Logisim tem dois tipos de componentes de circuito: os que
são concebidos dentro Logisim como combinações de outros; e os primitivos,
que são escritos em Java. Os circuitos do Logisim são mais fáceis de projetar, 
mas eles não podem oferecer suporte mais sofisticado à interação com o usuário, 
e são relativamente ineficientes.
</p>

<p> O Logisim contém uma coleção bastante completa de bibliotecas predefinidas
de componentes em Java, mas poderá também acomodar bibliotecas adicionais escritas
por você ou por outros. Uma vez em posse do código de uma biblioteca, você poderá
importá-lo em seu projeto ao clicar em Projeto no painel de explorador (linha superior)
e escolher carregar a biblioteca (Load Library > JAR Library)... Então, o Logisim
pedirá para você selecionar o arquivo JAR.
(Em algumas circunstâncias, você poderá ter que digitar o nome da classe inicial,
quando solicitado, isso deverá ser previsto pelo desenvolvedor da biblioteca.
No entanto, um desenvolvedor normalmente deverá configurar a biblioteca JAR para
evitar isso (ao incluir no <q> manifesto </q> do arquivo JAR um atributo
Library-Class especificando o principal nome da classe).)
</p>

<h2>Criar bibliotecas JAR</h2>

<p> O restante desta seção será dedicado a uma série de exemplos
bem comentados que ilustram como desenvolver bibliotecas do Logisim. 
Você só deverá tentar fazer isso, se for um programador Java experiente. 
Além desses exemplos, você irá encontrar documentação bastante escassa.
</p>

Você poderá baixar um arquivo JAR que lhe permitirá importar esses exemplos
do <i>website</i> do Logisim na seção Links. Esse arquivo JAR também conterá 
o código-fonte desses exemplos.
</p>

<dl>

<dt> <a href="incr.html"> Incrementador em código de Gray</a> </dt>
<dd> <p> Ilustra os elementos essenciais de qualquer tipo de componente
por meio de um exemplo simples de um componente que tem uma entrada multibit
e calcula o valor do próximo código de Gray que o segue.
</p> </dd>

<dt> <a href="library.html"> Biblioteca de classes </a> </dt>
<dd> <p> Ilustra como definir uma biblioteca. Este é o ponto de entrada
para qualquer arquivo JAR - a classe cujo nome o usuário fornecerá quando
for carregar a biblioteca JAR.
</p> </dd>

<a <dt> href="simpctr.html"> Contador simples em código Gray </a> </dt>
<dd> <p> Ilustra como fazer um componente que tem estado interno;
em particular, um contador de 8 bits que itera em código de Gray.
</p> </dd>

<dt> <a href="counter.html"> Contador em código de Gray </a> </dt>
<dd> <p> Demonstra um componente completo, bem mais sofisticado, com o qual
o usuário poderá interagir. Ele implementa um contador em código de Gray, onde o
número de bits guardado é customizável, e onde o usuário poderá editar o valor
corrente, ao clicar nele com a ferramenta Testar e digitar um novo valor.
</p>

<a <dt> href="guide.html"> Orientações </a>
<dd> Informações gerais para as bibliotecas com desenvolvimento por terceiros. </p>

</dl>

<h2>License</h2>

<p>The code in this example JAR library is released under the MIT license,
a more permissive license than the GPL, under which the rest of Logisim is
released.</p>

<p>Copyright (c) 2009, Carl Burch.</p>

<p>Permission is hereby granted, free of charge, to any person
obtaining a copy of this software and associated documentation
files (the "Software"), to deal in the Software without
restriction, including without limitation the rights to use,
copy, modify, merge, publish, distribute, sublicense, and/or sell
copies of the Software, and to permit persons to whom the
Software is furnished to do so, subject to the following
conditions:</p>

<p>The above copyright notice and this permission notice shall be
included in all copies or substantial portions of the Software.</p>

<p>THE SOFTWARE IS PROVIDED "AS IS", WITHOUT WARRANTY OF ANY KIND,
EXPRESS OR IMPLIED, INCLUDING BUT NOT LIMITED TO THE WARRANTIES
OF MERCHANTABILITY, FITNESS FOR A PARTICULAR PURPOSE AND
NONINFRINGEMENT. IN NO EVENT SHALL THE AUTHORS OR COPYRIGHT
HOLDERS BE LIABLE FOR ANY CLAIM, DAMAGES OR OTHER LIABILITY,
WHETHER IN AN ACTION OF CONTRACT, TORT OR OTHERWISE, ARISING
FROM, OUT OF OR IN CONNECTION WITH THE SOFTWARE OR THE USE OR
OTHER DEALINGS IN THE SOFTWARE.</p>

<p><strong>Próximo:</strong> <a href="incr.html">Incrementador em código de Gray</a>.</p>

</body>
</html>
=======
<!DOCTYPE html PUBLIC "-//W3C//DTD HTML 4.01 Transitional//EN">
<html>
  <head>
    <meta name="viewport" content="width=device-width, initial-scale=1.0">
    <meta name="created" content="2018-10-23T06:18:10.521000000">
    <meta name="changed" content="2018-10-23T06:18:42.262000000">
    <meta http-equiv="content-type" content="text/html; charset=utf-8">
    <meta http-equiv="Content-Language" content="pt">
    <title>Bibliotecas JAR</title>
    <link rel="stylesheet" type="text/css" href="..\..\style.css">
  </head>
  <body>
    <div class="maindiv">

<h1>Bibliotecas JAR</h1>

<h2>Uso de bibliotecas JAR</h2>

<p> O Logisim tem dois tipos de componentes de circuito: os que
são concebidos dentro Logisim como combinações de outros; e os primitivos,
que são escritos em Java. Os circuitos do Logisim são mais fáceis de projetar, 
mas eles não podem oferecer suporte mais sofisticado à interação com o usuário, 
e são relativamente ineficientes.
</p>

<p> O Logisim contém uma coleção bastante completa de bibliotecas predefinidas
de componentes em Java, mas poderá também acomodar bibliotecas adicionais escritas
por você ou por outros. Uma vez em posse do código de uma biblioteca, você poderá
importá-lo em seu projeto ao clicar em Projeto no painel de explorador (linha superior)
e escolher carregar a biblioteca (Load Library > JAR Library)... Então, o Logisim
pedirá para você selecionar o arquivo JAR.
(Em algumas circunstâncias, você poderá ter que digitar o nome da classe inicial,
quando solicitado, isso deverá ser previsto pelo desenvolvedor da biblioteca.
No entanto, um desenvolvedor normalmente deverá configurar a biblioteca JAR para
evitar isso (ao incluir no <q> manifesto </q> do arquivo JAR um atributo
Library-Class especificando o principal nome da classe).)
</p>

<h2>Criar bibliotecas JAR</h2>

<p> O restante desta seção será dedicado a uma série de exemplos
bem comentados que ilustram como desenvolver bibliotecas do Logisim. 
Você só deverá tentar fazer isso, se for um programador Java experiente. 
Além desses exemplos, você irá encontrar documentação bastante escassa.
</p>

Você poderá baixar um arquivo JAR que lhe permitirá importar esses exemplos
do <i>website</i> do Logisim na seção Links. Esse arquivo JAR também conterá 
o código-fonte desses exemplos.
</p>

<dl>

<dt> <a href="incr.html"> Incrementador em código de Gray</a> </dt>
<dd> <p> Ilustra os elementos essenciais de qualquer tipo de componente
por meio de um exemplo simples de um componente que tem uma entrada multibit
e calcula o valor do próximo código de Gray que o segue.
</p> </dd>

<dt> <a href="library.html"> Biblioteca de classes </a> </dt>
<dd> <p> Ilustra como definir uma biblioteca. Este é o ponto de entrada
para qualquer arquivo JAR - a classe cujo nome o usuário fornecerá quando
for carregar a biblioteca JAR.
</p> </dd>

<a <dt> href="simpctr.html"> Contador simples em código Gray </a> </dt>
<dd> <p> Ilustra como fazer um componente que tem estado interno;
em particular, um contador de 8 bits que itera em código de Gray.
</p> </dd>

<dt> <a href="counter.html"> Contador em código de Gray </a> </dt>
<dd> <p> Demonstra um componente completo, bem mais sofisticado, com o qual
o usuário poderá interagir. Ele implementa um contador em código de Gray, onde o
número de bits guardado é customizável, e onde o usuário poderá editar o valor
corrente, ao clicar nele com a ferramenta Testar e digitar um novo valor.
</p>

<a <dt> href="guide.html"> Orientações </a>
<dd> Informações gerais para as bibliotecas com desenvolvimento por terceiros. </p>

</dl>

<h2>License</h2>

<p>The code in this example JAR library is released under the MIT license,
a more permissive license than the GPL, under which the rest of Logisim is
released.</p>

<p>Copyright (c) 2009, Carl Burch.</p>

<p>Permission is hereby granted, free of charge, to any person
obtaining a copy of this software and associated documentation
files (the "Software"), to deal in the Software without
restriction, including without limitation the rights to use,
copy, modify, merge, publish, distribute, sublicense, and/or sell
copies of the Software, and to permit persons to whom the
Software is furnished to do so, subject to the following
conditions:</p>

<p>The above copyright notice and this permission notice shall be
included in all copies or substantial portions of the Software.</p>

<p>THE SOFTWARE IS PROVIDED "AS IS", WITHOUT WARRANTY OF ANY KIND,
EXPRESS OR IMPLIED, INCLUDING BUT NOT LIMITED TO THE WARRANTIES
OF MERCHANTABILITY, FITNESS FOR A PARTICULAR PURPOSE AND
NONINFRINGEMENT. IN NO EVENT SHALL THE AUTHORS OR COPYRIGHT
HOLDERS BE LIABLE FOR ANY CLAIM, DAMAGES OR OTHER LIABILITY,
WHETHER IN AN ACTION OF CONTRACT, TORT OR OTHERWISE, ARISING
FROM, OUT OF OR IN CONNECTION WITH THE SOFTWARE OR THE USE OR
OTHER DEALINGS IN THE SOFTWARE.</p>

<p><strong>Próximo:</strong> <a href="incr.html">Incrementador em código de Gray</a>.</p>
</div>
</body>
</html>
>>>>>>> 5ecb02a1
<|MERGE_RESOLUTION|>--- conflicted
+++ resolved
@@ -1,226 +1,115 @@
-<<<<<<< HEAD
-<html>
-<head>
-<meta http-equiv="content-type" content="text/html; charset=UTF-8">
-    <title>Bibliotecas JAR</title>
-</head>
-<body bgcolor="FFFFFF">
-
-<h1>Bibliotecas JAR</h1>
-
-<h2>Uso de bibliotecas JAR</h2>
-
-<p> O Logisim tem dois tipos de componentes de circuito: os que
-são concebidos dentro Logisim como combinações de outros; e os primitivos,
-que são escritos em Java. Os circuitos do Logisim são mais fáceis de projetar, 
-mas eles não podem oferecer suporte mais sofisticado à interação com o usuário, 
-e são relativamente ineficientes.
-</p>
-
-<p> O Logisim contém uma coleção bastante completa de bibliotecas predefinidas
-de componentes em Java, mas poderá também acomodar bibliotecas adicionais escritas
-por você ou por outros. Uma vez em posse do código de uma biblioteca, você poderá
-importá-lo em seu projeto ao clicar em Projeto no painel de explorador (linha superior)
-e escolher carregar a biblioteca (Load Library > JAR Library)... Então, o Logisim
-pedirá para você selecionar o arquivo JAR.
-(Em algumas circunstâncias, você poderá ter que digitar o nome da classe inicial,
-quando solicitado, isso deverá ser previsto pelo desenvolvedor da biblioteca.
-No entanto, um desenvolvedor normalmente deverá configurar a biblioteca JAR para
-evitar isso (ao incluir no <q> manifesto </q> do arquivo JAR um atributo
-Library-Class especificando o principal nome da classe).)
-</p>
-
-<h2>Criar bibliotecas JAR</h2>
-
-<p> O restante desta seção será dedicado a uma série de exemplos
-bem comentados que ilustram como desenvolver bibliotecas do Logisim. 
-Você só deverá tentar fazer isso, se for um programador Java experiente. 
-Além desses exemplos, você irá encontrar documentação bastante escassa.
-</p>
-
-Você poderá baixar um arquivo JAR que lhe permitirá importar esses exemplos
-do <i>website</i> do Logisim na seção Links. Esse arquivo JAR também conterá 
-o código-fonte desses exemplos.
-</p>
-
-<dl>
-
-<dt> <a href="incr.html"> Incrementador em código de Gray</a> </dt>
-<dd> <p> Ilustra os elementos essenciais de qualquer tipo de componente
-por meio de um exemplo simples de um componente que tem uma entrada multibit
-e calcula o valor do próximo código de Gray que o segue.
-</p> </dd>
-
-<dt> <a href="library.html"> Biblioteca de classes </a> </dt>
-<dd> <p> Ilustra como definir uma biblioteca. Este é o ponto de entrada
-para qualquer arquivo JAR - a classe cujo nome o usuário fornecerá quando
-for carregar a biblioteca JAR.
-</p> </dd>
-
-<a <dt> href="simpctr.html"> Contador simples em código Gray </a> </dt>
-<dd> <p> Ilustra como fazer um componente que tem estado interno;
-em particular, um contador de 8 bits que itera em código de Gray.
-</p> </dd>
-
-<dt> <a href="counter.html"> Contador em código de Gray </a> </dt>
-<dd> <p> Demonstra um componente completo, bem mais sofisticado, com o qual
-o usuário poderá interagir. Ele implementa um contador em código de Gray, onde o
-número de bits guardado é customizável, e onde o usuário poderá editar o valor
-corrente, ao clicar nele com a ferramenta Testar e digitar um novo valor.
-</p>
-
-<a <dt> href="guide.html"> Orientações </a>
-<dd> Informações gerais para as bibliotecas com desenvolvimento por terceiros. </p>
-
-</dl>
-
-<h2>License</h2>
-
-<p>The code in this example JAR library is released under the MIT license,
-a more permissive license than the GPL, under which the rest of Logisim is
-released.</p>
-
-<p>Copyright (c) 2009, Carl Burch.</p>
-
-<p>Permission is hereby granted, free of charge, to any person
-obtaining a copy of this software and associated documentation
-files (the "Software"), to deal in the Software without
-restriction, including without limitation the rights to use,
-copy, modify, merge, publish, distribute, sublicense, and/or sell
-copies of the Software, and to permit persons to whom the
-Software is furnished to do so, subject to the following
-conditions:</p>
-
-<p>The above copyright notice and this permission notice shall be
-included in all copies or substantial portions of the Software.</p>
-
-<p>THE SOFTWARE IS PROVIDED "AS IS", WITHOUT WARRANTY OF ANY KIND,
-EXPRESS OR IMPLIED, INCLUDING BUT NOT LIMITED TO THE WARRANTIES
-OF MERCHANTABILITY, FITNESS FOR A PARTICULAR PURPOSE AND
-NONINFRINGEMENT. IN NO EVENT SHALL THE AUTHORS OR COPYRIGHT
-HOLDERS BE LIABLE FOR ANY CLAIM, DAMAGES OR OTHER LIABILITY,
-WHETHER IN AN ACTION OF CONTRACT, TORT OR OTHERWISE, ARISING
-FROM, OUT OF OR IN CONNECTION WITH THE SOFTWARE OR THE USE OR
-OTHER DEALINGS IN THE SOFTWARE.</p>
-
-<p><strong>Próximo:</strong> <a href="incr.html">Incrementador em código de Gray</a>.</p>
-
-</body>
-</html>
-=======
-<!DOCTYPE html PUBLIC "-//W3C//DTD HTML 4.01 Transitional//EN">
-<html>
-  <head>
-    <meta name="viewport" content="width=device-width, initial-scale=1.0">
-    <meta name="created" content="2018-10-23T06:18:10.521000000">
-    <meta name="changed" content="2018-10-23T06:18:42.262000000">
-    <meta http-equiv="content-type" content="text/html; charset=utf-8">
-    <meta http-equiv="Content-Language" content="pt">
-    <title>Bibliotecas JAR</title>
-    <link rel="stylesheet" type="text/css" href="..\..\style.css">
-  </head>
-  <body>
-    <div class="maindiv">
-
-<h1>Bibliotecas JAR</h1>
-
-<h2>Uso de bibliotecas JAR</h2>
-
-<p> O Logisim tem dois tipos de componentes de circuito: os que
-são concebidos dentro Logisim como combinações de outros; e os primitivos,
-que são escritos em Java. Os circuitos do Logisim são mais fáceis de projetar, 
-mas eles não podem oferecer suporte mais sofisticado à interação com o usuário, 
-e são relativamente ineficientes.
-</p>
-
-<p> O Logisim contém uma coleção bastante completa de bibliotecas predefinidas
-de componentes em Java, mas poderá também acomodar bibliotecas adicionais escritas
-por você ou por outros. Uma vez em posse do código de uma biblioteca, você poderá
-importá-lo em seu projeto ao clicar em Projeto no painel de explorador (linha superior)
-e escolher carregar a biblioteca (Load Library > JAR Library)... Então, o Logisim
-pedirá para você selecionar o arquivo JAR.
-(Em algumas circunstâncias, você poderá ter que digitar o nome da classe inicial,
-quando solicitado, isso deverá ser previsto pelo desenvolvedor da biblioteca.
-No entanto, um desenvolvedor normalmente deverá configurar a biblioteca JAR para
-evitar isso (ao incluir no <q> manifesto </q> do arquivo JAR um atributo
-Library-Class especificando o principal nome da classe).)
-</p>
-
-<h2>Criar bibliotecas JAR</h2>
-
-<p> O restante desta seção será dedicado a uma série de exemplos
-bem comentados que ilustram como desenvolver bibliotecas do Logisim. 
-Você só deverá tentar fazer isso, se for um programador Java experiente. 
-Além desses exemplos, você irá encontrar documentação bastante escassa.
-</p>
-
-Você poderá baixar um arquivo JAR que lhe permitirá importar esses exemplos
-do <i>website</i> do Logisim na seção Links. Esse arquivo JAR também conterá 
-o código-fonte desses exemplos.
-</p>
-
-<dl>
-
-<dt> <a href="incr.html"> Incrementador em código de Gray</a> </dt>
-<dd> <p> Ilustra os elementos essenciais de qualquer tipo de componente
-por meio de um exemplo simples de um componente que tem uma entrada multibit
-e calcula o valor do próximo código de Gray que o segue.
-</p> </dd>
-
-<dt> <a href="library.html"> Biblioteca de classes </a> </dt>
-<dd> <p> Ilustra como definir uma biblioteca. Este é o ponto de entrada
-para qualquer arquivo JAR - a classe cujo nome o usuário fornecerá quando
-for carregar a biblioteca JAR.
-</p> </dd>
-
-<a <dt> href="simpctr.html"> Contador simples em código Gray </a> </dt>
-<dd> <p> Ilustra como fazer um componente que tem estado interno;
-em particular, um contador de 8 bits que itera em código de Gray.
-</p> </dd>
-
-<dt> <a href="counter.html"> Contador em código de Gray </a> </dt>
-<dd> <p> Demonstra um componente completo, bem mais sofisticado, com o qual
-o usuário poderá interagir. Ele implementa um contador em código de Gray, onde o
-número de bits guardado é customizável, e onde o usuário poderá editar o valor
-corrente, ao clicar nele com a ferramenta Testar e digitar um novo valor.
-</p>
-
-<a <dt> href="guide.html"> Orientações </a>
-<dd> Informações gerais para as bibliotecas com desenvolvimento por terceiros. </p>
-
-</dl>
-
-<h2>License</h2>
-
-<p>The code in this example JAR library is released under the MIT license,
-a more permissive license than the GPL, under which the rest of Logisim is
-released.</p>
-
-<p>Copyright (c) 2009, Carl Burch.</p>
-
-<p>Permission is hereby granted, free of charge, to any person
-obtaining a copy of this software and associated documentation
-files (the "Software"), to deal in the Software without
-restriction, including without limitation the rights to use,
-copy, modify, merge, publish, distribute, sublicense, and/or sell
-copies of the Software, and to permit persons to whom the
-Software is furnished to do so, subject to the following
-conditions:</p>
-
-<p>The above copyright notice and this permission notice shall be
-included in all copies or substantial portions of the Software.</p>
-
-<p>THE SOFTWARE IS PROVIDED "AS IS", WITHOUT WARRANTY OF ANY KIND,
-EXPRESS OR IMPLIED, INCLUDING BUT NOT LIMITED TO THE WARRANTIES
-OF MERCHANTABILITY, FITNESS FOR A PARTICULAR PURPOSE AND
-NONINFRINGEMENT. IN NO EVENT SHALL THE AUTHORS OR COPYRIGHT
-HOLDERS BE LIABLE FOR ANY CLAIM, DAMAGES OR OTHER LIABILITY,
-WHETHER IN AN ACTION OF CONTRACT, TORT OR OTHERWISE, ARISING
-FROM, OUT OF OR IN CONNECTION WITH THE SOFTWARE OR THE USE OR
-OTHER DEALINGS IN THE SOFTWARE.</p>
-
-<p><strong>Próximo:</strong> <a href="incr.html">Incrementador em código de Gray</a>.</p>
-</div>
-</body>
-</html>
->>>>>>> 5ecb02a1
+<!DOCTYPE html PUBLIC "-//W3C//DTD HTML 4.01 Transitional//EN">
+<html>
+  <head>
+    <meta name="viewport" content="width=device-width, initial-scale=1.0">
+    <meta name="created" content="2018-10-23T06:18:10.521000000">
+    <meta name="changed" content="2018-10-23T06:18:42.262000000">
+    <meta http-equiv="content-type" content="text/html; charset=utf-8">
+    <meta http-equiv="Content-Language" content="pt">
+    <title>Bibliotecas JAR</title>
+    <link rel="stylesheet" type="text/css" href="..\..\style.css">
+  </head>
+  <body>
+    <div class="maindiv">
+
+<h1>Bibliotecas JAR</h1>
+
+<h2>Uso de bibliotecas JAR</h2>
+
+<p> O Logisim tem dois tipos de componentes de circuito: os que
+são concebidos dentro Logisim como combinações de outros; e os primitivos,
+que são escritos em Java. Os circuitos do Logisim são mais fáceis de projetar, 
+mas eles não podem oferecer suporte mais sofisticado à interação com o usuário, 
+e são relativamente ineficientes.
+</p>
+
+<p> O Logisim contém uma coleção bastante completa de bibliotecas predefinidas
+de componentes em Java, mas poderá também acomodar bibliotecas adicionais escritas
+por você ou por outros. Uma vez em posse do código de uma biblioteca, você poderá
+importá-lo em seu projeto ao clicar em Projeto no painel de explorador (linha superior)
+e escolher carregar a biblioteca (Load Library > JAR Library)... Então, o Logisim
+pedirá para você selecionar o arquivo JAR.
+(Em algumas circunstâncias, você poderá ter que digitar o nome da classe inicial,
+quando solicitado, isso deverá ser previsto pelo desenvolvedor da biblioteca.
+No entanto, um desenvolvedor normalmente deverá configurar a biblioteca JAR para
+evitar isso (ao incluir no <q> manifesto </q> do arquivo JAR um atributo
+Library-Class especificando o principal nome da classe).)
+</p>
+
+<h2>Criar bibliotecas JAR</h2>
+
+<p> O restante desta seção será dedicado a uma série de exemplos
+bem comentados que ilustram como desenvolver bibliotecas do Logisim. 
+Você só deverá tentar fazer isso, se for um programador Java experiente. 
+Além desses exemplos, você irá encontrar documentação bastante escassa.
+</p>
+
+Você poderá baixar um arquivo JAR que lhe permitirá importar esses exemplos
+do <i>website</i> do Logisim na seção Links. Esse arquivo JAR também conterá 
+o código-fonte desses exemplos.
+</p>
+
+<dl>
+
+<dt> <a href="incr.html"> Incrementador em código de Gray</a> </dt>
+<dd> <p> Ilustra os elementos essenciais de qualquer tipo de componente
+por meio de um exemplo simples de um componente que tem uma entrada multibit
+e calcula o valor do próximo código de Gray que o segue.
+</p> </dd>
+
+<dt> <a href="library.html"> Biblioteca de classes </a> </dt>
+<dd> <p> Ilustra como definir uma biblioteca. Este é o ponto de entrada
+para qualquer arquivo JAR - a classe cujo nome o usuário fornecerá quando
+for carregar a biblioteca JAR.
+</p> </dd>
+
+<a <dt> href="simpctr.html"> Contador simples em código Gray </a> </dt>
+<dd> <p> Ilustra como fazer um componente que tem estado interno;
+em particular, um contador de 8 bits que itera em código de Gray.
+</p> </dd>
+
+<dt> <a href="counter.html"> Contador em código de Gray </a> </dt>
+<dd> <p> Demonstra um componente completo, bem mais sofisticado, com o qual
+o usuário poderá interagir. Ele implementa um contador em código de Gray, onde o
+número de bits guardado é customizável, e onde o usuário poderá editar o valor
+corrente, ao clicar nele com a ferramenta Testar e digitar um novo valor.
+</p>
+
+<a <dt> href="guide.html"> Orientações </a>
+<dd> Informações gerais para as bibliotecas com desenvolvimento por terceiros. </p>
+
+</dl>
+
+<h2>License</h2>
+
+<p>The code in this example JAR library is released under the MIT license,
+a more permissive license than the GPL, under which the rest of Logisim is
+released.</p>
+
+<p>Copyright (c) 2009, Carl Burch.</p>
+
+<p>Permission is hereby granted, free of charge, to any person
+obtaining a copy of this software and associated documentation
+files (the "Software"), to deal in the Software without
+restriction, including without limitation the rights to use,
+copy, modify, merge, publish, distribute, sublicense, and/or sell
+copies of the Software, and to permit persons to whom the
+Software is furnished to do so, subject to the following
+conditions:</p>
+
+<p>The above copyright notice and this permission notice shall be
+included in all copies or substantial portions of the Software.</p>
+
+<p>THE SOFTWARE IS PROVIDED "AS IS", WITHOUT WARRANTY OF ANY KIND,
+EXPRESS OR IMPLIED, INCLUDING BUT NOT LIMITED TO THE WARRANTIES
+OF MERCHANTABILITY, FITNESS FOR A PARTICULAR PURPOSE AND
+NONINFRINGEMENT. IN NO EVENT SHALL THE AUTHORS OR COPYRIGHT
+HOLDERS BE LIABLE FOR ANY CLAIM, DAMAGES OR OTHER LIABILITY,
+WHETHER IN AN ACTION OF CONTRACT, TORT OR OTHERWISE, ARISING
+FROM, OUT OF OR IN CONNECTION WITH THE SOFTWARE OR THE USE OR
+OTHER DEALINGS IN THE SOFTWARE.</p>
+
+<p><strong>Próximo:</strong> <a href="incr.html">Incrementador em código de Gray</a>.</p>
+</div>
+</body>
+</html>