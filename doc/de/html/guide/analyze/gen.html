--- conflicted
+++ resolved
@@ -1,51 +1,27 @@
-<<<<<<< HEAD
-<html>
-<head>
-    <meta http-equiv="content-type" content="text/html; charset=UTF-8">
-	<title>Erstellen einer Schaltung</title>
-</head>
-<body bgcolor="FFFFFF">
-
-<h1>Erstellen einer Schaltung</h1>
-
-<p>Die Schaltfläche "Schaltung aufbauen" läßt Logisim eine Schaltung entwerfen, deren Gatter den aktuellen Ausdrücken der einzelnen Ausgänge entsprechen. Die Ein- und Ausgänge der Schaltung werden in derselben Reihenfolge erstellt und dargestellt, mit der diese in den Registerkarten für Ein- und Ausgänge festgelegt worden sind. Generell wird eine atraktive Schaltung aufgebaut werden, und tatsächlich ist eine Funktion des Kombinatorik-Moduls von Logisim, schlecht gezeichnete Schaltungsdiagramme zu verschönern. Aber, wie immer bei einer automatischen Formatierung, wird die aufgebaute Schaltung nicht die gleichen strukturellen Details aufweisen, wie eine von Menschenhand gezeichnete.</p>
-
-<p>Wenn Sie auf die Schaltfläche zum Aufbau der Schaltung klicken, wird Ihnen ein Dialogfenster präsentiert. In diesem geben Sie an, in welchem Projekt und mit welchem Namen die Schaltung aufgebaut werden soll. Wenn Sie den Namen einer bereits existierenden Schaltung angeben, wird diese überschrieben (nachdem Sie in einem weiteren Fenster bestätigt haben, daß dies wirklich passieren soll).</p>
-
-<p>Der Dialog zum Aufbau der Schaltung bietet Ihnen zwei Wahlmöglichkeiten. Der Punkt "Nur Gatter mit zwei Eingängen" legt fest, daß ausschließlich Gatter mit zwei Eingängen verwendet werden sollen. (Inverter sind natürlich nicht an diese Regel gebunden.) Der Punkt "nur NAND-Gatter" legt fest, daß ausschließlich NAND-Gatter zur Verwirklichung der booleschen Ausdrücke verwendet werden sollen. Beide Punkte lassen sich kombinieren, so daß ausschließlich NAND-Gatter mit zwei Eingängen verwendet werden.</p>
-
-<p>Logisim kann keine Schaltung ausschließlich aus NAND-Gattern aufbauen, die XOR-Terme enthält. Dieser Punkt ist daher deaktiviert, wenn die logischen Ausdrücke XOR-Verknüpfungen enthalten.</p>
-
-<p><strong>Weiter:</strong> <em><a href="../index.html">Leitfaden für Benutzer von Logisim</a></em>.</p>
-
-</body>
-</html>
-=======
-<!DOCTYPE html PUBLIC "-//W3C//DTD HTML 4.01 Transitional//EN">
-<html>
-  <head>
-    <meta name="viewport" content="width=device-width, initial-scale=1.0">
-    <meta name="created" content="2018-10-23T06:18:10.521000000">
-    <meta name="changed" content="2018-10-23T06:18:42.262000000">
-    <meta http-equiv="content-type" content="text/html; charset=utf-8">
-    <meta http-equiv="Content-Language" content="de">
-    <title>Erstellen einer Schaltung
-    </title>
-    <link rel="stylesheet" type="text/css" href="../../style.css">
-  </head>
-  <body>
-    <div class="maindiv">
-
-<h1>Erstellen einer Schaltung</h1>
-
-<p>Die Schaltfläche "Schaltung aufbauen" läßt Logisim eine Schaltung entwerfen, deren Gatter den aktuellen Ausdrücken der einzelnen Ausgänge entsprechen. Die Ein- und Ausgänge der Schaltung werden in derselben Reihenfolge erstellt und dargestellt, mit der diese in den Registerkarten für Ein- und Ausgänge festgelegt worden sind. Generell wird eine atraktive Schaltung aufgebaut werden, und tatsächlich ist eine Funktion des Kombinatorik-Moduls von Logisim, schlecht gezeichnete Schaltungsdiagramme zu verschönern. Aber, wie immer bei einer automatischen Formatierung, wird die aufgebaute Schaltung nicht die gleichen strukturellen Details aufweisen, wie eine von Menschenhand gezeichnete.</p>
-
-<p>Wenn Sie auf die Schaltfläche zum Aufbau der Schaltung klicken, wird Ihnen ein Dialogfenster präsentiert. In diesem geben Sie an, in welchem Projekt und mit welchem Namen die Schaltung aufgebaut werden soll. Wenn Sie den Namen einer bereits existierenden Schaltung angeben, wird diese überschrieben (nachdem Sie in einem weiteren Fenster bestätigt haben, daß dies wirklich passieren soll).</p>
-
-<p>Der Dialog zum Aufbau der Schaltung bietet Ihnen zwei Wahlmöglichkeiten. Der Punkt "Nur Gatter mit zwei Eingängen" legt fest, daß ausschließlich Gatter mit zwei Eingängen verwendet werden sollen. (Inverter sind natürlich nicht an diese Regel gebunden.) Der Punkt "nur NAND-Gatter" legt fest, daß ausschließlich NAND-Gatter zur Verwirklichung der booleschen Ausdrücke verwendet werden sollen. Beide Punkte lassen sich kombinieren, so daß ausschließlich NAND-Gatter mit zwei Eingängen verwendet werden.</p>
-
-<p>Logisim kann keine Schaltung ausschließlich aus NAND-Gattern aufbauen, die XOR-Terme enthält. Dieser Punkt ist daher deaktiviert, wenn die logischen Ausdrücke XOR-Verknüpfungen enthalten.</p>
-
-<p><strong>Weiter:</strong> <em><a href="../index.html">Leitfaden für Benutzer von Logisim</a></em>.</p>
-</div></body></html>
->>>>>>> 5ecb02a1
+<!DOCTYPE html PUBLIC "-//W3C//DTD HTML 4.01 Transitional//EN">
+<html>
+  <head>
+    <meta name="viewport" content="width=device-width, initial-scale=1.0">
+    <meta name="created" content="2018-10-23T06:18:10.521000000">
+    <meta name="changed" content="2018-10-23T06:18:42.262000000">
+    <meta http-equiv="content-type" content="text/html; charset=utf-8">
+    <meta http-equiv="Content-Language" content="de">
+    <title>Erstellen einer Schaltung
+    </title>
+    <link rel="stylesheet" type="text/css" href="../../style.css">
+  </head>
+  <body>
+    <div class="maindiv">
+
+<h1>Erstellen einer Schaltung</h1>
+
+<p>Die Schaltfläche "Schaltung aufbauen" läßt Logisim eine Schaltung entwerfen, deren Gatter den aktuellen Ausdrücken der einzelnen Ausgänge entsprechen. Die Ein- und Ausgänge der Schaltung werden in derselben Reihenfolge erstellt und dargestellt, mit der diese in den Registerkarten für Ein- und Ausgänge festgelegt worden sind. Generell wird eine atraktive Schaltung aufgebaut werden, und tatsächlich ist eine Funktion des Kombinatorik-Moduls von Logisim, schlecht gezeichnete Schaltungsdiagramme zu verschönern. Aber, wie immer bei einer automatischen Formatierung, wird die aufgebaute Schaltung nicht die gleichen strukturellen Details aufweisen, wie eine von Menschenhand gezeichnete.</p>
+
+<p>Wenn Sie auf die Schaltfläche zum Aufbau der Schaltung klicken, wird Ihnen ein Dialogfenster präsentiert. In diesem geben Sie an, in welchem Projekt und mit welchem Namen die Schaltung aufgebaut werden soll. Wenn Sie den Namen einer bereits existierenden Schaltung angeben, wird diese überschrieben (nachdem Sie in einem weiteren Fenster bestätigt haben, daß dies wirklich passieren soll).</p>
+
+<p>Der Dialog zum Aufbau der Schaltung bietet Ihnen zwei Wahlmöglichkeiten. Der Punkt "Nur Gatter mit zwei Eingängen" legt fest, daß ausschließlich Gatter mit zwei Eingängen verwendet werden sollen. (Inverter sind natürlich nicht an diese Regel gebunden.) Der Punkt "nur NAND-Gatter" legt fest, daß ausschließlich NAND-Gatter zur Verwirklichung der booleschen Ausdrücke verwendet werden sollen. Beide Punkte lassen sich kombinieren, so daß ausschließlich NAND-Gatter mit zwei Eingängen verwendet werden.</p>
+
+<p>Logisim kann keine Schaltung ausschließlich aus NAND-Gattern aufbauen, die XOR-Terme enthält. Dieser Punkt ist daher deaktiviert, wenn die logischen Ausdrücke XOR-Verknüpfungen enthalten.</p>
+
+<p><strong>Weiter:</strong> <em><a href="../index.html">Leitfaden für Benutzer von Logisim</a></em>.</p>
+</div></body></html>