<<<<<<< HEAD
<html>
<head>
    <meta http-equiv="content-type" content="text/html; charset=UTF-8">
	<title>Starten der Kombinatorik</title>
</head>
<body bgcolor="FFFFFF">

<h1>Starten der Kombinatorik</h1>

<p>Die Hauptfunktionen des Kombinatorikmoduls sind über ein einziges Dialogfenster zu erreichen. In diesem Fenster lassen sich Wahrheitstabellen und boolesche Ausdrücke bearbeiten. Dieses Fenster läßt sich auf zweierlei Weise öffnen.</p>

<h2>Über das Fenstermenü</h2>

<p>Wählen Sie den Punkt Kombinatorik und das Fenster des Kombinatorikmoduls wird geöffnet. Wenn Sie das Fenster zum ersten Mal aufrufen, wird es keinerlei Schaltungsdetails enthalten.</p>

<p>Unabhängig davon, wieviele Logisim-Projekte Sie gleichzeitig geöffnet haben, so wird es nur ein gemeinsames Kombinatorikfenster geben. Es gibt keine Möglichkeit, gleichzeitig mit mehreren Kombinatorikfenstern zu arbeiten.</p>

<h2>Über das Projektmenü</h2>

<p>Aus dem Bearbeitungsfenster einer Schaltung heraus, können Sie Logisim dazu veranlassen, diese Schaltung zu analisieren, indem Sie die Funktion "Schaltung analysieren" aus dem Projektmenü aufrufen. Bevor Logisim das entsprechende Fenster öffnet, wird das Programm die booleschen Ausdrücke und die Wahrheitstabelle der dargestellten Schaltung berechnen. Diese werden Ihnen dann im Dialogfenster angezeigt.</p>

<p>Damiut diese Analyse erfolgreich durchgeführt werden kann, muß jeder Eingang der Schaltung an einen Eingangspin und jeder Ausgang an einen Ausgangspin angeschlossen sein. Logisim ist nur in der Lage, Schaltungen mit bis zu jeweils acht Ein- und Ausgängen zu analysieren. Diese Pins müssen Einzelbitanschlüsse sein. Anderenfalls wird Ihnen eine entsprechende Fehlermeldung angezeigt werden, und das Kombinatorikfenster wird nicht geöffnet.</p>

<p>Bei der Erstellung der booleschen Ausdrücke zur Funktion einer Schaltung, wird Logisim zunächst von der exakten Abfolge der Gatter in der Schaltung ausgehen. Aber wenn die Schaltung komplexere Bauelemente (z.B. Multiplexer) enthält, oder wenn die Schaltung mehr als 100 Ebenen aufweist (was ziemlich unwahrscheinlich sein dürfte), dann wird Ihnen in einem entsprechenden Fenster angezeigt, daß Logisim nicht in der Lage war, die booleschen Ausdrücke herzuleiten. Stattdessen wird Logisim dann neue Ausdrücke aus der Wahrheitstabelle ableiten, die durch ein konsequentes Durchtesten aller möglichen Eingangskombinationen erstellt wird.</p>

<p>Nach erfolgter Analyse der Funktion der Schaltung, existiert keine weitere Verbindung zwischen der ursprünglichen Schaltung und dem Kombinatorikfenster mehr. Das bedeutet insbesondere, daß spätere Änderungen an der Schaltung nicht im Kombinatorikfenster berücksichtigt werden, und daß Änderungen an der Wahrheitstabelle oder der booleschen Ausdrücke im Kombinatorikfenster keinerlei Einfluß auf die ursprüngliche Schaltung haben. Natürlich steht es Ihnen jederzeit frei, die Schaltung erneut analysieren zu lassen. Und wie wir später sehen werden, so können Sie die bestehende Schaltung durch eine neue Schaltung ersetzen lassen, die auf den aktuellen Werten des Kombinatorikfensters basiert.</p>

<h2>Begrenzungen</h2>

<p>Logisim wird nicht versuchen, die genaue Funktion einer sequentielle Schaltung zu analysieren: wenn Sie dennoch eine solche Schaltung anaIysieren lassen, so wird das Programm zwar eine Wahrheitstabelle und die zugehörigen booleschen Ausdrücke erstellen, aber diese werden das wirkliche Verhalten der Schaltung nicht korrekt wiedergeben. (Es läßt sich <em>beweisen</em>, daß eine Analyse einer sequentiellen Schaltung nicht möglich ist, da dies einer Lösung des Halteproblems gleichkommt. Natürlich würden Sie erwarten, daß Logisim zumindest versuchen würde, z.B. nach Flip-Flops oder rückgeführten Leitungen zu suchen - aber das amcht das Programm nicht.) Daher sollten Sie die kombinatorische Analyse nicht unkritisch benutzen: Nur wenn Sie sicher sind, daß Ihre Schaltung wirklich kombinatorisch ist, sollten Sie diese Funktion benutzen!</p>

<p>Logisim wird Änderungen an Ihrer Schaltung vornehmen, die Sie vielleicht nicht erwarten würden: die kombinatorische Analyse erfordert, daß jeder Ein- und Ausgang einen eindeutigen Namen besitzt, der den Regeln für Bezeichner unter Java genügt. (Grob gesagt muß jedes Zeichen entweder ein Buchstabe oder eine Ziffer sein, und das erste Zeichen muß ein Buchstabe sein. Keine Leerzeichen sind erlaubt!) Das Programm versucht zunächst, bereits vorhandene Bezeichnungen zu verwenden. Wenn keine Bezeichnung existiert, wird eine intern vorgegebene Liste mit Bezeichnungen verwendet. Wenn eine existierende Bezeichnung nicht den Anforderungen an einen Java-Bezeichner genügt, wird Logisim versuchen, soweit möglich, aus der vorhandenen Bezeichnung einen gültigen Namen zu erzeugen.</p>

<p>Übrigens hängt die Reihenfolge der Eingänge in der Wahrheitstabelle von der Position der Eingänge in der Schaltung ab, von links nach rechts und von oben nach untern. (Dasselbe gilt auch für die Reihenfolge der Ausgänge.)</p>

<p><strong> Weiter: </strong><a href="table.html"> Bearbeiten der Wahrheitstabelle </a> .</p>

</body>
</html>
=======
<!DOCTYPE html PUBLIC "-//W3C//DTD HTML 4.01 Transitional//EN">
<html>
  <head>
    <meta name="viewport" content="width=device-width, initial-scale=1.0">
    <meta name="created" content="2018-10-23T06:18:10.521000000">
    <meta name="changed" content="2018-10-23T06:18:42.262000000">
    <meta http-equiv="content-type" content="text/html; charset=utf-8">
    <meta http-equiv="Content-Language" content="de">
    <title>Starten der Kombinatorik
    </title>
    <link rel="stylesheet" type="text/css" href="../../style.css">
  </head>
  <body>
    <div class="maindiv">

<h1>Starten der Kombinatorik</h1>

<p>Die Hauptfunktionen des Kombinatorikmoduls sind über ein einziges Dialogfenster zu erreichen. In diesem Fenster lassen sich Wahrheitstabellen und boolesche Ausdrücke bearbeiten. Dieses Fenster läßt sich auf zweierlei Weise öffnen.</p>

<h2>Über das Fenstermenü</h2>

<p>Wählen Sie den Punkt Kombinatorik und das Fenster des Kombinatorikmoduls wird geöffnet. Wenn Sie das Fenster zum ersten Mal aufrufen, wird es keinerlei Schaltungsdetails enthalten.</p>

<p>Unabhängig davon, wieviele Logisim-Projekte Sie gleichzeitig geöffnet haben, so wird es nur ein gemeinsames Kombinatorikfenster geben. Es gibt keine Möglichkeit, gleichzeitig mit mehreren Kombinatorikfenstern zu arbeiten.</p>

<h2>Über das Projektmenü</h2>

<p>Aus dem Bearbeitungsfenster einer Schaltung heraus, können Sie Logisim dazu veranlassen, diese Schaltung zu analisieren, indem Sie die Funktion "Schaltung analysieren" aus dem Projektmenü aufrufen. Bevor Logisim das entsprechende Fenster öffnet, wird das Programm die booleschen Ausdrücke und die Wahrheitstabelle der dargestellten Schaltung berechnen. Diese werden Ihnen dann im Dialogfenster angezeigt.</p>

<p>Damiut diese Analyse erfolgreich durchgeführt werden kann, muß jeder Eingang der Schaltung an einen Eingangspin und jeder Ausgang an einen Ausgangspin angeschlossen sein. Logisim ist nur in der Lage, Schaltungen mit bis zu jeweils acht Ein- und Ausgängen zu analysieren. Diese Pins müssen Einzelbitanschlüsse sein. Anderenfalls wird Ihnen eine entsprechende Fehlermeldung angezeigt werden, und das Kombinatorikfenster wird nicht geöffnet.</p>

<p>Bei der Erstellung der booleschen Ausdrücke zur Funktion einer Schaltung, wird Logisim zunächst von der exakten Abfolge der Gatter in der Schaltung ausgehen. Aber wenn die Schaltung komplexere Bauelemente (z.B. Multiplexer) enthält, oder wenn die Schaltung mehr als 100 Ebenen aufweist (was ziemlich unwahrscheinlich sein dürfte), dann wird Ihnen in einem entsprechenden Fenster angezeigt, daß Logisim nicht in der Lage war, die booleschen Ausdrücke herzuleiten. Stattdessen wird Logisim dann neue Ausdrücke aus der Wahrheitstabelle ableiten, die durch ein konsequentes Durchtesten aller möglichen Eingangskombinationen erstellt wird.</p>

<p>Nach erfolgter Analyse der Funktion der Schaltung, existiert keine weitere Verbindung zwischen der ursprünglichen Schaltung und dem Kombinatorikfenster mehr. Das bedeutet insbesondere, daß spätere Änderungen an der Schaltung nicht im Kombinatorikfenster berücksichtigt werden, und daß Änderungen an der Wahrheitstabelle oder der booleschen Ausdrücke im Kombinatorikfenster keinerlei Einfluß auf die ursprüngliche Schaltung haben. Natürlich steht es Ihnen jederzeit frei, die Schaltung erneut analysieren zu lassen. Und wie wir später sehen werden, so können Sie die bestehende Schaltung durch eine neue Schaltung ersetzen lassen, die auf den aktuellen Werten des Kombinatorikfensters basiert.</p>

<h2>Begrenzungen</h2>

<p>Logisim wird nicht versuchen, die genaue Funktion einer sequentielle Schaltung zu analysieren: wenn Sie dennoch eine solche Schaltung anaIysieren lassen, so wird das Programm zwar eine Wahrheitstabelle und die zugehörigen booleschen Ausdrücke erstellen, aber diese werden das wirkliche Verhalten der Schaltung nicht korrekt wiedergeben. (Es läßt sich <em>beweisen</em>, daß eine Analyse einer sequentiellen Schaltung nicht möglich ist, da dies einer Lösung des Halteproblems gleichkommt. Natürlich würden Sie erwarten, daß Logisim zumindest versuchen würde, z.B. nach Flip-Flops oder rückgeführten Leitungen zu suchen - aber das amcht das Programm nicht.) Daher sollten Sie die kombinatorische Analyse nicht unkritisch benutzen: Nur wenn Sie sicher sind, daß Ihre Schaltung wirklich kombinatorisch ist, sollten Sie diese Funktion benutzen!</p>

<p>Logisim wird Änderungen an Ihrer Schaltung vornehmen, die Sie vielleicht nicht erwarten würden: die kombinatorische Analyse erfordert, daß jeder Ein- und Ausgang einen eindeutigen Namen besitzt, der den Regeln für Bezeichner unter Java genügt. (Grob gesagt muß jedes Zeichen entweder ein Buchstabe oder eine Ziffer sein, und das erste Zeichen muß ein Buchstabe sein. Keine Leerzeichen sind erlaubt!) Das Programm versucht zunächst, bereits vorhandene Bezeichnungen zu verwenden. Wenn keine Bezeichnung existiert, wird eine intern vorgegebene Liste mit Bezeichnungen verwendet. Wenn eine existierende Bezeichnung nicht den Anforderungen an einen Java-Bezeichner genügt, wird Logisim versuchen, soweit möglich, aus der vorhandenen Bezeichnung einen gültigen Namen zu erzeugen.</p>

<p>Übrigens hängt die Reihenfolge der Eingänge in der Wahrheitstabelle von der Position der Eingänge in der Schaltung ab, von links nach rechts und von oben nach untern. (Dasselbe gilt auch für die Reihenfolge der Ausgänge.)</p>

<p><strong> Weiter: </strong><a href="table.html"> Bearbeiten der Wahrheitstabelle </a> .</p>
</div></body></html>
>>>>>>> 5ecb02a1
<|MERGE_RESOLUTION|>--- conflicted
+++ resolved
@@ -1,87 +1,45 @@
-<<<<<<< HEAD
-<html>
-<head>
-    <meta http-equiv="content-type" content="text/html; charset=UTF-8">
-	<title>Starten der Kombinatorik</title>
-</head>
-<body bgcolor="FFFFFF">
-
-<h1>Starten der Kombinatorik</h1>
-
-<p>Die Hauptfunktionen des Kombinatorikmoduls sind über ein einziges Dialogfenster zu erreichen. In diesem Fenster lassen sich Wahrheitstabellen und boolesche Ausdrücke bearbeiten. Dieses Fenster läßt sich auf zweierlei Weise öffnen.</p>
-
-<h2>Über das Fenstermenü</h2>
-
-<p>Wählen Sie den Punkt Kombinatorik und das Fenster des Kombinatorikmoduls wird geöffnet. Wenn Sie das Fenster zum ersten Mal aufrufen, wird es keinerlei Schaltungsdetails enthalten.</p>
-
-<p>Unabhängig davon, wieviele Logisim-Projekte Sie gleichzeitig geöffnet haben, so wird es nur ein gemeinsames Kombinatorikfenster geben. Es gibt keine Möglichkeit, gleichzeitig mit mehreren Kombinatorikfenstern zu arbeiten.</p>
-
-<h2>Über das Projektmenü</h2>
-
-<p>Aus dem Bearbeitungsfenster einer Schaltung heraus, können Sie Logisim dazu veranlassen, diese Schaltung zu analisieren, indem Sie die Funktion "Schaltung analysieren" aus dem Projektmenü aufrufen. Bevor Logisim das entsprechende Fenster öffnet, wird das Programm die booleschen Ausdrücke und die Wahrheitstabelle der dargestellten Schaltung berechnen. Diese werden Ihnen dann im Dialogfenster angezeigt.</p>
-
-<p>Damiut diese Analyse erfolgreich durchgeführt werden kann, muß jeder Eingang der Schaltung an einen Eingangspin und jeder Ausgang an einen Ausgangspin angeschlossen sein. Logisim ist nur in der Lage, Schaltungen mit bis zu jeweils acht Ein- und Ausgängen zu analysieren. Diese Pins müssen Einzelbitanschlüsse sein. Anderenfalls wird Ihnen eine entsprechende Fehlermeldung angezeigt werden, und das Kombinatorikfenster wird nicht geöffnet.</p>
-
-<p>Bei der Erstellung der booleschen Ausdrücke zur Funktion einer Schaltung, wird Logisim zunächst von der exakten Abfolge der Gatter in der Schaltung ausgehen. Aber wenn die Schaltung komplexere Bauelemente (z.B. Multiplexer) enthält, oder wenn die Schaltung mehr als 100 Ebenen aufweist (was ziemlich unwahrscheinlich sein dürfte), dann wird Ihnen in einem entsprechenden Fenster angezeigt, daß Logisim nicht in der Lage war, die booleschen Ausdrücke herzuleiten. Stattdessen wird Logisim dann neue Ausdrücke aus der Wahrheitstabelle ableiten, die durch ein konsequentes Durchtesten aller möglichen Eingangskombinationen erstellt wird.</p>
-
-<p>Nach erfolgter Analyse der Funktion der Schaltung, existiert keine weitere Verbindung zwischen der ursprünglichen Schaltung und dem Kombinatorikfenster mehr. Das bedeutet insbesondere, daß spätere Änderungen an der Schaltung nicht im Kombinatorikfenster berücksichtigt werden, und daß Änderungen an der Wahrheitstabelle oder der booleschen Ausdrücke im Kombinatorikfenster keinerlei Einfluß auf die ursprüngliche Schaltung haben. Natürlich steht es Ihnen jederzeit frei, die Schaltung erneut analysieren zu lassen. Und wie wir später sehen werden, so können Sie die bestehende Schaltung durch eine neue Schaltung ersetzen lassen, die auf den aktuellen Werten des Kombinatorikfensters basiert.</p>
-
-<h2>Begrenzungen</h2>
-
-<p>Logisim wird nicht versuchen, die genaue Funktion einer sequentielle Schaltung zu analysieren: wenn Sie dennoch eine solche Schaltung anaIysieren lassen, so wird das Programm zwar eine Wahrheitstabelle und die zugehörigen booleschen Ausdrücke erstellen, aber diese werden das wirkliche Verhalten der Schaltung nicht korrekt wiedergeben. (Es läßt sich <em>beweisen</em>, daß eine Analyse einer sequentiellen Schaltung nicht möglich ist, da dies einer Lösung des Halteproblems gleichkommt. Natürlich würden Sie erwarten, daß Logisim zumindest versuchen würde, z.B. nach Flip-Flops oder rückgeführten Leitungen zu suchen - aber das amcht das Programm nicht.) Daher sollten Sie die kombinatorische Analyse nicht unkritisch benutzen: Nur wenn Sie sicher sind, daß Ihre Schaltung wirklich kombinatorisch ist, sollten Sie diese Funktion benutzen!</p>
-
-<p>Logisim wird Änderungen an Ihrer Schaltung vornehmen, die Sie vielleicht nicht erwarten würden: die kombinatorische Analyse erfordert, daß jeder Ein- und Ausgang einen eindeutigen Namen besitzt, der den Regeln für Bezeichner unter Java genügt. (Grob gesagt muß jedes Zeichen entweder ein Buchstabe oder eine Ziffer sein, und das erste Zeichen muß ein Buchstabe sein. Keine Leerzeichen sind erlaubt!) Das Programm versucht zunächst, bereits vorhandene Bezeichnungen zu verwenden. Wenn keine Bezeichnung existiert, wird eine intern vorgegebene Liste mit Bezeichnungen verwendet. Wenn eine existierende Bezeichnung nicht den Anforderungen an einen Java-Bezeichner genügt, wird Logisim versuchen, soweit möglich, aus der vorhandenen Bezeichnung einen gültigen Namen zu erzeugen.</p>
-
-<p>Übrigens hängt die Reihenfolge der Eingänge in der Wahrheitstabelle von der Position der Eingänge in der Schaltung ab, von links nach rechts und von oben nach untern. (Dasselbe gilt auch für die Reihenfolge der Ausgänge.)</p>
-
-<p><strong> Weiter: </strong><a href="table.html"> Bearbeiten der Wahrheitstabelle </a> .</p>
-
-</body>
-</html>
-=======
-<!DOCTYPE html PUBLIC "-//W3C//DTD HTML 4.01 Transitional//EN">
-<html>
-  <head>
-    <meta name="viewport" content="width=device-width, initial-scale=1.0">
-    <meta name="created" content="2018-10-23T06:18:10.521000000">
-    <meta name="changed" content="2018-10-23T06:18:42.262000000">
-    <meta http-equiv="content-type" content="text/html; charset=utf-8">
-    <meta http-equiv="Content-Language" content="de">
-    <title>Starten der Kombinatorik
-    </title>
-    <link rel="stylesheet" type="text/css" href="../../style.css">
-  </head>
-  <body>
-    <div class="maindiv">
-
-<h1>Starten der Kombinatorik</h1>
-
-<p>Die Hauptfunktionen des Kombinatorikmoduls sind über ein einziges Dialogfenster zu erreichen. In diesem Fenster lassen sich Wahrheitstabellen und boolesche Ausdrücke bearbeiten. Dieses Fenster läßt sich auf zweierlei Weise öffnen.</p>
-
-<h2>Über das Fenstermenü</h2>
-
-<p>Wählen Sie den Punkt Kombinatorik und das Fenster des Kombinatorikmoduls wird geöffnet. Wenn Sie das Fenster zum ersten Mal aufrufen, wird es keinerlei Schaltungsdetails enthalten.</p>
-
-<p>Unabhängig davon, wieviele Logisim-Projekte Sie gleichzeitig geöffnet haben, so wird es nur ein gemeinsames Kombinatorikfenster geben. Es gibt keine Möglichkeit, gleichzeitig mit mehreren Kombinatorikfenstern zu arbeiten.</p>
-
-<h2>Über das Projektmenü</h2>
-
-<p>Aus dem Bearbeitungsfenster einer Schaltung heraus, können Sie Logisim dazu veranlassen, diese Schaltung zu analisieren, indem Sie die Funktion "Schaltung analysieren" aus dem Projektmenü aufrufen. Bevor Logisim das entsprechende Fenster öffnet, wird das Programm die booleschen Ausdrücke und die Wahrheitstabelle der dargestellten Schaltung berechnen. Diese werden Ihnen dann im Dialogfenster angezeigt.</p>
-
-<p>Damiut diese Analyse erfolgreich durchgeführt werden kann, muß jeder Eingang der Schaltung an einen Eingangspin und jeder Ausgang an einen Ausgangspin angeschlossen sein. Logisim ist nur in der Lage, Schaltungen mit bis zu jeweils acht Ein- und Ausgängen zu analysieren. Diese Pins müssen Einzelbitanschlüsse sein. Anderenfalls wird Ihnen eine entsprechende Fehlermeldung angezeigt werden, und das Kombinatorikfenster wird nicht geöffnet.</p>
-
-<p>Bei der Erstellung der booleschen Ausdrücke zur Funktion einer Schaltung, wird Logisim zunächst von der exakten Abfolge der Gatter in der Schaltung ausgehen. Aber wenn die Schaltung komplexere Bauelemente (z.B. Multiplexer) enthält, oder wenn die Schaltung mehr als 100 Ebenen aufweist (was ziemlich unwahrscheinlich sein dürfte), dann wird Ihnen in einem entsprechenden Fenster angezeigt, daß Logisim nicht in der Lage war, die booleschen Ausdrücke herzuleiten. Stattdessen wird Logisim dann neue Ausdrücke aus der Wahrheitstabelle ableiten, die durch ein konsequentes Durchtesten aller möglichen Eingangskombinationen erstellt wird.</p>
-
-<p>Nach erfolgter Analyse der Funktion der Schaltung, existiert keine weitere Verbindung zwischen der ursprünglichen Schaltung und dem Kombinatorikfenster mehr. Das bedeutet insbesondere, daß spätere Änderungen an der Schaltung nicht im Kombinatorikfenster berücksichtigt werden, und daß Änderungen an der Wahrheitstabelle oder der booleschen Ausdrücke im Kombinatorikfenster keinerlei Einfluß auf die ursprüngliche Schaltung haben. Natürlich steht es Ihnen jederzeit frei, die Schaltung erneut analysieren zu lassen. Und wie wir später sehen werden, so können Sie die bestehende Schaltung durch eine neue Schaltung ersetzen lassen, die auf den aktuellen Werten des Kombinatorikfensters basiert.</p>
-
-<h2>Begrenzungen</h2>
-
-<p>Logisim wird nicht versuchen, die genaue Funktion einer sequentielle Schaltung zu analysieren: wenn Sie dennoch eine solche Schaltung anaIysieren lassen, so wird das Programm zwar eine Wahrheitstabelle und die zugehörigen booleschen Ausdrücke erstellen, aber diese werden das wirkliche Verhalten der Schaltung nicht korrekt wiedergeben. (Es läßt sich <em>beweisen</em>, daß eine Analyse einer sequentiellen Schaltung nicht möglich ist, da dies einer Lösung des Halteproblems gleichkommt. Natürlich würden Sie erwarten, daß Logisim zumindest versuchen würde, z.B. nach Flip-Flops oder rückgeführten Leitungen zu suchen - aber das amcht das Programm nicht.) Daher sollten Sie die kombinatorische Analyse nicht unkritisch benutzen: Nur wenn Sie sicher sind, daß Ihre Schaltung wirklich kombinatorisch ist, sollten Sie diese Funktion benutzen!</p>
-
-<p>Logisim wird Änderungen an Ihrer Schaltung vornehmen, die Sie vielleicht nicht erwarten würden: die kombinatorische Analyse erfordert, daß jeder Ein- und Ausgang einen eindeutigen Namen besitzt, der den Regeln für Bezeichner unter Java genügt. (Grob gesagt muß jedes Zeichen entweder ein Buchstabe oder eine Ziffer sein, und das erste Zeichen muß ein Buchstabe sein. Keine Leerzeichen sind erlaubt!) Das Programm versucht zunächst, bereits vorhandene Bezeichnungen zu verwenden. Wenn keine Bezeichnung existiert, wird eine intern vorgegebene Liste mit Bezeichnungen verwendet. Wenn eine existierende Bezeichnung nicht den Anforderungen an einen Java-Bezeichner genügt, wird Logisim versuchen, soweit möglich, aus der vorhandenen Bezeichnung einen gültigen Namen zu erzeugen.</p>
-
-<p>Übrigens hängt die Reihenfolge der Eingänge in der Wahrheitstabelle von der Position der Eingänge in der Schaltung ab, von links nach rechts und von oben nach untern. (Dasselbe gilt auch für die Reihenfolge der Ausgänge.)</p>
-
-<p><strong> Weiter: </strong><a href="table.html"> Bearbeiten der Wahrheitstabelle </a> .</p>
-</div></body></html>
->>>>>>> 5ecb02a1
+<!DOCTYPE html PUBLIC "-//W3C//DTD HTML 4.01 Transitional//EN">
+<html>
+  <head>
+    <meta name="viewport" content="width=device-width, initial-scale=1.0">
+    <meta name="created" content="2018-10-23T06:18:10.521000000">
+    <meta name="changed" content="2018-10-23T06:18:42.262000000">
+    <meta http-equiv="content-type" content="text/html; charset=utf-8">
+    <meta http-equiv="Content-Language" content="de">
+    <title>Starten der Kombinatorik
+    </title>
+    <link rel="stylesheet" type="text/css" href="../../style.css">
+  </head>
+  <body>
+    <div class="maindiv">
+
+<h1>Starten der Kombinatorik</h1>
+
+<p>Die Hauptfunktionen des Kombinatorikmoduls sind über ein einziges Dialogfenster zu erreichen. In diesem Fenster lassen sich Wahrheitstabellen und boolesche Ausdrücke bearbeiten. Dieses Fenster läßt sich auf zweierlei Weise öffnen.</p>
+
+<h2>Über das Fenstermenü</h2>
+
+<p>Wählen Sie den Punkt Kombinatorik und das Fenster des Kombinatorikmoduls wird geöffnet. Wenn Sie das Fenster zum ersten Mal aufrufen, wird es keinerlei Schaltungsdetails enthalten.</p>
+
+<p>Unabhängig davon, wieviele Logisim-Projekte Sie gleichzeitig geöffnet haben, so wird es nur ein gemeinsames Kombinatorikfenster geben. Es gibt keine Möglichkeit, gleichzeitig mit mehreren Kombinatorikfenstern zu arbeiten.</p>
+
+<h2>Über das Projektmenü</h2>
+
+<p>Aus dem Bearbeitungsfenster einer Schaltung heraus, können Sie Logisim dazu veranlassen, diese Schaltung zu analisieren, indem Sie die Funktion "Schaltung analysieren" aus dem Projektmenü aufrufen. Bevor Logisim das entsprechende Fenster öffnet, wird das Programm die booleschen Ausdrücke und die Wahrheitstabelle der dargestellten Schaltung berechnen. Diese werden Ihnen dann im Dialogfenster angezeigt.</p>
+
+<p>Damiut diese Analyse erfolgreich durchgeführt werden kann, muß jeder Eingang der Schaltung an einen Eingangspin und jeder Ausgang an einen Ausgangspin angeschlossen sein. Logisim ist nur in der Lage, Schaltungen mit bis zu jeweils acht Ein- und Ausgängen zu analysieren. Diese Pins müssen Einzelbitanschlüsse sein. Anderenfalls wird Ihnen eine entsprechende Fehlermeldung angezeigt werden, und das Kombinatorikfenster wird nicht geöffnet.</p>
+
+<p>Bei der Erstellung der booleschen Ausdrücke zur Funktion einer Schaltung, wird Logisim zunächst von der exakten Abfolge der Gatter in der Schaltung ausgehen. Aber wenn die Schaltung komplexere Bauelemente (z.B. Multiplexer) enthält, oder wenn die Schaltung mehr als 100 Ebenen aufweist (was ziemlich unwahrscheinlich sein dürfte), dann wird Ihnen in einem entsprechenden Fenster angezeigt, daß Logisim nicht in der Lage war, die booleschen Ausdrücke herzuleiten. Stattdessen wird Logisim dann neue Ausdrücke aus der Wahrheitstabelle ableiten, die durch ein konsequentes Durchtesten aller möglichen Eingangskombinationen erstellt wird.</p>
+
+<p>Nach erfolgter Analyse der Funktion der Schaltung, existiert keine weitere Verbindung zwischen der ursprünglichen Schaltung und dem Kombinatorikfenster mehr. Das bedeutet insbesondere, daß spätere Änderungen an der Schaltung nicht im Kombinatorikfenster berücksichtigt werden, und daß Änderungen an der Wahrheitstabelle oder der booleschen Ausdrücke im Kombinatorikfenster keinerlei Einfluß auf die ursprüngliche Schaltung haben. Natürlich steht es Ihnen jederzeit frei, die Schaltung erneut analysieren zu lassen. Und wie wir später sehen werden, so können Sie die bestehende Schaltung durch eine neue Schaltung ersetzen lassen, die auf den aktuellen Werten des Kombinatorikfensters basiert.</p>
+
+<h2>Begrenzungen</h2>
+
+<p>Logisim wird nicht versuchen, die genaue Funktion einer sequentielle Schaltung zu analysieren: wenn Sie dennoch eine solche Schaltung anaIysieren lassen, so wird das Programm zwar eine Wahrheitstabelle und die zugehörigen booleschen Ausdrücke erstellen, aber diese werden das wirkliche Verhalten der Schaltung nicht korrekt wiedergeben. (Es läßt sich <em>beweisen</em>, daß eine Analyse einer sequentiellen Schaltung nicht möglich ist, da dies einer Lösung des Halteproblems gleichkommt. Natürlich würden Sie erwarten, daß Logisim zumindest versuchen würde, z.B. nach Flip-Flops oder rückgeführten Leitungen zu suchen - aber das amcht das Programm nicht.) Daher sollten Sie die kombinatorische Analyse nicht unkritisch benutzen: Nur wenn Sie sicher sind, daß Ihre Schaltung wirklich kombinatorisch ist, sollten Sie diese Funktion benutzen!</p>
+
+<p>Logisim wird Änderungen an Ihrer Schaltung vornehmen, die Sie vielleicht nicht erwarten würden: die kombinatorische Analyse erfordert, daß jeder Ein- und Ausgang einen eindeutigen Namen besitzt, der den Regeln für Bezeichner unter Java genügt. (Grob gesagt muß jedes Zeichen entweder ein Buchstabe oder eine Ziffer sein, und das erste Zeichen muß ein Buchstabe sein. Keine Leerzeichen sind erlaubt!) Das Programm versucht zunächst, bereits vorhandene Bezeichnungen zu verwenden. Wenn keine Bezeichnung existiert, wird eine intern vorgegebene Liste mit Bezeichnungen verwendet. Wenn eine existierende Bezeichnung nicht den Anforderungen an einen Java-Bezeichner genügt, wird Logisim versuchen, soweit möglich, aus der vorhandenen Bezeichnung einen gültigen Namen zu erzeugen.</p>
+
+<p>Übrigens hängt die Reihenfolge der Eingänge in der Wahrheitstabelle von der Position der Eingänge in der Schaltung ab, von links nach rechts und von oben nach untern. (Dasselbe gilt auch für die Reihenfolge der Ausgänge.)</p>
+
+<p><strong> Weiter: </strong><a href="table.html"> Bearbeiten der Wahrheitstabelle </a> .</p>
+</div></body></html>