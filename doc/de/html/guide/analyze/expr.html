<<<<<<< HEAD
<html>
<head>
    <meta http-equiv="content-type" content="text/html; charset=UTF-8">
	<title>Erstellen von Ausdrücken</title>
</head>
<body bgcolor="FFFFFF">

<h1>Erstellen von Ausdrücken</h1>

<p>Für jede Ausgangsvariable enthält das Fenster zur kombinatorischen Analyse zwei Strukturen - die entsprechende Spalte in der Wahrheitstabelle und ein boolescher Ausdruck - die angeben, wie jede Ausgabe mit den Eingängen zusammenhängt. Sie können die Wahrheitstabelle oder den booleschen Ausdruck bearbeiten, die jeweils andere Struktur wird automatisch entsprechend aktualisiert</p>

<p>Wie wir auf der nächsten Seite sehen werden, sind die booleschen Ausdrücke besonders wichtig, denn die kombinatorische Analyse von Logisim geht von diesen aus, wenn die Schaltung automatisch konstruiert werden soll.</p>

<p>Sie können sich die Ausdrücke mit Hilfe der letzten beiden letzten Registerkarten "Ausdruck" und "Kleinstmöglich" ansehen und bearbeiten.</p>

<h2>Die Registerkarte "Ausdruck"</h2>

<center><img src="../../../img-guide/analyze-expr.png" width="450" height="366"></center>

<p>Die Registerkarte "Ausdruck" erlaubt es Ihnen, die booleschen Ausdrücke jeder einzelnen Ausgangsvariable anzusehen und zu bearbeiten. Im Auswahlfeld oben auf der Registerkarte "Ausgang" wählen Sie den gewünschten Ausgang.</p>

<p>Direkt unter dieser Auswahl wird Ihnen dann der Ausdruck in der gängigen Schreibweise dargestellt, wo eine OR-Verknüpfung (ODER) als Addition und eine AND-Verknüpfung (UND) als Multiplikation geschrieben wird. Eine Negation wird durch einen Strich oberhalb des entsprechenden Teilausdruckes angezeigt.</p>

<p>Das Textfeld darunter stellt denselben Ausdruck in einer ASCII-Form dar. Hier wird eine Negation durch eine vorangestellte Tilde ('~') dargestellt.</p>

<p>Sie können den Ausdruck im Textfeld bearbeiten. Die Bearbeitung schließen Sie ab, indem Sie die Eingabetaste betätigen oder auf die entsprechende Schaltfläche klicken. Damit wird dann auch automatisch die Wahrheitstabelle entsprechend aktualisiert. Die Schaltfläche "Löschen" entfernt den Ausdruck aus dem Textfeld, und die Schaltfläche "Zurücknehmen" macht die letzten Änderungen Rückgängig und stellt den vorhergehenden Zustand wieder her.</p>

<p>Beachten Sie, daß Ihre Änderungen am booleschen Ausdruck verloren gehen, wenn Sie die Wahrheitstabelle bearbeiten.</p>

<p>Zusätzlich zu Multiplikation und Addition für AND und OR darf der von Ihnen eingegebene Ausdruck die unter C/Java üblichen, logischen Operatoren, als auch die entsprechenden Wörter selbst verwendet werden.<center><table>
<tr><th>höchste Priorität</th><td align="center"><tt>~</tt> <tt>!</tt></td> <th>NOT</th></tr>
<tr><th></th><td align="center">(kein Zeichen) <tt>&amp;</tt> <tt>&amp;&amp;</tt></td> <th>AND</th></tr>
<tr><th></th><td align="center"><tt>^</tt></td> <th>XOR</th></tr>
<tr><th>niedrigste Priorität</th><td align="center"><tt>+</tt> <tt>|</tt> <tt>||</tt></td> <th>OR</th></tr>
</table></center>Die folgenden Beispiele sind allesamt gültige Darstellungen desselben Ausdrucks. Sie dürfen die Ausdrücke auch mischen.<table>
<tr><td><tt>~a (b + c)</tt></td></tr>
<tr><td><tt>!a &amp;&amp; (b || c)</tt></td></tr>
<tr><td><tt>NOT a AND (b OR c)</tt></td></tr>
</table>Im allgemeinen spielen Klammern innerhalb einer Folge von AND-Verknpfungen (oder OR oder XOR) keine Rolle. (Bei der Erstellung einer entsprechenden Schaltung wird Logisim derartige Klammern ignorieren.)</p>

<h2>Die Registerkarte "Kleinstmöglich"</h2>

<center><img src="../../../img-guide/analyze-min.png" width="450" height="366"></center>

<p>Die letzte Registerkarte stellt einen minimalen Produktsummenausdruck für jeweils eine Spalte der Wahrheitstabelle dar. Mit dem Auswahlfeld oben auf der Seite bestimmen Sie, für welchen Ausgang dieser minimale Ausdruck dargestellt werden soll.</p>

<p>Für den Fall von vier oder weniger Eingängen wird auch ein Karnaughdiagramm für die ausgewählte Variable dargestellt. Durch Klicken in das Karnaughdiagramm können Sie die einzelnen Einträge der zugehörigen Wahrheitstabelle ändern. Im Karnaughdiagramm werden die Produktterme des kleinstmöglichen Ausdrucks als halbdurchsichtige Rechtecke mit abgerundeten Ecken dargestellt.</p>

<p>Darunter wird der kleinstmögliche Ausdruck selbst angezeigt. Die Formatierung entspricht derjenigen auf der Registerkarte "Ausdruck". Für mehr als vier Eingänge wird das Karnaughdiagramm nicht angezeigt, der zugehörige, kleinstmögliche Ausdruck wird aber trotzdem berechnet. (Logisim verwendet den Quine-McCluskey-Algorithmus für die Berechnung des kleinstmöglichen Ausdrucks. Das Ergebnis entspricht dem eines Karnaughdiagrammes, kann aber für eine beliebige Anzahl von Eingängen berechnet werden.)</p>

<p>Mittels der Schaltfläche "Als Ausdruck festlegen" übernehmen Sie den dargestellten, kleinstmöglichen Ausdruck als Ausdruck für den gewählten Ausgang. Normalerweise wird dies nicht notwendig sein, weil Bearbeitungen der Wahrheitstabelle automatisch zu einem kleinstmöglichen Ausdruck der entsprechenden Spalte führen. Wenn Sie aber einen Ausdruck im über die Registerkarte "Ausdruck" bearbeitet haben, so können Sie diesen in eine kleinstmögliche Form bringen lassen.</p>

<p><strong>Weiter:</strong> <a href="gen.html">Das Erstellen einer Schaltung</a>.</p>

</body>
</html>
=======
<!DOCTYPE html PUBLIC "-//W3C//DTD HTML 4.01 Transitional//EN">
<html>
  <head>
    <meta name="viewport" content="width=device-width, initial-scale=1.0">
    <meta name="created" content="2018-10-23T06:18:10.521000000">
    <meta name="changed" content="2018-10-23T06:18:42.262000000">
    <meta http-equiv="content-type" content="text/html; charset=utf-8">
    <meta http-equiv="Content-Language" content="de">
    <title>Erstellen von Ausdrücken
    </title>
    <link rel="stylesheet" type="text/css" href="../../style.css">
  </head>
  <body>
    <div class="maindiv">

<h1>Erstellen von Ausdrücken</h1>

<p>Für jede Ausgangsvariable enthält das Fenster zur kombinatorischen Analyse zwei Strukturen - die entsprechende Spalte in der Wahrheitstabelle und ein boolescher Ausdruck - die angeben, wie jede Ausgabe mit den Eingängen zusammenhängt. Sie können die Wahrheitstabelle oder den booleschen Ausdruck bearbeiten, die jeweils andere Struktur wird automatisch entsprechend aktualisiert</p>

<p>Wie wir auf der nächsten Seite sehen werden, sind die booleschen Ausdrücke besonders wichtig, denn die kombinatorische Analyse von Logisim geht von diesen aus, wenn die Schaltung automatisch konstruiert werden soll.</p>

<p>Sie können sich die Ausdrücke mit Hilfe der letzten beiden letzten Registerkarten "Ausdruck" und "Kleinstmöglich" ansehen und bearbeiten.</p>

<h2>Die Registerkarte "Ausdruck"</h2>

<center><img src="../../../img-guide/analyze-expr.png"></center>

<p>Die Registerkarte "Ausdruck" erlaubt es Ihnen, die booleschen Ausdrücke jeder einzelnen Ausgangsvariable anzusehen und zu bearbeiten. Im Auswahlfeld oben auf der Registerkarte "Ausgang" wählen Sie den gewünschten Ausgang.</p>

<p>Direkt unter dieser Auswahl wird Ihnen dann der Ausdruck in der gängigen Schreibweise dargestellt, wo eine OR-Verknüpfung (ODER) als Addition und eine AND-Verknüpfung (UND) als Multiplikation geschrieben wird. Eine Negation wird durch einen Strich oberhalb des entsprechenden Teilausdruckes angezeigt.</p>

<p>Das Textfeld darunter stellt denselben Ausdruck in einer ASCII-Form dar. Hier wird eine Negation durch eine vorangestellte Tilde ('~') dargestellt.</p>

<p>Sie können den Ausdruck im Textfeld bearbeiten. Die Bearbeitung schließen Sie ab, indem Sie die Eingabetaste betätigen oder auf die entsprechende Schaltfläche klicken. Damit wird dann auch automatisch die Wahrheitstabelle entsprechend aktualisiert. Die Schaltfläche "Löschen" entfernt den Ausdruck aus dem Textfeld, und die Schaltfläche "Zurücknehmen" macht die letzten Änderungen Rückgängig und stellt den vorhergehenden Zustand wieder her.</p>

<p>Beachten Sie, daß Ihre Änderungen am booleschen Ausdruck verloren gehen, wenn Sie die Wahrheitstabelle bearbeiten.</p>

<p>Zusätzlich zu Multiplikation und Addition für AND und OR darf der von Ihnen eingegebene Ausdruck die unter C/Java üblichen, logischen Operatoren, als auch die entsprechenden Wörter selbst verwendet werden.<center><table>
<tr><th>höchste Priorität</th><td align="center"><tt>~</tt> <tt>!</tt></td> <th>NOT</th></tr>
<tr><th></th><td align="center">(kein Zeichen) <tt>&amp;</tt> <tt>&amp;&amp;</tt></td> <th>AND</th></tr>
<tr><th></th><td align="center"><tt>^</tt></td> <th>XOR</th></tr>
<tr><th>niedrigste Priorität</th><td align="center"><tt>+</tt> <tt>|</tt> <tt>||</tt></td> <th>OR</th></tr>
</table></center>Die folgenden Beispiele sind allesamt gültige Darstellungen desselben Ausdrucks. Sie dürfen die Ausdrücke auch mischen.<table>
<tr><td><tt>~a (b + c)</tt></td></tr>
<tr><td><tt>!a &amp;&amp; (b || c)</tt></td></tr>
<tr><td><tt>NOT a AND (b OR c)</tt></td></tr>
</table>Im allgemeinen spielen Klammern innerhalb einer Folge von AND-Verknpfungen (oder OR oder XOR) keine Rolle. (Bei der Erstellung einer entsprechenden Schaltung wird Logisim derartige Klammern ignorieren.)</p>

<h2>Die Registerkarte "Kleinstmöglich"</h2>

<center><img src="../../../img-guide/analyze-min.png"></center>

<p>Die letzte Registerkarte stellt einen minimalen Produktsummenausdruck für jeweils eine Spalte der Wahrheitstabelle dar. Mit dem Auswahlfeld oben auf der Seite bestimmen Sie, für welchen Ausgang dieser minimale Ausdruck dargestellt werden soll.</p>

<p>Für den Fall von vier oder weniger Eingängen wird auch ein Karnaughdiagramm für die ausgewählte Variable dargestellt. Durch Klicken in das Karnaughdiagramm können Sie die einzelnen Einträge der zugehörigen Wahrheitstabelle ändern. Im Karnaughdiagramm werden die Produktterme des kleinstmöglichen Ausdrucks als halbdurchsichtige Rechtecke mit abgerundeten Ecken dargestellt.</p>

<p>Darunter wird der kleinstmögliche Ausdruck selbst angezeigt. Die Formatierung entspricht derjenigen auf der Registerkarte "Ausdruck". Für mehr als vier Eingänge wird das Karnaughdiagramm nicht angezeigt, der zugehörige, kleinstmögliche Ausdruck wird aber trotzdem berechnet. (Logisim verwendet den Quine-McCluskey-Algorithmus für die Berechnung des kleinstmöglichen Ausdrucks. Das Ergebnis entspricht dem eines Karnaughdiagrammes, kann aber für eine beliebige Anzahl von Eingängen berechnet werden.)</p>

<p>Mittels der Schaltfläche "Als Ausdruck festlegen" übernehmen Sie den dargestellten, kleinstmöglichen Ausdruck als Ausdruck für den gewählten Ausgang. Normalerweise wird dies nicht notwendig sein, weil Bearbeitungen der Wahrheitstabelle automatisch zu einem kleinstmöglichen Ausdruck der entsprechenden Spalte führen. Wenn Sie aber einen Ausdruck im über die Registerkarte "Ausdruck" bearbeitet haben, so können Sie diesen in eine kleinstmögliche Form bringen lassen.</p>

<p><strong>Weiter:</strong> <a href="gen.html">Das Erstellen einer Schaltung</a>.</p>
</div></body></html>
>>>>>>> 5ecb02a1
<|MERGE_RESOLUTION|>--- conflicted
+++ resolved
@@ -1,121 +1,62 @@
-<<<<<<< HEAD
-<html>
-<head>
-    <meta http-equiv="content-type" content="text/html; charset=UTF-8">
-	<title>Erstellen von Ausdrücken</title>
-</head>
-<body bgcolor="FFFFFF">
-
-<h1>Erstellen von Ausdrücken</h1>
-
-<p>Für jede Ausgangsvariable enthält das Fenster zur kombinatorischen Analyse zwei Strukturen - die entsprechende Spalte in der Wahrheitstabelle und ein boolescher Ausdruck - die angeben, wie jede Ausgabe mit den Eingängen zusammenhängt. Sie können die Wahrheitstabelle oder den booleschen Ausdruck bearbeiten, die jeweils andere Struktur wird automatisch entsprechend aktualisiert</p>
-
-<p>Wie wir auf der nächsten Seite sehen werden, sind die booleschen Ausdrücke besonders wichtig, denn die kombinatorische Analyse von Logisim geht von diesen aus, wenn die Schaltung automatisch konstruiert werden soll.</p>
-
-<p>Sie können sich die Ausdrücke mit Hilfe der letzten beiden letzten Registerkarten "Ausdruck" und "Kleinstmöglich" ansehen und bearbeiten.</p>
-
-<h2>Die Registerkarte "Ausdruck"</h2>
-
-<center><img src="../../../img-guide/analyze-expr.png" width="450" height="366"></center>
-
-<p>Die Registerkarte "Ausdruck" erlaubt es Ihnen, die booleschen Ausdrücke jeder einzelnen Ausgangsvariable anzusehen und zu bearbeiten. Im Auswahlfeld oben auf der Registerkarte "Ausgang" wählen Sie den gewünschten Ausgang.</p>
-
-<p>Direkt unter dieser Auswahl wird Ihnen dann der Ausdruck in der gängigen Schreibweise dargestellt, wo eine OR-Verknüpfung (ODER) als Addition und eine AND-Verknüpfung (UND) als Multiplikation geschrieben wird. Eine Negation wird durch einen Strich oberhalb des entsprechenden Teilausdruckes angezeigt.</p>
-
-<p>Das Textfeld darunter stellt denselben Ausdruck in einer ASCII-Form dar. Hier wird eine Negation durch eine vorangestellte Tilde ('~') dargestellt.</p>
-
-<p>Sie können den Ausdruck im Textfeld bearbeiten. Die Bearbeitung schließen Sie ab, indem Sie die Eingabetaste betätigen oder auf die entsprechende Schaltfläche klicken. Damit wird dann auch automatisch die Wahrheitstabelle entsprechend aktualisiert. Die Schaltfläche "Löschen" entfernt den Ausdruck aus dem Textfeld, und die Schaltfläche "Zurücknehmen" macht die letzten Änderungen Rückgängig und stellt den vorhergehenden Zustand wieder her.</p>
-
-<p>Beachten Sie, daß Ihre Änderungen am booleschen Ausdruck verloren gehen, wenn Sie die Wahrheitstabelle bearbeiten.</p>
-
-<p>Zusätzlich zu Multiplikation und Addition für AND und OR darf der von Ihnen eingegebene Ausdruck die unter C/Java üblichen, logischen Operatoren, als auch die entsprechenden Wörter selbst verwendet werden.<center><table>
-<tr><th>höchste Priorität</th><td align="center"><tt>~</tt> <tt>!</tt></td> <th>NOT</th></tr>
-<tr><th></th><td align="center">(kein Zeichen) <tt>&amp;</tt> <tt>&amp;&amp;</tt></td> <th>AND</th></tr>
-<tr><th></th><td align="center"><tt>^</tt></td> <th>XOR</th></tr>
-<tr><th>niedrigste Priorität</th><td align="center"><tt>+</tt> <tt>|</tt> <tt>||</tt></td> <th>OR</th></tr>
-</table></center>Die folgenden Beispiele sind allesamt gültige Darstellungen desselben Ausdrucks. Sie dürfen die Ausdrücke auch mischen.<table>
-<tr><td><tt>~a (b + c)</tt></td></tr>
-<tr><td><tt>!a &amp;&amp; (b || c)</tt></td></tr>
-<tr><td><tt>NOT a AND (b OR c)</tt></td></tr>
-</table>Im allgemeinen spielen Klammern innerhalb einer Folge von AND-Verknpfungen (oder OR oder XOR) keine Rolle. (Bei der Erstellung einer entsprechenden Schaltung wird Logisim derartige Klammern ignorieren.)</p>
-
-<h2>Die Registerkarte "Kleinstmöglich"</h2>
-
-<center><img src="../../../img-guide/analyze-min.png" width="450" height="366"></center>
-
-<p>Die letzte Registerkarte stellt einen minimalen Produktsummenausdruck für jeweils eine Spalte der Wahrheitstabelle dar. Mit dem Auswahlfeld oben auf der Seite bestimmen Sie, für welchen Ausgang dieser minimale Ausdruck dargestellt werden soll.</p>
-
-<p>Für den Fall von vier oder weniger Eingängen wird auch ein Karnaughdiagramm für die ausgewählte Variable dargestellt. Durch Klicken in das Karnaughdiagramm können Sie die einzelnen Einträge der zugehörigen Wahrheitstabelle ändern. Im Karnaughdiagramm werden die Produktterme des kleinstmöglichen Ausdrucks als halbdurchsichtige Rechtecke mit abgerundeten Ecken dargestellt.</p>
-
-<p>Darunter wird der kleinstmögliche Ausdruck selbst angezeigt. Die Formatierung entspricht derjenigen auf der Registerkarte "Ausdruck". Für mehr als vier Eingänge wird das Karnaughdiagramm nicht angezeigt, der zugehörige, kleinstmögliche Ausdruck wird aber trotzdem berechnet. (Logisim verwendet den Quine-McCluskey-Algorithmus für die Berechnung des kleinstmöglichen Ausdrucks. Das Ergebnis entspricht dem eines Karnaughdiagrammes, kann aber für eine beliebige Anzahl von Eingängen berechnet werden.)</p>
-
-<p>Mittels der Schaltfläche "Als Ausdruck festlegen" übernehmen Sie den dargestellten, kleinstmöglichen Ausdruck als Ausdruck für den gewählten Ausgang. Normalerweise wird dies nicht notwendig sein, weil Bearbeitungen der Wahrheitstabelle automatisch zu einem kleinstmöglichen Ausdruck der entsprechenden Spalte führen. Wenn Sie aber einen Ausdruck im über die Registerkarte "Ausdruck" bearbeitet haben, so können Sie diesen in eine kleinstmögliche Form bringen lassen.</p>
-
-<p><strong>Weiter:</strong> <a href="gen.html">Das Erstellen einer Schaltung</a>.</p>
-
-</body>
-</html>
-=======
-<!DOCTYPE html PUBLIC "-//W3C//DTD HTML 4.01 Transitional//EN">
-<html>
-  <head>
-    <meta name="viewport" content="width=device-width, initial-scale=1.0">
-    <meta name="created" content="2018-10-23T06:18:10.521000000">
-    <meta name="changed" content="2018-10-23T06:18:42.262000000">
-    <meta http-equiv="content-type" content="text/html; charset=utf-8">
-    <meta http-equiv="Content-Language" content="de">
-    <title>Erstellen von Ausdrücken
-    </title>
-    <link rel="stylesheet" type="text/css" href="../../style.css">
-  </head>
-  <body>
-    <div class="maindiv">
-
-<h1>Erstellen von Ausdrücken</h1>
-
-<p>Für jede Ausgangsvariable enthält das Fenster zur kombinatorischen Analyse zwei Strukturen - die entsprechende Spalte in der Wahrheitstabelle und ein boolescher Ausdruck - die angeben, wie jede Ausgabe mit den Eingängen zusammenhängt. Sie können die Wahrheitstabelle oder den booleschen Ausdruck bearbeiten, die jeweils andere Struktur wird automatisch entsprechend aktualisiert</p>
-
-<p>Wie wir auf der nächsten Seite sehen werden, sind die booleschen Ausdrücke besonders wichtig, denn die kombinatorische Analyse von Logisim geht von diesen aus, wenn die Schaltung automatisch konstruiert werden soll.</p>
-
-<p>Sie können sich die Ausdrücke mit Hilfe der letzten beiden letzten Registerkarten "Ausdruck" und "Kleinstmöglich" ansehen und bearbeiten.</p>
-
-<h2>Die Registerkarte "Ausdruck"</h2>
-
-<center><img src="../../../img-guide/analyze-expr.png"></center>
-
-<p>Die Registerkarte "Ausdruck" erlaubt es Ihnen, die booleschen Ausdrücke jeder einzelnen Ausgangsvariable anzusehen und zu bearbeiten. Im Auswahlfeld oben auf der Registerkarte "Ausgang" wählen Sie den gewünschten Ausgang.</p>
-
-<p>Direkt unter dieser Auswahl wird Ihnen dann der Ausdruck in der gängigen Schreibweise dargestellt, wo eine OR-Verknüpfung (ODER) als Addition und eine AND-Verknüpfung (UND) als Multiplikation geschrieben wird. Eine Negation wird durch einen Strich oberhalb des entsprechenden Teilausdruckes angezeigt.</p>
-
-<p>Das Textfeld darunter stellt denselben Ausdruck in einer ASCII-Form dar. Hier wird eine Negation durch eine vorangestellte Tilde ('~') dargestellt.</p>
-
-<p>Sie können den Ausdruck im Textfeld bearbeiten. Die Bearbeitung schließen Sie ab, indem Sie die Eingabetaste betätigen oder auf die entsprechende Schaltfläche klicken. Damit wird dann auch automatisch die Wahrheitstabelle entsprechend aktualisiert. Die Schaltfläche "Löschen" entfernt den Ausdruck aus dem Textfeld, und die Schaltfläche "Zurücknehmen" macht die letzten Änderungen Rückgängig und stellt den vorhergehenden Zustand wieder her.</p>
-
-<p>Beachten Sie, daß Ihre Änderungen am booleschen Ausdruck verloren gehen, wenn Sie die Wahrheitstabelle bearbeiten.</p>
-
-<p>Zusätzlich zu Multiplikation und Addition für AND und OR darf der von Ihnen eingegebene Ausdruck die unter C/Java üblichen, logischen Operatoren, als auch die entsprechenden Wörter selbst verwendet werden.<center><table>
-<tr><th>höchste Priorität</th><td align="center"><tt>~</tt> <tt>!</tt></td> <th>NOT</th></tr>
-<tr><th></th><td align="center">(kein Zeichen) <tt>&amp;</tt> <tt>&amp;&amp;</tt></td> <th>AND</th></tr>
-<tr><th></th><td align="center"><tt>^</tt></td> <th>XOR</th></tr>
-<tr><th>niedrigste Priorität</th><td align="center"><tt>+</tt> <tt>|</tt> <tt>||</tt></td> <th>OR</th></tr>
-</table></center>Die folgenden Beispiele sind allesamt gültige Darstellungen desselben Ausdrucks. Sie dürfen die Ausdrücke auch mischen.<table>
-<tr><td><tt>~a (b + c)</tt></td></tr>
-<tr><td><tt>!a &amp;&amp; (b || c)</tt></td></tr>
-<tr><td><tt>NOT a AND (b OR c)</tt></td></tr>
-</table>Im allgemeinen spielen Klammern innerhalb einer Folge von AND-Verknpfungen (oder OR oder XOR) keine Rolle. (Bei der Erstellung einer entsprechenden Schaltung wird Logisim derartige Klammern ignorieren.)</p>
-
-<h2>Die Registerkarte "Kleinstmöglich"</h2>
-
-<center><img src="../../../img-guide/analyze-min.png"></center>
-
-<p>Die letzte Registerkarte stellt einen minimalen Produktsummenausdruck für jeweils eine Spalte der Wahrheitstabelle dar. Mit dem Auswahlfeld oben auf der Seite bestimmen Sie, für welchen Ausgang dieser minimale Ausdruck dargestellt werden soll.</p>
-
-<p>Für den Fall von vier oder weniger Eingängen wird auch ein Karnaughdiagramm für die ausgewählte Variable dargestellt. Durch Klicken in das Karnaughdiagramm können Sie die einzelnen Einträge der zugehörigen Wahrheitstabelle ändern. Im Karnaughdiagramm werden die Produktterme des kleinstmöglichen Ausdrucks als halbdurchsichtige Rechtecke mit abgerundeten Ecken dargestellt.</p>
-
-<p>Darunter wird der kleinstmögliche Ausdruck selbst angezeigt. Die Formatierung entspricht derjenigen auf der Registerkarte "Ausdruck". Für mehr als vier Eingänge wird das Karnaughdiagramm nicht angezeigt, der zugehörige, kleinstmögliche Ausdruck wird aber trotzdem berechnet. (Logisim verwendet den Quine-McCluskey-Algorithmus für die Berechnung des kleinstmöglichen Ausdrucks. Das Ergebnis entspricht dem eines Karnaughdiagrammes, kann aber für eine beliebige Anzahl von Eingängen berechnet werden.)</p>
-
-<p>Mittels der Schaltfläche "Als Ausdruck festlegen" übernehmen Sie den dargestellten, kleinstmöglichen Ausdruck als Ausdruck für den gewählten Ausgang. Normalerweise wird dies nicht notwendig sein, weil Bearbeitungen der Wahrheitstabelle automatisch zu einem kleinstmöglichen Ausdruck der entsprechenden Spalte führen. Wenn Sie aber einen Ausdruck im über die Registerkarte "Ausdruck" bearbeitet haben, so können Sie diesen in eine kleinstmögliche Form bringen lassen.</p>
-
-<p><strong>Weiter:</strong> <a href="gen.html">Das Erstellen einer Schaltung</a>.</p>
-</div></body></html>
->>>>>>> 5ecb02a1
+<!DOCTYPE html PUBLIC "-//W3C//DTD HTML 4.01 Transitional//EN">
+<html>
+  <head>
+    <meta name="viewport" content="width=device-width, initial-scale=1.0">
+    <meta name="created" content="2018-10-23T06:18:10.521000000">
+    <meta name="changed" content="2018-10-23T06:18:42.262000000">
+    <meta http-equiv="content-type" content="text/html; charset=utf-8">
+    <meta http-equiv="Content-Language" content="de">
+    <title>Erstellen von Ausdrücken
+    </title>
+    <link rel="stylesheet" type="text/css" href="../../style.css">
+  </head>
+  <body>
+    <div class="maindiv">
+
+<h1>Erstellen von Ausdrücken</h1>
+
+<p>Für jede Ausgangsvariable enthält das Fenster zur kombinatorischen Analyse zwei Strukturen - die entsprechende Spalte in der Wahrheitstabelle und ein boolescher Ausdruck - die angeben, wie jede Ausgabe mit den Eingängen zusammenhängt. Sie können die Wahrheitstabelle oder den booleschen Ausdruck bearbeiten, die jeweils andere Struktur wird automatisch entsprechend aktualisiert</p>
+
+<p>Wie wir auf der nächsten Seite sehen werden, sind die booleschen Ausdrücke besonders wichtig, denn die kombinatorische Analyse von Logisim geht von diesen aus, wenn die Schaltung automatisch konstruiert werden soll.</p>
+
+<p>Sie können sich die Ausdrücke mit Hilfe der letzten beiden letzten Registerkarten "Ausdruck" und "Kleinstmöglich" ansehen und bearbeiten.</p>
+
+<h2>Die Registerkarte "Ausdruck"</h2>
+
+<center><img src="../../../img-guide/analyze-expr.png"></center>
+
+<p>Die Registerkarte "Ausdruck" erlaubt es Ihnen, die booleschen Ausdrücke jeder einzelnen Ausgangsvariable anzusehen und zu bearbeiten. Im Auswahlfeld oben auf der Registerkarte "Ausgang" wählen Sie den gewünschten Ausgang.</p>
+
+<p>Direkt unter dieser Auswahl wird Ihnen dann der Ausdruck in der gängigen Schreibweise dargestellt, wo eine OR-Verknüpfung (ODER) als Addition und eine AND-Verknüpfung (UND) als Multiplikation geschrieben wird. Eine Negation wird durch einen Strich oberhalb des entsprechenden Teilausdruckes angezeigt.</p>
+
+<p>Das Textfeld darunter stellt denselben Ausdruck in einer ASCII-Form dar. Hier wird eine Negation durch eine vorangestellte Tilde ('~') dargestellt.</p>
+
+<p>Sie können den Ausdruck im Textfeld bearbeiten. Die Bearbeitung schließen Sie ab, indem Sie die Eingabetaste betätigen oder auf die entsprechende Schaltfläche klicken. Damit wird dann auch automatisch die Wahrheitstabelle entsprechend aktualisiert. Die Schaltfläche "Löschen" entfernt den Ausdruck aus dem Textfeld, und die Schaltfläche "Zurücknehmen" macht die letzten Änderungen Rückgängig und stellt den vorhergehenden Zustand wieder her.</p>
+
+<p>Beachten Sie, daß Ihre Änderungen am booleschen Ausdruck verloren gehen, wenn Sie die Wahrheitstabelle bearbeiten.</p>
+
+<p>Zusätzlich zu Multiplikation und Addition für AND und OR darf der von Ihnen eingegebene Ausdruck die unter C/Java üblichen, logischen Operatoren, als auch die entsprechenden Wörter selbst verwendet werden.<center><table>
+<tr><th>höchste Priorität</th><td align="center"><tt>~</tt> <tt>!</tt></td> <th>NOT</th></tr>
+<tr><th></th><td align="center">(kein Zeichen) <tt>&amp;</tt> <tt>&amp;&amp;</tt></td> <th>AND</th></tr>
+<tr><th></th><td align="center"><tt>^</tt></td> <th>XOR</th></tr>
+<tr><th>niedrigste Priorität</th><td align="center"><tt>+</tt> <tt>|</tt> <tt>||</tt></td> <th>OR</th></tr>
+</table></center>Die folgenden Beispiele sind allesamt gültige Darstellungen desselben Ausdrucks. Sie dürfen die Ausdrücke auch mischen.<table>
+<tr><td><tt>~a (b + c)</tt></td></tr>
+<tr><td><tt>!a &amp;&amp; (b || c)</tt></td></tr>
+<tr><td><tt>NOT a AND (b OR c)</tt></td></tr>
+</table>Im allgemeinen spielen Klammern innerhalb einer Folge von AND-Verknpfungen (oder OR oder XOR) keine Rolle. (Bei der Erstellung einer entsprechenden Schaltung wird Logisim derartige Klammern ignorieren.)</p>
+
+<h2>Die Registerkarte "Kleinstmöglich"</h2>
+
+<center><img src="../../../img-guide/analyze-min.png"></center>
+
+<p>Die letzte Registerkarte stellt einen minimalen Produktsummenausdruck für jeweils eine Spalte der Wahrheitstabelle dar. Mit dem Auswahlfeld oben auf der Seite bestimmen Sie, für welchen Ausgang dieser minimale Ausdruck dargestellt werden soll.</p>
+
+<p>Für den Fall von vier oder weniger Eingängen wird auch ein Karnaughdiagramm für die ausgewählte Variable dargestellt. Durch Klicken in das Karnaughdiagramm können Sie die einzelnen Einträge der zugehörigen Wahrheitstabelle ändern. Im Karnaughdiagramm werden die Produktterme des kleinstmöglichen Ausdrucks als halbdurchsichtige Rechtecke mit abgerundeten Ecken dargestellt.</p>
+
+<p>Darunter wird der kleinstmögliche Ausdruck selbst angezeigt. Die Formatierung entspricht derjenigen auf der Registerkarte "Ausdruck". Für mehr als vier Eingänge wird das Karnaughdiagramm nicht angezeigt, der zugehörige, kleinstmögliche Ausdruck wird aber trotzdem berechnet. (Logisim verwendet den Quine-McCluskey-Algorithmus für die Berechnung des kleinstmöglichen Ausdrucks. Das Ergebnis entspricht dem eines Karnaughdiagrammes, kann aber für eine beliebige Anzahl von Eingängen berechnet werden.)</p>
+
+<p>Mittels der Schaltfläche "Als Ausdruck festlegen" übernehmen Sie den dargestellten, kleinstmöglichen Ausdruck als Ausdruck für den gewählten Ausgang. Normalerweise wird dies nicht notwendig sein, weil Bearbeitungen der Wahrheitstabelle automatisch zu einem kleinstmöglichen Ausdruck der entsprechenden Spalte führen. Wenn Sie aber einen Ausdruck im über die Registerkarte "Ausdruck" bearbeitet haben, so können Sie diesen in eine kleinstmögliche Form bringen lassen.</p>
+
+<p><strong>Weiter:</strong> <a href="gen.html">Das Erstellen einer Schaltung</a>.</p>
+</div></body></html>