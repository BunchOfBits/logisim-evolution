--- conflicted
+++ resolved
@@ -1,121 +1,62 @@
-<<<<<<< HEAD
-<html>
-<head>
-    <meta http-equiv="content-type" content="text/html; charset=UTF-8">
-    <title>JAR-Bibliotheken</title>
-</head>
-<body bgcolor="FFFFFF">
-
-<h1>JAR-Bibliotheken</h1>
-
-<h2>Verwendung von JAR-Bibliotheken</h2>
-
-<p>Logisim kennt zwei Arten von Bauelementen: solche, die in Logisim als Kombination anderer Bauelemente konstruiert wurden, und die in Java programmierten Grundbauelemente. Schaltungen in Logisim sind einfacher zu entwerfen, aber diese unterstützen keine anspruchsvollen Interaktionen mit dem Anwender. Außerdem sind sie als Bauelement verhältnismäßig ineffizient.</p>
-
-<p>Logisim enthält eine ziemlich umfangreiche Bibliothek von eingebauten Java-Bauelementen, es lassen sich aber auch Bibliotheken laden, die von Ihnen selbst oder anderen erstellt worden sind. Wenn Sie eine Bibliothek heruntergeladen haben, können Sie diese in Ihr aktuelles Projekt importieren, indem Sie im Übersichtsfenster Ihr Projekt anklicken (die oberste Zeile) und dort den Punkt "Bibliothek laden &amp;gt; JAR-Bibliothek" auswählen. Diesen Punkt erreichen Sie auch über "Projekt &amp;gt; Bibliothek laden" aus dem Hauptmenü. Dann wird Logisim Sie auffordern, die entsprechende JAR-Datei auszuwählen. (In einigen Fällen werden Sie aufgefordert, den Namen der Startklasse in der Bibliothek anzugeben. Diese Angabe sollten Sie vom Programmierer bekommen haben. Meistens aber wird der Entwickler die JAR-Bibliothek bereits so konfiguriert haben, daß dies nicht nötig ist (indem eine <q>manifest</q>-Datei im JAR-Archiv angelegt wurde, dessenLibrary-Class-Attribut den Namen der Hauptklasse angibt).)</p>
-
-<h2>Erstellen von JAR-Bibliotheken</h2>
-
-<p>Der Rest dieses Abschnitts widmet sich einer Serie gut dokumentierter Beispiele, die aufzeigen, wie Sie eigene Logisim-Bibliotheken entwickeln können. Um erfolgreich eigene Bibliotheken zu entwickeln, sollten Sie sich in der Java-Programmierung auskennen. Die Dokumentation, die über diese Beispiele hinausgeht ist etwas dürftig.</p>
-
-<p>Ein JAR-Archiv mit den folgenden Beispielen können Sie von der Homepage von Logisim herunterladen, Sie finden die Datei im Abschnitt "Links". Diese JAR-Datei enthält auch den Quellkode zu den folgenden Beispielen.</p>
-
-<dl>
-
-<dt><a href="incr.html">Gray-Kode-Inkrementierer</a></dt>
-<dd><p>Zeigt die wesentlichen Teile eines Bauelements an einem einfachen Beispiel. Dieses Bauelement nimmt einen Mehrbit-Wert an einem Eingang entgegen und berechnet den darauf folgenden Gray-Kode.</p></dd>
-
-<dt><a href="library.html">Bibliotheksklasse</a></dt>
-<dd><p>Zeigt, wie eine Bibliothek definiert wird. Dieses ist der Einstiegspunkt für jede JAR-Datei - die Klasse, deren Name der Anwender angibt, wenn er die JAR-Datei lädt.</p></dd>
-
-<dt><a href="simpctr.html">Einfacher Gray-Kode-Zähler</a></dt>
-<dd><p>Zeigt, wie ein Bauelement mit einem internen Zustand aufgebaut ist, am Beispiel eines 8-Bit-Zählers mit Gray-Kode-Ausgabe.</p></dd>
-
-<dt><a href="counter.html">Gray-Kode-Zähler</a></dt>
-<dd><p>Veranschaulicht ein komplettes und ziemlich anspruchsvolles Bauelement mit Interaktion mit dem Benutzer. Es wird ein Gray-Kode-Zähler mit variabler Bitbreite implementiert, dessen Bitbreite konfiguriert werden kann. Außerdem kann der Benutzer den aktuellen Wert mit dem Schaltwerkzeug und durch Eingabe eines Wertes verändern.</p>
-
-<dt><a href="guide.html">Richtlinien</a>
-<dd>Allgemeine Informationen für die Entwicklung externer Bibliotheken</p>
-
-</dl>
-
-<h2>Lizenz</h2>
-
-<p>Der Kode in diesem Beispiel einer JAR-Bibliothek ist unter der MIT-Lizenz veröffentlicht, einer großzügigeren Lizenz als die GPL, welche für den Rest von Logisim gilt.</p>
-
-<p>Copyright (c) 2009, Carl Burch.</p>
-
-<p>Hiermit wird die Erlaubnis erteilt, kostenlos, für jede Person, eine Kopie dieser Software und der zugehörigen Dokumentationen (die "Software") zu erhalten, die Software uneingeschränkt zu benutzen, einschließlich und ohne Einschränkung der Rechte zur Verwendung, dem Kopieren, Ändern, Zusammenführen, Veröffentlichen, Verbreiten, Lizenzieren und / oder Verkaufen von Kopien der Software, sowie Personen, denen die Software geliefert wird, dies unter den folgenden Bedingungen zu gestatten:</p>
-
-<p>Der obige Urheberrechtsvermerk und diese Genehmigung soll in alle Kopien oder Teile der Software aufgenommen werden.</p>
-
-<p>DIE SOFTWARE WIRD WIE BESEHEN AUSGELIEFERT, OHNE GARANTIE JEGLICHER ART, EINSCHLIESSLICH, ABER NICHT BESCHRÄNKT AUF DIE GARANTIE DER EIGNUNG FÜR EINEN BESTIMMTEN ZWECK UND NICHTVERLETZUNG DER RECHTE DRITTER. IN KEINEM FALL SIND DIE AUTOREN ODER URHEBERRECHTSINHABER VERANTWORTLICH FÜR ANSPRÜCHE, SCHÄDEN ODER ANDERE HAFTUNGEN, ALS FOLGE VON ODER IM ZUSAMMENHANG MIT DER SOFTWARE, DEREN BENUTZUNG ODER IN ANDEREM BEZUG ZUR SOFTWARE.</p>
-
-<p><strong>Weiter:</strong> <a href="incr.html">Gray-Kode-Inkrementierer</a>.</p>
-
-</body>
-</html>
-=======
-<!DOCTYPE html PUBLIC "-//W3C//DTD HTML 4.01 Transitional//EN">
-<html>
-  <head>
-    <meta name="viewport" content="width=device-width, initial-scale=1.0">
-    <meta name="created" content="2018-10-23T06:18:10.521000000">
-    <meta name="changed" content="2018-10-23T06:18:42.262000000">
-    <meta http-equiv="content-type" content="text/html; charset=utf-8">
-    <meta http-equiv="Content-Language" content="de">
-    <title>JAR-Bibliotheken
-    </title>
-    <link rel="stylesheet" type="text/css" href="../../style.css">
-  </head>
-  <body>
-    <div class="maindiv">
-
-<h1>JAR-Bibliotheken</h1>
-
-<h2>Verwendung von JAR-Bibliotheken</h2>
-
-<p>Logisim kennt zwei Arten von Bauelementen: solche, die in Logisim als Kombination anderer Bauelemente konstruiert wurden, und die in Java programmierten Grundbauelemente. Schaltungen in Logisim sind einfacher zu entwerfen, aber diese unterstützen keine anspruchsvollen Interaktionen mit dem Anwender. Außerdem sind sie als Bauelement verhältnismäßig ineffizient.</p>
-
-<p>Logisim enthält eine ziemlich umfangreiche Bibliothek von eingebauten Java-Bauelementen, es lassen sich aber auch Bibliotheken laden, die von Ihnen selbst oder anderen erstellt worden sind. Wenn Sie eine Bibliothek heruntergeladen haben, können Sie diese in Ihr aktuelles Projekt importieren, indem Sie im Übersichtsfenster Ihr Projekt anklicken (die oberste Zeile) und dort den Punkt "Bibliothek laden &amp;gt; JAR-Bibliothek" auswählen. Diesen Punkt erreichen Sie auch über "Projekt &amp;gt; Bibliothek laden" aus dem Hauptmenü. Dann wird Logisim Sie auffordern, die entsprechende JAR-Datei auszuwählen. (In einigen Fällen werden Sie aufgefordert, den Namen der Startklasse in der Bibliothek anzugeben. Diese Angabe sollten Sie vom Programmierer bekommen haben. Meistens aber wird der Entwickler die JAR-Bibliothek bereits so konfiguriert haben, daß dies nicht nötig ist (indem eine <q>manifest</q>-Datei im JAR-Archiv angelegt wurde, dessenLibrary-Class-Attribut den Namen der Hauptklasse angibt).)</p>
-
-<h2>Erstellen von JAR-Bibliotheken</h2>
-
-<p>Der Rest dieses Abschnitts widmet sich einer Serie gut dokumentierter Beispiele, die aufzeigen, wie Sie eigene Logisim-Bibliotheken entwickeln können. Um erfolgreich eigene Bibliotheken zu entwickeln, sollten Sie sich in der Java-Programmierung auskennen. Die Dokumentation, die über diese Beispiele hinausgeht ist etwas dürftig.</p>
-
-<p>Ein JAR-Archiv mit den folgenden Beispielen können Sie von der Homepage von Logisim herunterladen, Sie finden die Datei im Abschnitt "Links". Diese JAR-Datei enthält auch den Quellkode zu den folgenden Beispielen.</p>
-
-<dl>
-
-<dt><a href="incr.html">Gray-Kode-Inkrementierer</a></dt>
-<dd><p>Zeigt die wesentlichen Teile eines Bauelements an einem einfachen Beispiel. Dieses Bauelement nimmt einen Mehrbit-Wert an einem Eingang entgegen und berechnet den darauf folgenden Gray-Kode.</p></dd>
-
-<dt><a href="library.html">Bibliotheksklasse</a></dt>
-<dd><p>Zeigt, wie eine Bibliothek definiert wird. Dieses ist der Einstiegspunkt für jede JAR-Datei - die Klasse, deren Name der Anwender angibt, wenn er die JAR-Datei lädt.</p></dd>
-
-<dt><a href="simpctr.html">Einfacher Gray-Kode-Zähler</a></dt>
-<dd><p>Zeigt, wie ein Bauelement mit einem internen Zustand aufgebaut ist, am Beispiel eines 8-Bit-Zählers mit Gray-Kode-Ausgabe.</p></dd>
-
-<dt><a href="counter.html">Gray-Kode-Zähler</a></dt>
-<dd><p>Veranschaulicht ein komplettes und ziemlich anspruchsvolles Bauelement mit Interaktion mit dem Benutzer. Es wird ein Gray-Kode-Zähler mit variabler Bitbreite implementiert, dessen Bitbreite konfiguriert werden kann. Außerdem kann der Benutzer den aktuellen Wert mit dem Schaltwerkzeug und durch Eingabe eines Wertes verändern.</p>
-
-<dt><a href="guide.html">Richtlinien</a>
-<dd>Allgemeine Informationen für die Entwicklung externer Bibliotheken</p>
-
-</dl>
-
-<h2>Lizenz</h2>
-
-<p>Der Kode in diesem Beispiel einer JAR-Bibliothek ist unter der MIT-Lizenz veröffentlicht, einer großzügigeren Lizenz als die GPL, welche für den Rest von Logisim gilt.</p>
-
-<p>Copyright (c) 2009, Carl Burch.</p>
-
-<p>Hiermit wird die Erlaubnis erteilt, kostenlos, für jede Person, eine Kopie dieser Software und der zugehörigen Dokumentationen (die "Software") zu erhalten, die Software uneingeschränkt zu benutzen, einschließlich und ohne Einschränkung der Rechte zur Verwendung, dem Kopieren, Ändern, Zusammenführen, Veröffentlichen, Verbreiten, Lizenzieren und / oder Verkaufen von Kopien der Software, sowie Personen, denen die Software geliefert wird, dies unter den folgenden Bedingungen zu gestatten:</p>
-
-<p>Der obige Urheberrechtsvermerk und diese Genehmigung soll in alle Kopien oder Teile der Software aufgenommen werden.</p>
-
-<p>DIE SOFTWARE WIRD WIE BESEHEN AUSGELIEFERT, OHNE GARANTIE JEGLICHER ART, EINSCHLIESSLICH, ABER NICHT BESCHRÄNKT AUF DIE GARANTIE DER EIGNUNG FÜR EINEN BESTIMMTEN ZWECK UND NICHTVERLETZUNG DER RECHTE DRITTER. IN KEINEM FALL SIND DIE AUTOREN ODER URHEBERRECHTSINHABER VERANTWORTLICH FÜR ANSPRÜCHE, SCHÄDEN ODER ANDERE HAFTUNGEN, ALS FOLGE VON ODER IM ZUSAMMENHANG MIT DER SOFTWARE, DEREN BENUTZUNG ODER IN ANDEREM BEZUG ZUR SOFTWARE.</p>
-
-<p><strong>Weiter:</strong> <a href="incr.html">Gray-Kode-Inkrementierer</a>.</p>
-</div></body></html>
->>>>>>> 5ecb02a1
+<!DOCTYPE html PUBLIC "-//W3C//DTD HTML 4.01 Transitional//EN">
+<html>
+  <head>
+    <meta name="viewport" content="width=device-width, initial-scale=1.0">
+    <meta name="created" content="2018-10-23T06:18:10.521000000">
+    <meta name="changed" content="2018-10-23T06:18:42.262000000">
+    <meta http-equiv="content-type" content="text/html; charset=utf-8">
+    <meta http-equiv="Content-Language" content="de">
+    <title>JAR-Bibliotheken
+    </title>
+    <link rel="stylesheet" type="text/css" href="../../style.css">
+  </head>
+  <body>
+    <div class="maindiv">
+
+<h1>JAR-Bibliotheken</h1>
+
+<h2>Verwendung von JAR-Bibliotheken</h2>
+
+<p>Logisim kennt zwei Arten von Bauelementen: solche, die in Logisim als Kombination anderer Bauelemente konstruiert wurden, und die in Java programmierten Grundbauelemente. Schaltungen in Logisim sind einfacher zu entwerfen, aber diese unterstützen keine anspruchsvollen Interaktionen mit dem Anwender. Außerdem sind sie als Bauelement verhältnismäßig ineffizient.</p>
+
+<p>Logisim enthält eine ziemlich umfangreiche Bibliothek von eingebauten Java-Bauelementen, es lassen sich aber auch Bibliotheken laden, die von Ihnen selbst oder anderen erstellt worden sind. Wenn Sie eine Bibliothek heruntergeladen haben, können Sie diese in Ihr aktuelles Projekt importieren, indem Sie im Übersichtsfenster Ihr Projekt anklicken (die oberste Zeile) und dort den Punkt "Bibliothek laden &amp;gt; JAR-Bibliothek" auswählen. Diesen Punkt erreichen Sie auch über "Projekt &amp;gt; Bibliothek laden" aus dem Hauptmenü. Dann wird Logisim Sie auffordern, die entsprechende JAR-Datei auszuwählen. (In einigen Fällen werden Sie aufgefordert, den Namen der Startklasse in der Bibliothek anzugeben. Diese Angabe sollten Sie vom Programmierer bekommen haben. Meistens aber wird der Entwickler die JAR-Bibliothek bereits so konfiguriert haben, daß dies nicht nötig ist (indem eine <q>manifest</q>-Datei im JAR-Archiv angelegt wurde, dessenLibrary-Class-Attribut den Namen der Hauptklasse angibt).)</p>
+
+<h2>Erstellen von JAR-Bibliotheken</h2>
+
+<p>Der Rest dieses Abschnitts widmet sich einer Serie gut dokumentierter Beispiele, die aufzeigen, wie Sie eigene Logisim-Bibliotheken entwickeln können. Um erfolgreich eigene Bibliotheken zu entwickeln, sollten Sie sich in der Java-Programmierung auskennen. Die Dokumentation, die über diese Beispiele hinausgeht ist etwas dürftig.</p>
+
+<p>Ein JAR-Archiv mit den folgenden Beispielen können Sie von der Homepage von Logisim herunterladen, Sie finden die Datei im Abschnitt "Links". Diese JAR-Datei enthält auch den Quellkode zu den folgenden Beispielen.</p>
+
+<dl>
+
+<dt><a href="incr.html">Gray-Kode-Inkrementierer</a></dt>
+<dd><p>Zeigt die wesentlichen Teile eines Bauelements an einem einfachen Beispiel. Dieses Bauelement nimmt einen Mehrbit-Wert an einem Eingang entgegen und berechnet den darauf folgenden Gray-Kode.</p></dd>
+
+<dt><a href="library.html">Bibliotheksklasse</a></dt>
+<dd><p>Zeigt, wie eine Bibliothek definiert wird. Dieses ist der Einstiegspunkt für jede JAR-Datei - die Klasse, deren Name der Anwender angibt, wenn er die JAR-Datei lädt.</p></dd>
+
+<dt><a href="simpctr.html">Einfacher Gray-Kode-Zähler</a></dt>
+<dd><p>Zeigt, wie ein Bauelement mit einem internen Zustand aufgebaut ist, am Beispiel eines 8-Bit-Zählers mit Gray-Kode-Ausgabe.</p></dd>
+
+<dt><a href="counter.html">Gray-Kode-Zähler</a></dt>
+<dd><p>Veranschaulicht ein komplettes und ziemlich anspruchsvolles Bauelement mit Interaktion mit dem Benutzer. Es wird ein Gray-Kode-Zähler mit variabler Bitbreite implementiert, dessen Bitbreite konfiguriert werden kann. Außerdem kann der Benutzer den aktuellen Wert mit dem Schaltwerkzeug und durch Eingabe eines Wertes verändern.</p>
+
+<dt><a href="guide.html">Richtlinien</a>
+<dd>Allgemeine Informationen für die Entwicklung externer Bibliotheken</p>
+
+</dl>
+
+<h2>Lizenz</h2>
+
+<p>Der Kode in diesem Beispiel einer JAR-Bibliothek ist unter der MIT-Lizenz veröffentlicht, einer großzügigeren Lizenz als die GPL, welche für den Rest von Logisim gilt.</p>
+
+<p>Copyright (c) 2009, Carl Burch.</p>
+
+<p>Hiermit wird die Erlaubnis erteilt, kostenlos, für jede Person, eine Kopie dieser Software und der zugehörigen Dokumentationen (die "Software") zu erhalten, die Software uneingeschränkt zu benutzen, einschließlich und ohne Einschränkung der Rechte zur Verwendung, dem Kopieren, Ändern, Zusammenführen, Veröffentlichen, Verbreiten, Lizenzieren und / oder Verkaufen von Kopien der Software, sowie Personen, denen die Software geliefert wird, dies unter den folgenden Bedingungen zu gestatten:</p>
+
+<p>Der obige Urheberrechtsvermerk und diese Genehmigung soll in alle Kopien oder Teile der Software aufgenommen werden.</p>
+
+<p>DIE SOFTWARE WIRD WIE BESEHEN AUSGELIEFERT, OHNE GARANTIE JEGLICHER ART, EINSCHLIESSLICH, ABER NICHT BESCHRÄNKT AUF DIE GARANTIE DER EIGNUNG FÜR EINEN BESTIMMTEN ZWECK UND NICHTVERLETZUNG DER RECHTE DRITTER. IN KEINEM FALL SIND DIE AUTOREN ODER URHEBERRECHTSINHABER VERANTWORTLICH FÜR ANSPRÜCHE, SCHÄDEN ODER ANDERE HAFTUNGEN, ALS FOLGE VON ODER IM ZUSAMMENHANG MIT DER SOFTWARE, DEREN BENUTZUNG ODER IN ANDEREM BEZUG ZUR SOFTWARE.</p>
+
+<p><strong>Weiter:</strong> <a href="incr.html">Gray-Kode-Inkrementierer</a>.</p>
+</div></body></html>