--- conflicted
+++ resolved
@@ -1,137 +1,70 @@
-<<<<<<< HEAD
-<html>
-<head>
-    <meta http-equiv="content-type" content="text/html; charset=UTF-8">
-	<title>Das Bearbeitungsmenü</title>
-</head>
-<body bgcolor="FFFFFF">
-
-<h1>Das Bearbeitungsmenü</h1>
-
-<dl>
-
-<dt><strong><em>XX</em> zurücknehmen</strong></dt>
-<dd><p>Nimmt die zuletzt vorgenommenen Änderungen zurück, die sich darauf beziehen, wie die Schaltung gespeichert werden würde. Beachten Sie, daß dies keine Änderungen am Zustand der Schaltung einschließt (wie mit dem Schaltwerkzeug durchgeführte Änderungen).</p></dd>
-
-<dt><strong>Ausschneiden</strong></dt>
-<dd><p>Entfernt die aktuell ausgewählten Elemente der Schaltung und platziert diese in der Zwischenablage von Logisim.</p>
-
-<p><strong>Hinweis:</strong> Diese Zwischenablage von Logisim wird unabhängig von der Zwischenablage von Windows verwaltet, was bedeutet, daß das Ausschneiden/Kopieren/Einfügen nicht zwischen Logisim und anderen Programmen funktioniert, noch nicht einmal zwischen verschiedenen Instanzen von Logisim.  Wenn aber verschiedene Projekte in ein und demselben Logisim-Prozess geöffnet sind, dann sollte  das Ausschneiden/Kopieren/Einfügen zwischen diesen Projekten möglich sein.</p></dd>
-
-<dt><strong>Kopieren</strong></dt>
-<dd><p>Kopiert die aktuell ausgewählten Elemente der Schaltung in die Zwischenablage von Logisim. (Beachten Sie die Hinweise unter dem Punkt Ausschneiden.)</p></dd>
-
-<dt><strong>Einfügen</strong></dt>
-<dd><p>Übernimmt den Inhalt der Zwischenablage von Logisim als aktuelle Auswahl in die Schaltung. (Beachten Sie die Hinweise unter dem Punkt Ausschneiden.)</p>
-
-<p>Die eingefügten Elemente werden nicht unmittelbar eingefügt, vielmehr erscheinen Sie als hellgraue Auswahl. Die Elemente werden erst dann in die Schaltung ``eingefügt'', wenn Sie die Auswahl verschieben oder ändern, so daß die Elemente sich nicht mehr innerhalb der Auswahl befinden.</p>
-
-<p>Der Grund für dieses Verhalten liegt in einer anderen Eigenschaft von Logisim: Logisim muß alle Verbindungsleitungen unmittelbar zusammenführen, sobald diese in eine Schaltung eingefügt werden, und dies ändert die bereits in der Schaltung befindlichen Leitungen. Aber wenn Sie Leitungen aus der Zwischenablage einfügen, möchten Sie diese eventuell an einer anderen Stelle einfügen, und das unmittelbare Zusammenführen könnte Ihren Vorstellungen widersprechen.</p></dd>
-
-<dt><strong>Löschen</strong></dt>
-<dd><p>Entfernt alle Elemente der aktuellen Auswahl, ohne diese in die Zwischenablage zu übernehmen.</p></dd>
-
-<dt><strong>Duplizieren</strong></dt>
-<dd><p>Erstellt eine Kopie aller Elemente in der aktuellen Auswahl. Der Effekt ist derselbe, wie das Ausführen von Kopieren und Einfügen, abgesehen davon, daß hier die Zwischenablage nicht verändert wird.</p></dd>
-
-<dt><strong>Alles auswählen</strong></dt>
-<dd><p>Wählt alle Elemente der aktuellen Schaltung aus.</p></dd>
-
-<dt><strong>Auswahl anheben</strong></dt>
-<dd><p>Diese Funktion ist nur bei der Bearbeitung des Aussehens einer Schaltung verfügbar, und erlaubt das Anheben der ausgewählten Objekte, so daß diese über anderen, überlappenden Objekten gezeichnet werden. Wenn das ausgewählte Objekt durch mehrere andere Objekte verdeckt ist, so wird es mit jedem Aufruf dieser Funktion nur um eine Ebene angehoben. Verwenden Sie die Funktion mehrmals, bis das Objekt so dargestellt wird, wie Sie es wünschen.</p>
-
-<p>(Festzustellen, ob zwei beliebige Objekte überlappen, ist schwierig. Logisim benutzt einen Algorithmus zur zufälligen Auswahl mehrerer Punkte in jedem der beiden Objekte, um dann zu überprüfen, ob der Punkt sich auch in dem anderen Objekt befindet. Wenn die Überlappung nur klein ist, weniger als 5% von beiden Objekten, kann diese Methode versagen.)</p></dd>
-
-<dt><strong>Auswahl absenken</strong></dt>
-<dd><p>Diese Funktion ist nur bei der Bearbeitung des Aussehens einer Schaltung verfügbar, und erlaubt das Absenken der ausgewählten Objekte, so daß diese unter anderen, überlappenden Objekten gezeichnet werden. Wenn das ausgewählte Objekt durch mehrere andere Objekte überschneidet, so wird es mit jedem Aufruf dieser Funktion nur um eine Ebene abgesenkt. Verwenden Sie die Funktion mehrmals, bis das Objekt so dargestellt wird, wie Sie es wünschen.</p></dd>
-
-<dt><strong>Nach oben</strong></dt>
-<dd><p>Diese Funktion ist nur bei der Bearbeitung des Aussehens einer Schaltung verfügbar, und erlaubt das Anheben der ausgewählten Objekte, so daß diese über allen anderen, überlappenden Objekten gezeichnet werden. (Ankerpunkte und Pins sind Ausnahmen — diese sind immer ganz oben.)</p></dd>
-
-<dt><strong>Nach unten</strong></dt>
-<dd><p>Diese Funktion ist nur bei der Bearbeitung des Aussehens einer Schaltung verfügbar, und erlaubt das Absenken der ausgewählten Objekte, so daß diese unter allen anderen, überlappenden Objekten gezeichnet werden.</p></dd>
-
-<dt><strong>Knoten hinzufügen</strong></dt>
-<dd><p> Diese Funktion ist nur bei der Bearbeitung des Aussehens einer Schaltung verfügbar, und wenn ein Punkt auf einer Linie, einem Linienzug oder Vieleck ausgewählt ist. Dann fügt diese Funktion einen neuen Knotenpunkt zu dieser Struktur hinzu. Vor dem Hinzufügen wird der Punkt als Rhombus gezeichnet.</p></dd>
-
-<dt><strong>Knoten entfernen</strong></dt>
-<dd><p> Diese Funktion ist nur bei der Bearbeitung des Aussehens einer Schaltung verfügbar, und wenn ein Punkt auf einer Linie, einem Linienzug oder Vieleck ausgewählt ist. Dann löscht diese Funktion den aktuell markierten Knotenpunkt. Vor dem Entfernen wird der ausgewählte Knotenpunkt als Rhombus in einem Quadrat angezeigt. Logisim läßt es nicht zu, einen Knotenpunkt aus einem Vieleck mit nur drei Punkten oder einem Linienzug mit nur zwei Punkten zu entfernen.</p></dd>
-
-</dl>
-
-<p><strong>Weiter:</strong> <a href="project.html">Das Projektmenü</a>.</p>
-
-</body>
-</html>
-=======
-<!DOCTYPE html PUBLIC "-//W3C//DTD HTML 4.01 Transitional//EN">
-<html>
-  <head>
-    <meta name="viewport" content="width=device-width, initial-scale=1.0">
-    <meta name="created" content="2018-10-23T06:18:10.521000000">
-    <meta name="changed" content="2018-10-23T06:18:42.262000000">
-    <meta http-equiv="content-type" content="text/html; charset=utf-8">
-    <meta http-equiv="Content-Language" content="de">
-    <title>Das Bearbeitungsmenü
-    </title>
-    <link rel="stylesheet" type="text/css" href="../../style.css">
-  </head>
-  <body>
-    <div class="maindiv">
-
-<h1>Das Bearbeitungsmenü</h1>
-
-<dl>
-
-<dt><strong><em>XX</em> zurücknehmen</strong></dt>
-<dd><p>Nimmt die zuletzt vorgenommenen Änderungen zurück, die sich darauf beziehen, wie die Schaltung gespeichert werden würde. Beachten Sie, daß dies keine Änderungen am Zustand der Schaltung einschließt (wie mit dem Schaltwerkzeug durchgeführte Änderungen).</p></dd>
-
-<dt><strong>Ausschneiden</strong></dt>
-<dd><p>Entfernt die aktuell ausgewählten Elemente der Schaltung und platziert diese in der Zwischenablage von Logisim.</p>
-
-<p><strong>Hinweis:</strong> Diese Zwischenablage von Logisim wird unabhängig von der Zwischenablage von Windows verwaltet, was bedeutet, daß das Ausschneiden/Kopieren/Einfügen nicht zwischen Logisim und anderen Programmen funktioniert, noch nicht einmal zwischen verschiedenen Instanzen von Logisim.  Wenn aber verschiedene Projekte in ein und demselben Logisim-Prozess geöffnet sind, dann sollte  das Ausschneiden/Kopieren/Einfügen zwischen diesen Projekten möglich sein.</p></dd>
-
-<dt><strong>Kopieren</strong></dt>
-<dd><p>Kopiert die aktuell ausgewählten Elemente der Schaltung in die Zwischenablage von Logisim. (Beachten Sie die Hinweise unter dem Punkt Ausschneiden.)</p></dd>
-
-<dt><strong>Einfügen</strong></dt>
-<dd><p>Übernimmt den Inhalt der Zwischenablage von Logisim als aktuelle Auswahl in die Schaltung. (Beachten Sie die Hinweise unter dem Punkt Ausschneiden.)</p>
-
-<p>Die eingefügten Elemente werden nicht unmittelbar eingefügt, vielmehr erscheinen Sie als hellgraue Auswahl. Die Elemente werden erst dann in die Schaltung ``eingefügt'', wenn Sie die Auswahl verschieben oder ändern, so daß die Elemente sich nicht mehr innerhalb der Auswahl befinden.</p>
-
-<p>Der Grund für dieses Verhalten liegt in einer anderen Eigenschaft von Logisim: Logisim muß alle Verbindungsleitungen unmittelbar zusammenführen, sobald diese in eine Schaltung eingefügt werden, und dies ändert die bereits in der Schaltung befindlichen Leitungen. Aber wenn Sie Leitungen aus der Zwischenablage einfügen, möchten Sie diese eventuell an einer anderen Stelle einfügen, und das unmittelbare Zusammenführen könnte Ihren Vorstellungen widersprechen.</p></dd>
-
-<dt><strong>Löschen</strong></dt>
-<dd><p>Entfernt alle Elemente der aktuellen Auswahl, ohne diese in die Zwischenablage zu übernehmen.</p></dd>
-
-<dt><strong>Duplizieren</strong></dt>
-<dd><p>Erstellt eine Kopie aller Elemente in der aktuellen Auswahl. Der Effekt ist derselbe, wie das Ausführen von Kopieren und Einfügen, abgesehen davon, daß hier die Zwischenablage nicht verändert wird.</p></dd>
-
-<dt><strong>Alles auswählen</strong></dt>
-<dd><p>Wählt alle Elemente der aktuellen Schaltung aus.</p></dd>
-
-<dt><strong>Auswahl anheben</strong></dt>
-<dd><p>Diese Funktion ist nur bei der Bearbeitung des Aussehens einer Schaltung verfügbar, und erlaubt das Anheben der ausgewählten Objekte, so daß diese über anderen, überlappenden Objekten gezeichnet werden. Wenn das ausgewählte Objekt durch mehrere andere Objekte verdeckt ist, so wird es mit jedem Aufruf dieser Funktion nur um eine Ebene angehoben. Verwenden Sie die Funktion mehrmals, bis das Objekt so dargestellt wird, wie Sie es wünschen.</p>
-
-<p>(Festzustellen, ob zwei beliebige Objekte überlappen, ist schwierig. Logisim benutzt einen Algorithmus zur zufälligen Auswahl mehrerer Punkte in jedem der beiden Objekte, um dann zu überprüfen, ob der Punkt sich auch in dem anderen Objekt befindet. Wenn die Überlappung nur klein ist, weniger als 5% von beiden Objekten, kann diese Methode versagen.)</p></dd>
-
-<dt><strong>Auswahl absenken</strong></dt>
-<dd><p>Diese Funktion ist nur bei der Bearbeitung des Aussehens einer Schaltung verfügbar, und erlaubt das Absenken der ausgewählten Objekte, so daß diese unter anderen, überlappenden Objekten gezeichnet werden. Wenn das ausgewählte Objekt durch mehrere andere Objekte überschneidet, so wird es mit jedem Aufruf dieser Funktion nur um eine Ebene abgesenkt. Verwenden Sie die Funktion mehrmals, bis das Objekt so dargestellt wird, wie Sie es wünschen.</p></dd>
-
-<dt><strong>Nach oben</strong></dt>
-<dd><p>Diese Funktion ist nur bei der Bearbeitung des Aussehens einer Schaltung verfügbar, und erlaubt das Anheben der ausgewählten Objekte, so daß diese über allen anderen, überlappenden Objekten gezeichnet werden. (Ankerpunkte und Pins sind Ausnahmen — diese sind immer ganz oben.)</p></dd>
-
-<dt><strong>Nach unten</strong></dt>
-<dd><p>Diese Funktion ist nur bei der Bearbeitung des Aussehens einer Schaltung verfügbar, und erlaubt das Absenken der ausgewählten Objekte, so daß diese unter allen anderen, überlappenden Objekten gezeichnet werden.</p></dd>
-
-<dt><strong>Knoten hinzufügen</strong></dt>
-<dd><p> Diese Funktion ist nur bei der Bearbeitung des Aussehens einer Schaltung verfügbar, und wenn ein Punkt auf einer Linie, einem Linienzug oder Vieleck ausgewählt ist. Dann fügt diese Funktion einen neuen Knotenpunkt zu dieser Struktur hinzu. Vor dem Hinzufügen wird der Punkt als Rhombus gezeichnet.</p></dd>
-
-<dt><strong>Knoten entfernen</strong></dt>
-<dd><p> Diese Funktion ist nur bei der Bearbeitung des Aussehens einer Schaltung verfügbar, und wenn ein Punkt auf einer Linie, einem Linienzug oder Vieleck ausgewählt ist. Dann löscht diese Funktion den aktuell markierten Knotenpunkt. Vor dem Entfernen wird der ausgewählte Knotenpunkt als Rhombus in einem Quadrat angezeigt. Logisim läßt es nicht zu, einen Knotenpunkt aus einem Vieleck mit nur drei Punkten oder einem Linienzug mit nur zwei Punkten zu entfernen.</p></dd>
-
-</dl>
-
-<p><strong>Weiter:</strong> <a href="project.html">Das Projektmenü</a>.</p>
-</div></body></html>
->>>>>>> 5ecb02a1
+<!DOCTYPE html PUBLIC "-//W3C//DTD HTML 4.01 Transitional//EN">
+<html>
+  <head>
+    <meta name="viewport" content="width=device-width, initial-scale=1.0">
+    <meta name="created" content="2018-10-23T06:18:10.521000000">
+    <meta name="changed" content="2018-10-23T06:18:42.262000000">
+    <meta http-equiv="content-type" content="text/html; charset=utf-8">
+    <meta http-equiv="Content-Language" content="de">
+    <title>Das Bearbeitungsmenü
+    </title>
+    <link rel="stylesheet" type="text/css" href="../../style.css">
+  </head>
+  <body>
+    <div class="maindiv">
+
+<h1>Das Bearbeitungsmenü</h1>
+
+<dl>
+
+<dt><strong><em>XX</em> zurücknehmen</strong></dt>
+<dd><p>Nimmt die zuletzt vorgenommenen Änderungen zurück, die sich darauf beziehen, wie die Schaltung gespeichert werden würde. Beachten Sie, daß dies keine Änderungen am Zustand der Schaltung einschließt (wie mit dem Schaltwerkzeug durchgeführte Änderungen).</p></dd>
+
+<dt><strong>Ausschneiden</strong></dt>
+<dd><p>Entfernt die aktuell ausgewählten Elemente der Schaltung und platziert diese in der Zwischenablage von Logisim.</p>
+
+<p><strong>Hinweis:</strong> Diese Zwischenablage von Logisim wird unabhängig von der Zwischenablage von Windows verwaltet, was bedeutet, daß das Ausschneiden/Kopieren/Einfügen nicht zwischen Logisim und anderen Programmen funktioniert, noch nicht einmal zwischen verschiedenen Instanzen von Logisim.  Wenn aber verschiedene Projekte in ein und demselben Logisim-Prozess geöffnet sind, dann sollte  das Ausschneiden/Kopieren/Einfügen zwischen diesen Projekten möglich sein.</p></dd>
+
+<dt><strong>Kopieren</strong></dt>
+<dd><p>Kopiert die aktuell ausgewählten Elemente der Schaltung in die Zwischenablage von Logisim. (Beachten Sie die Hinweise unter dem Punkt Ausschneiden.)</p></dd>
+
+<dt><strong>Einfügen</strong></dt>
+<dd><p>Übernimmt den Inhalt der Zwischenablage von Logisim als aktuelle Auswahl in die Schaltung. (Beachten Sie die Hinweise unter dem Punkt Ausschneiden.)</p>
+
+<p>Die eingefügten Elemente werden nicht unmittelbar eingefügt, vielmehr erscheinen Sie als hellgraue Auswahl. Die Elemente werden erst dann in die Schaltung ``eingefügt'', wenn Sie die Auswahl verschieben oder ändern, so daß die Elemente sich nicht mehr innerhalb der Auswahl befinden.</p>
+
+<p>Der Grund für dieses Verhalten liegt in einer anderen Eigenschaft von Logisim: Logisim muß alle Verbindungsleitungen unmittelbar zusammenführen, sobald diese in eine Schaltung eingefügt werden, und dies ändert die bereits in der Schaltung befindlichen Leitungen. Aber wenn Sie Leitungen aus der Zwischenablage einfügen, möchten Sie diese eventuell an einer anderen Stelle einfügen, und das unmittelbare Zusammenführen könnte Ihren Vorstellungen widersprechen.</p></dd>
+
+<dt><strong>Löschen</strong></dt>
+<dd><p>Entfernt alle Elemente der aktuellen Auswahl, ohne diese in die Zwischenablage zu übernehmen.</p></dd>
+
+<dt><strong>Duplizieren</strong></dt>
+<dd><p>Erstellt eine Kopie aller Elemente in der aktuellen Auswahl. Der Effekt ist derselbe, wie das Ausführen von Kopieren und Einfügen, abgesehen davon, daß hier die Zwischenablage nicht verändert wird.</p></dd>
+
+<dt><strong>Alles auswählen</strong></dt>
+<dd><p>Wählt alle Elemente der aktuellen Schaltung aus.</p></dd>
+
+<dt><strong>Auswahl anheben</strong></dt>
+<dd><p>Diese Funktion ist nur bei der Bearbeitung des Aussehens einer Schaltung verfügbar, und erlaubt das Anheben der ausgewählten Objekte, so daß diese über anderen, überlappenden Objekten gezeichnet werden. Wenn das ausgewählte Objekt durch mehrere andere Objekte verdeckt ist, so wird es mit jedem Aufruf dieser Funktion nur um eine Ebene angehoben. Verwenden Sie die Funktion mehrmals, bis das Objekt so dargestellt wird, wie Sie es wünschen.</p>
+
+<p>(Festzustellen, ob zwei beliebige Objekte überlappen, ist schwierig. Logisim benutzt einen Algorithmus zur zufälligen Auswahl mehrerer Punkte in jedem der beiden Objekte, um dann zu überprüfen, ob der Punkt sich auch in dem anderen Objekt befindet. Wenn die Überlappung nur klein ist, weniger als 5% von beiden Objekten, kann diese Methode versagen.)</p></dd>
+
+<dt><strong>Auswahl absenken</strong></dt>
+<dd><p>Diese Funktion ist nur bei der Bearbeitung des Aussehens einer Schaltung verfügbar, und erlaubt das Absenken der ausgewählten Objekte, so daß diese unter anderen, überlappenden Objekten gezeichnet werden. Wenn das ausgewählte Objekt durch mehrere andere Objekte überschneidet, so wird es mit jedem Aufruf dieser Funktion nur um eine Ebene abgesenkt. Verwenden Sie die Funktion mehrmals, bis das Objekt so dargestellt wird, wie Sie es wünschen.</p></dd>
+
+<dt><strong>Nach oben</strong></dt>
+<dd><p>Diese Funktion ist nur bei der Bearbeitung des Aussehens einer Schaltung verfügbar, und erlaubt das Anheben der ausgewählten Objekte, so daß diese über allen anderen, überlappenden Objekten gezeichnet werden. (Ankerpunkte und Pins sind Ausnahmen — diese sind immer ganz oben.)</p></dd>
+
+<dt><strong>Nach unten</strong></dt>
+<dd><p>Diese Funktion ist nur bei der Bearbeitung des Aussehens einer Schaltung verfügbar, und erlaubt das Absenken der ausgewählten Objekte, so daß diese unter allen anderen, überlappenden Objekten gezeichnet werden.</p></dd>
+
+<dt><strong>Knoten hinzufügen</strong></dt>
+<dd><p> Diese Funktion ist nur bei der Bearbeitung des Aussehens einer Schaltung verfügbar, und wenn ein Punkt auf einer Linie, einem Linienzug oder Vieleck ausgewählt ist. Dann fügt diese Funktion einen neuen Knotenpunkt zu dieser Struktur hinzu. Vor dem Hinzufügen wird der Punkt als Rhombus gezeichnet.</p></dd>
+
+<dt><strong>Knoten entfernen</strong></dt>
+<dd><p> Diese Funktion ist nur bei der Bearbeitung des Aussehens einer Schaltung verfügbar, und wenn ein Punkt auf einer Linie, einem Linienzug oder Vieleck ausgewählt ist. Dann löscht diese Funktion den aktuell markierten Knotenpunkt. Vor dem Entfernen wird der ausgewählte Knotenpunkt als Rhombus in einem Quadrat angezeigt. Logisim läßt es nicht zu, einen Knotenpunkt aus einem Vieleck mit nur drei Punkten oder einem Linienzug mit nur zwei Punkten zu entfernen.</p></dd>
+
+</dl>
+
+<p><strong>Weiter:</strong> <a href="project.html">Das Projektmenü</a>.</p>
+</div></body></html>