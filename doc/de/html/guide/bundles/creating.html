<<<<<<< HEAD
<html>
<head>
    <meta http-equiv="content-type" content="text/html; charset=UTF-8">
	<title>Erstellen von Leitungsbündeln</title>
</head>
<body bgcolor="FFFFFF">

<h1>Erstellen von Leitungsbündeln</h1>

<p>Jedem Eingang und jedem Ausgang eines jeden Bauelements ist eine bestimmte Bitbreite zugeordnet. Häufig handelt es sich um eine Breite von einem Bit, die sich auch nicht ändern läßt. Aber viele der eingebauten Bauelemente in Logisim besitzen eine einstellbare Bitbreite an ihren Ein- und Ausgängen.</p>

<p>In der folgenden Bildschirmkopie wird eine Testschaltung gezeigt, die die bitweise AND-Verknüpfung zweier drei Bit breiter Eingangswerte durchführt. Sehen Sie, wie das drei Bit breite Ausgangssignal die bitweise Verknüpfung der zwei Eingangssignale darstellt. In diesem Beispiel wurden alle Bauelemente über das Datenbits-Attribut auf eine Breite von drei Bit konfiguriert. Dies sehen Sie in der Bildschirmkopie an dem Wert 3 für das Datenbits-Feld.</p>
<center><img src="../../../img-guide/bundles-create.png" width="477" height="231"></center>

<p>Alle Bauelemente von Logisim legen die Bitbreite ihrer Ein- und Ausgänge fest. Die Bitbreite einer Leitung dagegen ist undefiniert. Erst wenn die Leitung an ein Bauelement angeschlossen wird, paßt sich diese an dessen Bitbreite an. Wenn eine Leitung an zwei Komponenten mit unterschiedlicher Bitbreite angeschlossen wird, meldet Logisim dies mit der Fehlermeldung "Breiten nicht kompatibel" und die betroffene Leitung wird in Orange dargestellt. In dem folgenden Bild wurde die Bitbreite des Ausgangs-Pins auf 1 gesetzt, und Logisim beklagt sich entsprechend.</p>
<center><img src="../../../img-guide/bundles-error.png" width="477" height="231"></center>
<p>Leitungen, die inkompatible Anschlüsse verbinden (und daher in Orange dargestellt werden), führen keine Werte.</p>

<p>Im Fall von Einzelbit-Leitungen sehen Sie auf einen Blick, welchen Wert die Leitung gerade führt, denn Logisim färbt diese Leitungen hellgrün oder dunkelgrün, abhängig vom aktuellen Wert auf der Leitung. Für Mehrbit-Leitungen werden keine Werte auf diese Weise dargestellt: diese Leitungen sind immer schwarz. Sie können eine solche Leitung aber mit dem Schaltwerkzeug (<img src="../../../../en/icons/poke.gif" width="16" height="16">) anklicken.</p>
<center><img src="../../../img-guide/bundles-probe.png" width="477" height="231"></center>
<p>Diese Testfunktion ist besonders hilfreich bei der Verwendung von Mehrbit-Leitungen.</p>

<p><strong>Weiter:</strong> <a href="splitting.html">Verteiler</a>.</p>

</body>
</html>
=======
<!DOCTYPE html PUBLIC "-//W3C//DTD HTML 4.01 Transitional//EN">
<html>
  <head>
    <meta name="viewport" content="width=device-width, initial-scale=1.0">
    <meta name="created" content="2018-10-23T06:18:10.521000000">
    <meta name="changed" content="2018-10-23T06:18:42.262000000">
    <meta http-equiv="content-type" content="text/html; charset=utf-8">
    <meta http-equiv="Content-Language" content="de">
    <title>Erstellen von Leitungsbündeln
    </title>
    <link rel="stylesheet" type="text/css" href="../../style.css">
  </head>
  <body>
    <div class="maindiv">

<h1>Erstellen von Leitungsbündeln</h1>

<p>Jedem Eingang und jedem Ausgang eines jeden Bauelements ist eine bestimmte Bitbreite zugeordnet. Häufig handelt es sich um eine Breite von einem Bit, die sich auch nicht ändern läßt. Aber viele der eingebauten Bauelemente in Logisim besitzen eine einstellbare Bitbreite an ihren Ein- und Ausgängen.</p>

<p>In der folgenden Bildschirmkopie wird eine Testschaltung gezeigt, die die bitweise AND-Verknüpfung zweier drei Bit breiter Eingangswerte durchführt. Sehen Sie, wie das drei Bit breite Ausgangssignal die bitweise Verknüpfung der zwei Eingangssignale darstellt. In diesem Beispiel wurden alle Bauelemente über das Datenbits-Attribut auf eine Breite von drei Bit konfiguriert. Dies sehen Sie in der Bildschirmkopie an dem Wert 3 für das Datenbits-Feld.</p>
<center><img src="../../../img-guide/bundles-create.png"></center>

<p>Alle Bauelemente von Logisim legen die Bitbreite ihrer Ein- und Ausgänge fest. Die Bitbreite einer Leitung dagegen ist undefiniert. Erst wenn die Leitung an ein Bauelement angeschlossen wird, paßt sich diese an dessen Bitbreite an. Wenn eine Leitung an zwei Komponenten mit unterschiedlicher Bitbreite angeschlossen wird, meldet Logisim dies mit der Fehlermeldung "Breiten nicht kompatibel" und die betroffene Leitung wird in Orange dargestellt. In dem folgenden Bild wurde die Bitbreite des Ausgangs-Pins auf 1 gesetzt, und Logisim beklagt sich entsprechend.</p>
<center><img src="../../../img-guide/bundles-error.png"></center>
<p>Leitungen, die inkompatible Anschlüsse verbinden (und daher in Orange dargestellt werden), führen keine Werte.</p>

<p>Im Fall von Einzelbit-Leitungen sehen Sie auf einen Blick, welchen Wert die Leitung gerade führt, denn Logisim färbt diese Leitungen hellgrün oder dunkelgrün, abhängig vom aktuellen Wert auf der Leitung. Für Mehrbit-Leitungen werden keine Werte auf diese Weise dargestellt: diese Leitungen sind immer schwarz. Sie können eine solche Leitung aber mit dem Schaltwerkzeug (<img src="../../../../icons/poke.gif" width="16" height="16">) anklicken.</p>
<center><img src="../../../../img-guide/bundles-probe.png"></center>
<p>Diese Testfunktion ist besonders hilfreich bei der Verwendung von Mehrbit-Leitungen.</p>

<p><strong>Weiter:</strong> <a href="splitting.html">Verteiler</a>.</p>
</div></body></html>
>>>>>>> 5ecb02a1
<|MERGE_RESOLUTION|>--- conflicted
+++ resolved
@@ -1,61 +1,32 @@
-<<<<<<< HEAD
-<html>
-<head>
-    <meta http-equiv="content-type" content="text/html; charset=UTF-8">
-	<title>Erstellen von Leitungsbündeln</title>
-</head>
-<body bgcolor="FFFFFF">
-
-<h1>Erstellen von Leitungsbündeln</h1>
-
-<p>Jedem Eingang und jedem Ausgang eines jeden Bauelements ist eine bestimmte Bitbreite zugeordnet. Häufig handelt es sich um eine Breite von einem Bit, die sich auch nicht ändern läßt. Aber viele der eingebauten Bauelemente in Logisim besitzen eine einstellbare Bitbreite an ihren Ein- und Ausgängen.</p>
-
-<p>In der folgenden Bildschirmkopie wird eine Testschaltung gezeigt, die die bitweise AND-Verknüpfung zweier drei Bit breiter Eingangswerte durchführt. Sehen Sie, wie das drei Bit breite Ausgangssignal die bitweise Verknüpfung der zwei Eingangssignale darstellt. In diesem Beispiel wurden alle Bauelemente über das Datenbits-Attribut auf eine Breite von drei Bit konfiguriert. Dies sehen Sie in der Bildschirmkopie an dem Wert 3 für das Datenbits-Feld.</p>
-<center><img src="../../../img-guide/bundles-create.png" width="477" height="231"></center>
-
-<p>Alle Bauelemente von Logisim legen die Bitbreite ihrer Ein- und Ausgänge fest. Die Bitbreite einer Leitung dagegen ist undefiniert. Erst wenn die Leitung an ein Bauelement angeschlossen wird, paßt sich diese an dessen Bitbreite an. Wenn eine Leitung an zwei Komponenten mit unterschiedlicher Bitbreite angeschlossen wird, meldet Logisim dies mit der Fehlermeldung "Breiten nicht kompatibel" und die betroffene Leitung wird in Orange dargestellt. In dem folgenden Bild wurde die Bitbreite des Ausgangs-Pins auf 1 gesetzt, und Logisim beklagt sich entsprechend.</p>
-<center><img src="../../../img-guide/bundles-error.png" width="477" height="231"></center>
-<p>Leitungen, die inkompatible Anschlüsse verbinden (und daher in Orange dargestellt werden), führen keine Werte.</p>
-
-<p>Im Fall von Einzelbit-Leitungen sehen Sie auf einen Blick, welchen Wert die Leitung gerade führt, denn Logisim färbt diese Leitungen hellgrün oder dunkelgrün, abhängig vom aktuellen Wert auf der Leitung. Für Mehrbit-Leitungen werden keine Werte auf diese Weise dargestellt: diese Leitungen sind immer schwarz. Sie können eine solche Leitung aber mit dem Schaltwerkzeug (<img src="../../../../en/icons/poke.gif" width="16" height="16">) anklicken.</p>
-<center><img src="../../../img-guide/bundles-probe.png" width="477" height="231"></center>
-<p>Diese Testfunktion ist besonders hilfreich bei der Verwendung von Mehrbit-Leitungen.</p>
-
-<p><strong>Weiter:</strong> <a href="splitting.html">Verteiler</a>.</p>
-
-</body>
-</html>
-=======
-<!DOCTYPE html PUBLIC "-//W3C//DTD HTML 4.01 Transitional//EN">
-<html>
-  <head>
-    <meta name="viewport" content="width=device-width, initial-scale=1.0">
-    <meta name="created" content="2018-10-23T06:18:10.521000000">
-    <meta name="changed" content="2018-10-23T06:18:42.262000000">
-    <meta http-equiv="content-type" content="text/html; charset=utf-8">
-    <meta http-equiv="Content-Language" content="de">
-    <title>Erstellen von Leitungsbündeln
-    </title>
-    <link rel="stylesheet" type="text/css" href="../../style.css">
-  </head>
-  <body>
-    <div class="maindiv">
-
-<h1>Erstellen von Leitungsbündeln</h1>
-
-<p>Jedem Eingang und jedem Ausgang eines jeden Bauelements ist eine bestimmte Bitbreite zugeordnet. Häufig handelt es sich um eine Breite von einem Bit, die sich auch nicht ändern läßt. Aber viele der eingebauten Bauelemente in Logisim besitzen eine einstellbare Bitbreite an ihren Ein- und Ausgängen.</p>
-
-<p>In der folgenden Bildschirmkopie wird eine Testschaltung gezeigt, die die bitweise AND-Verknüpfung zweier drei Bit breiter Eingangswerte durchführt. Sehen Sie, wie das drei Bit breite Ausgangssignal die bitweise Verknüpfung der zwei Eingangssignale darstellt. In diesem Beispiel wurden alle Bauelemente über das Datenbits-Attribut auf eine Breite von drei Bit konfiguriert. Dies sehen Sie in der Bildschirmkopie an dem Wert 3 für das Datenbits-Feld.</p>
-<center><img src="../../../img-guide/bundles-create.png"></center>
-
-<p>Alle Bauelemente von Logisim legen die Bitbreite ihrer Ein- und Ausgänge fest. Die Bitbreite einer Leitung dagegen ist undefiniert. Erst wenn die Leitung an ein Bauelement angeschlossen wird, paßt sich diese an dessen Bitbreite an. Wenn eine Leitung an zwei Komponenten mit unterschiedlicher Bitbreite angeschlossen wird, meldet Logisim dies mit der Fehlermeldung "Breiten nicht kompatibel" und die betroffene Leitung wird in Orange dargestellt. In dem folgenden Bild wurde die Bitbreite des Ausgangs-Pins auf 1 gesetzt, und Logisim beklagt sich entsprechend.</p>
-<center><img src="../../../img-guide/bundles-error.png"></center>
-<p>Leitungen, die inkompatible Anschlüsse verbinden (und daher in Orange dargestellt werden), führen keine Werte.</p>
-
-<p>Im Fall von Einzelbit-Leitungen sehen Sie auf einen Blick, welchen Wert die Leitung gerade führt, denn Logisim färbt diese Leitungen hellgrün oder dunkelgrün, abhängig vom aktuellen Wert auf der Leitung. Für Mehrbit-Leitungen werden keine Werte auf diese Weise dargestellt: diese Leitungen sind immer schwarz. Sie können eine solche Leitung aber mit dem Schaltwerkzeug (<img src="../../../../icons/poke.gif" width="16" height="16">) anklicken.</p>
-<center><img src="../../../../img-guide/bundles-probe.png"></center>
-<p>Diese Testfunktion ist besonders hilfreich bei der Verwendung von Mehrbit-Leitungen.</p>
-
-<p><strong>Weiter:</strong> <a href="splitting.html">Verteiler</a>.</p>
-</div></body></html>
->>>>>>> 5ecb02a1
+<!DOCTYPE html PUBLIC "-//W3C//DTD HTML 4.01 Transitional//EN">
+<html>
+  <head>
+    <meta name="viewport" content="width=device-width, initial-scale=1.0">
+    <meta name="created" content="2018-10-23T06:18:10.521000000">
+    <meta name="changed" content="2018-10-23T06:18:42.262000000">
+    <meta http-equiv="content-type" content="text/html; charset=utf-8">
+    <meta http-equiv="Content-Language" content="de">
+    <title>Erstellen von Leitungsbündeln
+    </title>
+    <link rel="stylesheet" type="text/css" href="../../style.css">
+  </head>
+  <body>
+    <div class="maindiv">
+
+<h1>Erstellen von Leitungsbündeln</h1>
+
+<p>Jedem Eingang und jedem Ausgang eines jeden Bauelements ist eine bestimmte Bitbreite zugeordnet. Häufig handelt es sich um eine Breite von einem Bit, die sich auch nicht ändern läßt. Aber viele der eingebauten Bauelemente in Logisim besitzen eine einstellbare Bitbreite an ihren Ein- und Ausgängen.</p>
+
+<p>In der folgenden Bildschirmkopie wird eine Testschaltung gezeigt, die die bitweise AND-Verknüpfung zweier drei Bit breiter Eingangswerte durchführt. Sehen Sie, wie das drei Bit breite Ausgangssignal die bitweise Verknüpfung der zwei Eingangssignale darstellt. In diesem Beispiel wurden alle Bauelemente über das Datenbits-Attribut auf eine Breite von drei Bit konfiguriert. Dies sehen Sie in der Bildschirmkopie an dem Wert 3 für das Datenbits-Feld.</p>
+<center><img src="../../../img-guide/bundles-create.png"></center>
+
+<p>Alle Bauelemente von Logisim legen die Bitbreite ihrer Ein- und Ausgänge fest. Die Bitbreite einer Leitung dagegen ist undefiniert. Erst wenn die Leitung an ein Bauelement angeschlossen wird, paßt sich diese an dessen Bitbreite an. Wenn eine Leitung an zwei Komponenten mit unterschiedlicher Bitbreite angeschlossen wird, meldet Logisim dies mit der Fehlermeldung "Breiten nicht kompatibel" und die betroffene Leitung wird in Orange dargestellt. In dem folgenden Bild wurde die Bitbreite des Ausgangs-Pins auf 1 gesetzt, und Logisim beklagt sich entsprechend.</p>
+<center><img src="../../../img-guide/bundles-error.png"></center>
+<p>Leitungen, die inkompatible Anschlüsse verbinden (und daher in Orange dargestellt werden), führen keine Werte.</p>
+
+<p>Im Fall von Einzelbit-Leitungen sehen Sie auf einen Blick, welchen Wert die Leitung gerade führt, denn Logisim färbt diese Leitungen hellgrün oder dunkelgrün, abhängig vom aktuellen Wert auf der Leitung. Für Mehrbit-Leitungen werden keine Werte auf diese Weise dargestellt: diese Leitungen sind immer schwarz. Sie können eine solche Leitung aber mit dem Schaltwerkzeug (<img src="../../../../icons/poke.gif" width="16" height="16">) anklicken.</p>
+<center><img src="../../../../img-guide/bundles-probe.png"></center>
+<p>Diese Testfunktion ist besonders hilfreich bei der Verwendung von Mehrbit-Leitungen.</p>
+
+<p><strong>Weiter:</strong> <a href="splitting.html">Verteiler</a>.</p>
+</div></body></html>