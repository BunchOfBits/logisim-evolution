--- conflicted
+++ resolved
@@ -1,77 +1,40 @@
-<<<<<<< HEAD
-<html>
-<head>
-    <meta http-equiv="content-type" content="text/html; charset=UTF-8">
-	<title>Verteiler</title>
-</head>
-<body bgcolor="FFFFFF">
-
-<h1>Verteiler</h1>
-
-<p>Wenn Sie mit Mehrbit-Werten arbeiten, werden Sie häufig den Wunsch haben, einzelne Bits in verschiedene Richtungen weiterzuleiten. Das Verteiler-Werkzeug (<img src="../../../../en/icons/splitter.gif" width="16" height="16">) aus der Basisbibliothek von Logisim steht Ihnen hierfür zur Verfügung.</p>
-
-<p>Wenn wir einmal annehmen, Sie möchten eine Schaltung aufbauen, die die bitweise AND-Verknüpfung der beiden Nibbles (die oberen vier Bit und die unteren vier Bit) eines acht-Bit Einganges berechnen soll. Wir haben es dann mit einem acht-Bit-Wert zu tun, der vom Eingangspin geliefert wird, und wir müssen diesen Wert in zwei vier-Bit-Werte aufspalten. In der folgenden Schaltung benutzen wir einen Verteiler, um dies zu erreichen: der acht-Bit-Wert wird an den Verteiler geleitet (der einer Vogelkralle ähnelt). Dieser teilt den acht-Bit-Wert in zwei vier-Bit-Werte auf, die dann an ein AND-Gatter weitergeleitet werden, um das Ergebnis zu berechnen.</p>
-<center><img src="../../../img-guide/bundles-splitter-circ.png" width="477" height="262"></center>
-<p>In diesem Beispiel teilt der Verteiler einen ankommenden Wert in mehrere herausgehende Werte auf. Aber Verteiler können auch dazu verwendet werden, mehrere Werte zu einem Wert zusammenzufügen. In der Tat haben diese Verteiler keine feste Richtung: zu einem Zeitpunkt können Werte in der einen Richtung durchgeschickt werden, und zu einem anderen Zeitpunkt in der anderen. Werte können sogar in beiden Richtungen gleichzeitig transportiert werden, wie in dem nächsten Beispiel. Dort läuft der Wert zunächst in östlicher Richtung durch die zwei Verteiler, wird dann in die umgekehrte Richtung umgelenkt, läuft in westlicher Richtung zurück durch die Verteiler, bevor es noch einmal umgedreht wird, und nach einem weiteren Transport in östlicher Richtung durch die Verteiler den Ausgang erreicht.</p>
-<center><img src="../../../../en/img-guide/bundles-splitter-2way.png" width="191" height="44"></center>
-
-<p>Der Schlüssel zum Verständnis von Verteilern liegt in deren Attributen. Im Folgenden bezeichnet ein <em>aufgespaltenes Ende</em> eine von mehreren Leitungenauf der einen Seite, während der Ausdruck <em>zusammengeführtes Ende</em> die einzelne Leitung der anderen Seite bezeichnet.</p>
-<ul>
-
-<li>Das Attribut <strong>Ausrichtung</strong> bezeichnet, wie die aufgespaltenen Enden im Verhältnis zum zusammengeführten Ende liegen.</li>
-
-<li>Das Attribut <strong>Ausfächerung</strong> gibt an, wieviele aufgespaltene Enden vorhanden sind.</li>
-
-<li>Das Attribut  <strong>Bitbreite</strong> gibt die Bitbreite des zusammengeführten Endes an.</li>
-
-<li>Das Attribut <strong>Bit <var>x</var></strong> bezieht sich auf das Bit <em>x</em> des zusammengeführten Endes. Wenn mehrere Bits demselben aufgespaltenen Ende zugeordnet werden, dann entspricht deren relative Reihenfolge der Reihenfolge dieser Bits im zusammengeführten Ende. Verteiler in Logisim können kein Bit des zusammengeführten Endes auf mehrere aufgespaltene Enden gleichzeitig weiterleiten.</li>
-
-</ul>
-<p>Beachten Sie, daß jede Änderung der Ausfächerung oder der Bitbreite alle Bit <var>x</var>-Attribute so zurücksetzen wird, daß diese Bits so gleichmäßig wie möglich auf die aufgespaltenen Enden verteilt werden.</p>
-
-<p><strong>Weiter:</strong> <a href="colors.html">Farben der Leitungen</a>.</p>
-
-</body>
-</html>
-=======
-<!DOCTYPE html PUBLIC "-//W3C//DTD HTML 4.01 Transitional//EN">
-<html>
-  <head>
-    <meta name="viewport" content="width=device-width, initial-scale=1.0">
-    <meta name="created" content="2018-10-23T06:18:10.521000000">
-    <meta name="changed" content="2018-10-23T06:18:42.262000000">
-    <meta http-equiv="content-type" content="text/html; charset=utf-8">
-    <meta http-equiv="Content-Language" content="de">
-    <title>Verteiler
-    </title>
-    <link rel="stylesheet" type="text/css" href="../../style.css">
-  </head>
-  <body>
-    <div class="maindiv">
-
-<h1>Verteiler</h1>
-
-<p>Wenn Sie mit Mehrbit-Werten arbeiten, werden Sie häufig den Wunsch haben, einzelne Bits in verschiedene Richtungen weiterzuleiten. Das Verteiler-Werkzeug (<img class="intxt" src="../../../../icons/splitter.gif">) aus der Basisbibliothek von Logisim steht Ihnen hierfür zur Verfügung.</p>
-
-<p>Wenn wir einmal annehmen, Sie möchten eine Schaltung aufbauen, die die bitweise AND-Verknüpfung der beiden Nibbles (die oberen vier Bit und die unteren vier Bit) eines acht-Bit Einganges berechnen soll. Wir haben es dann mit einem acht-Bit-Wert zu tun, der vom Eingangspin geliefert wird, und wir müssen diesen Wert in zwei vier-Bit-Werte aufspalten. In der folgenden Schaltung benutzen wir einen Verteiler, um dies zu erreichen: der acht-Bit-Wert wird an den Verteiler geleitet (der einer Vogelkralle ähnelt). Dieser teilt den acht-Bit-Wert in zwei vier-Bit-Werte auf, die dann an ein AND-Gatter weitergeleitet werden, um das Ergebnis zu berechnen.</p>
-<center><img src="../../../../img-guide/bundles-splitter-circ.png"></center>
-<p>In diesem Beispiel teilt der Verteiler einen ankommenden Wert in mehrere herausgehende Werte auf. Aber Verteiler können auch dazu verwendet werden, mehrere Werte zu einem Wert zusammenzufügen. In der Tat haben diese Verteiler keine feste Richtung: zu einem Zeitpunkt können Werte in der einen Richtung durchgeschickt werden, und zu einem anderen Zeitpunkt in der anderen. Werte können sogar in beiden Richtungen gleichzeitig transportiert werden, wie in dem nächsten Beispiel. Dort läuft der Wert zunächst in östlicher Richtung durch die zwei Verteiler, wird dann in die umgekehrte Richtung umgelenkt, läuft in westlicher Richtung zurück durch die Verteiler, bevor es noch einmal umgedreht wird, und nach einem weiteren Transport in östlicher Richtung durch die Verteiler den Ausgang erreicht.</p>
-<center><img src="../../../../img-guide/bundles-splitter-2way.png"></center>
-
-<p>Der Schlüssel zum Verständnis von Verteilern liegt in deren Attributen. Im Folgenden bezeichnet ein <em>aufgespaltenes Ende</em> eine von mehreren Leitungenauf der einen Seite, während der Ausdruck <em>zusammengeführtes Ende</em> die einzelne Leitung der anderen Seite bezeichnet.</p>
-<ul>
-
-<li>Das Attribut <strong>Ausrichtung</strong> bezeichnet, wie die aufgespaltenen Enden im Verhältnis zum zusammengeführten Ende liegen.</li>
-
-<li>Das Attribut <strong>Ausfächerung</strong> gibt an, wieviele aufgespaltene Enden vorhanden sind.</li>
-
-<li>Das Attribut  <strong>Bitbreite</strong> gibt die Bitbreite des zusammengeführten Endes an.</li>
-
-<li>Das Attribut <strong>Bit <var>x</var></strong> bezieht sich auf das Bit <em>x</em> des zusammengeführten Endes. Wenn mehrere Bits demselben aufgespaltenen Ende zugeordnet werden, dann entspricht deren relative Reihenfolge der Reihenfolge dieser Bits im zusammengeführten Ende. Verteiler in Logisim können kein Bit des zusammengeführten Endes auf mehrere aufgespaltene Enden gleichzeitig weiterleiten.</li>
-
-</ul>
-<p>Beachten Sie, daß jede Änderung der Ausfächerung oder der Bitbreite alle Bit <var>x</var>-Attribute so zurücksetzen wird, daß diese Bits so gleichmäßig wie möglich auf die aufgespaltenen Enden verteilt werden.</p>
-
-<p><strong>Weiter:</strong> <a href="colors.html">Farben der Leitungen</a>.</p>
-</div></body></html>
->>>>>>> 5ecb02a1
+<!DOCTYPE html PUBLIC "-//W3C//DTD HTML 4.01 Transitional//EN">
+<html>
+  <head>
+    <meta name="viewport" content="width=device-width, initial-scale=1.0">
+    <meta name="created" content="2018-10-23T06:18:10.521000000">
+    <meta name="changed" content="2018-10-23T06:18:42.262000000">
+    <meta http-equiv="content-type" content="text/html; charset=utf-8">
+    <meta http-equiv="Content-Language" content="de">
+    <title>Verteiler
+    </title>
+    <link rel="stylesheet" type="text/css" href="../../style.css">
+  </head>
+  <body>
+    <div class="maindiv">
+
+<h1>Verteiler</h1>
+
+<p>Wenn Sie mit Mehrbit-Werten arbeiten, werden Sie häufig den Wunsch haben, einzelne Bits in verschiedene Richtungen weiterzuleiten. Das Verteiler-Werkzeug (<img class="intxt" src="../../../../icons/splitter.gif">) aus der Basisbibliothek von Logisim steht Ihnen hierfür zur Verfügung.</p>
+
+<p>Wenn wir einmal annehmen, Sie möchten eine Schaltung aufbauen, die die bitweise AND-Verknüpfung der beiden Nibbles (die oberen vier Bit und die unteren vier Bit) eines acht-Bit Einganges berechnen soll. Wir haben es dann mit einem acht-Bit-Wert zu tun, der vom Eingangspin geliefert wird, und wir müssen diesen Wert in zwei vier-Bit-Werte aufspalten. In der folgenden Schaltung benutzen wir einen Verteiler, um dies zu erreichen: der acht-Bit-Wert wird an den Verteiler geleitet (der einer Vogelkralle ähnelt). Dieser teilt den acht-Bit-Wert in zwei vier-Bit-Werte auf, die dann an ein AND-Gatter weitergeleitet werden, um das Ergebnis zu berechnen.</p>
+<center><img src="../../../../img-guide/bundles-splitter-circ.png"></center>
+<p>In diesem Beispiel teilt der Verteiler einen ankommenden Wert in mehrere herausgehende Werte auf. Aber Verteiler können auch dazu verwendet werden, mehrere Werte zu einem Wert zusammenzufügen. In der Tat haben diese Verteiler keine feste Richtung: zu einem Zeitpunkt können Werte in der einen Richtung durchgeschickt werden, und zu einem anderen Zeitpunkt in der anderen. Werte können sogar in beiden Richtungen gleichzeitig transportiert werden, wie in dem nächsten Beispiel. Dort läuft der Wert zunächst in östlicher Richtung durch die zwei Verteiler, wird dann in die umgekehrte Richtung umgelenkt, läuft in westlicher Richtung zurück durch die Verteiler, bevor es noch einmal umgedreht wird, und nach einem weiteren Transport in östlicher Richtung durch die Verteiler den Ausgang erreicht.</p>
+<center><img src="../../../../img-guide/bundles-splitter-2way.png"></center>
+
+<p>Der Schlüssel zum Verständnis von Verteilern liegt in deren Attributen. Im Folgenden bezeichnet ein <em>aufgespaltenes Ende</em> eine von mehreren Leitungenauf der einen Seite, während der Ausdruck <em>zusammengeführtes Ende</em> die einzelne Leitung der anderen Seite bezeichnet.</p>
+<ul>
+
+<li>Das Attribut <strong>Ausrichtung</strong> bezeichnet, wie die aufgespaltenen Enden im Verhältnis zum zusammengeführten Ende liegen.</li>
+
+<li>Das Attribut <strong>Ausfächerung</strong> gibt an, wieviele aufgespaltene Enden vorhanden sind.</li>
+
+<li>Das Attribut  <strong>Bitbreite</strong> gibt die Bitbreite des zusammengeführten Endes an.</li>
+
+<li>Das Attribut <strong>Bit <var>x</var></strong> bezieht sich auf das Bit <em>x</em> des zusammengeführten Endes. Wenn mehrere Bits demselben aufgespaltenen Ende zugeordnet werden, dann entspricht deren relative Reihenfolge der Reihenfolge dieser Bits im zusammengeführten Ende. Verteiler in Logisim können kein Bit des zusammengeführten Endes auf mehrere aufgespaltene Enden gleichzeitig weiterleiten.</li>
+
+</ul>
+<p>Beachten Sie, daß jede Änderung der Ausfächerung oder der Bitbreite alle Bit <var>x</var>-Attribute so zurücksetzen wird, daß diese Bits so gleichmäßig wie möglich auf die aufgespaltenen Enden verteilt werden.</p>
+
+<p><strong>Weiter:</strong> <a href="colors.html">Farben der Leitungen</a>.</p>
+</div></body></html>