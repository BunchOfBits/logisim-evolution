--- conflicted
+++ resolved
@@ -1,77 +1,40 @@
-<<<<<<< HEAD
-<html>
-<head>
-    <meta http-equiv="content-type" content="text/html; charset=UTF-8">
-	<title>Farben der Leitungen</title>
-</head>
-<body bgcolor="FFFFFF">
-
-<h1>Farben der Leitungen</h1>
-
-<p>Jetzt sind wir in der Lage, die gesamte Farbpalette zusammenzufassen, die Logisim für Leitungen verwendet. In der folgenden kleinen Schaltung sehen Sie alle diese Farben auf einen Blick.</p>
-<center><img src="../../../../en/img-guide/bundles-colors.png" width="131" height="195"></center>
-
-<ul>
-
-<li><p><strong>Grau:</strong> Die Bitbreite der Leitung ist unbekannt. Dies kommt daher, weil diese Leitung noch nicht an den Ein- oder Ausgang irgendeines Bauelements angeschlossen ist. (Alle Ein- und Ausgänge haben eine definierte Bitbreite.)</p></li>
-
-<li><p><strong>Blau:</strong> Die Leitung trägt einen Einzelbit-Wert, aber derzeit ist der Zustand der Leitung nicht festgelegt. Hier nennen wir dies ein <em>potenzialfreies</em> Bit; manchmal wird es auch als ein <em>hochohmiger</em> Wert bezeichnet. In diesem Beispiel treibt ein threestate-Ausgang die Leitung, daher kann es einen potenzialfreien Wert ausgeben.</p>
-
-</li><li><p><strong>Dunkelgrün:</strong> Die Leitung führt ein einzelnes 0-Bit.</p></li>
-
-<li><p><strong>Hellgrün:</strong> Die Leitung führt ein einzelnes 1-Bit.</p></li>
-
-<li><p><strong>Schwarz:</strong> Die Leitung führt ein mehrere Bit breites Wort. Einige oder alle einzelnen Bits können nicht angegeben werden.</p></li>
-
-<li><p><strong>Rot:</strong> Die Leitung führt ein fehlerhaftes Signal. Dies kann passieren, wenn ein Gatter den richtigen Ausgangswert nicht berechnen kann, zum Beispiel weil dessen Eingänge nicht definiert sind. Es kann auch dadurch verursacht werden, daß zwei Bauelemente versuchen, verschiedene Werte gleichzeitig über dieselbe Leitung zu senden. Dies ist in der obigen Schaltung der Fall, in der ein Eingangspin eine 0 auf die Leitung gibt, während ein anderer Eingangspin eine 1 auf dieselbe Leitung geben will, und es damit zum Konflikt kommt. Leitungen mit einer Breite von mehreren Bits werden rot dargestellt, wenn auch nur ein einzelnes Bit einen fehlerhaften Wert aufweist.</p></li>
-
-<li><p><strong>Orange:</strong> Die an die Leitung angeschlossenen Bauelemente besitzen unterschiedliche Bitbreiten. Eine orange Leitung ist tatsächlich außer Funktion: es werden keine Werte zwischen den Bauelementen ausgetauscht. Im Beispiel wurde ein zwei-Bit-Bauelement an ein ein-Bit-Bauelement angeschlossen.</p></li>
-
-</ul>
-
-<p><strong>Weiter:</strong> <em><a href="../index.html">Leitfaden für Benutzer von Logisim</a></em>.</p>
-
-</body>
-</html>
-=======
-<!DOCTYPE html PUBLIC "-//W3C//DTD HTML 4.01 Transitional//EN">
-<html>
-  <head>
-    <meta name="viewport" content="width=device-width, initial-scale=1.0">
-    <meta name="created" content="2018-10-23T06:18:10.521000000">
-    <meta name="changed" content="2018-10-23T06:18:42.262000000">
-    <meta http-equiv="content-type" content="text/html; charset=utf-8">
-    <meta http-equiv="Content-Language" content="de">
-    <title>Farben der Leitungen
-    </title>
-    <link rel="stylesheet" type="text/css" href="../../style.css">
-  </head>
-  <body>
-    <div class="maindiv">
-
-<h1>Farben der Leitungen</h1>
-
-<p>Jetzt sind wir in der Lage, die gesamte Farbpalette zusammenzufassen, die Logisim für Leitungen verwendet. In der folgenden kleinen Schaltung sehen Sie alle diese Farben auf einen Blick.</p>
-<center><img src="../../../../img-guide/bundles-colors.png"></center>
-
-<ul>
-
-<li><p><strong>Grau:</strong> Die Bitbreite der Leitung ist unbekannt. Dies kommt daher, weil diese Leitung noch nicht an den Ein- oder Ausgang irgendeines Bauelements angeschlossen ist. (Alle Ein- und Ausgänge haben eine definierte Bitbreite.)</p></li>
-
-<li><p><strong>Blau:</strong> Die Leitung trägt einen Einzelbit-Wert, aber derzeit ist der Zustand der Leitung nicht festgelegt. Hier nennen wir dies ein <em>potenzialfreies</em> Bit; manchmal wird es auch als ein <em>hochohmiger</em> Wert bezeichnet. In diesem Beispiel treibt ein threestate-Ausgang die Leitung, daher kann es einen potenzialfreien Wert ausgeben.</p>
-
-</li><li><p><strong>Dunkelgrün:</strong> Die Leitung führt ein einzelnes 0-Bit.</p></li>
-
-<li><p><strong>Hellgrün:</strong> Die Leitung führt ein einzelnes 1-Bit.</p></li>
-
-<li><p><strong>Schwarz:</strong> Die Leitung führt ein mehrere Bit breites Wort. Einige oder alle einzelnen Bits können nicht angegeben werden.</p></li>
-
-<li><p><strong>Rot:</strong> Die Leitung führt ein fehlerhaftes Signal. Dies kann passieren, wenn ein Gatter den richtigen Ausgangswert nicht berechnen kann, zum Beispiel weil dessen Eingänge nicht definiert sind. Es kann auch dadurch verursacht werden, daß zwei Bauelemente versuchen, verschiedene Werte gleichzeitig über dieselbe Leitung zu senden. Dies ist in der obigen Schaltung der Fall, in der ein Eingangspin eine 0 auf die Leitung gibt, während ein anderer Eingangspin eine 1 auf dieselbe Leitung geben will, und es damit zum Konflikt kommt. Leitungen mit einer Breite von mehreren Bits werden rot dargestellt, wenn auch nur ein einzelnes Bit einen fehlerhaften Wert aufweist.</p></li>
-
-<li><p><strong>Orange:</strong> Die an die Leitung angeschlossenen Bauelemente besitzen unterschiedliche Bitbreiten. Eine orange Leitung ist tatsächlich außer Funktion: es werden keine Werte zwischen den Bauelementen ausgetauscht. Im Beispiel wurde ein zwei-Bit-Bauelement an ein ein-Bit-Bauelement angeschlossen.</p></li>
-
-</ul>
-
-<p><strong>Weiter:</strong> <em><a href="../index.html">Leitfaden für Benutzer von Logisim</a></em>.</p>
-</div></body></html>
->>>>>>> 5ecb02a1
+<!DOCTYPE html PUBLIC "-//W3C//DTD HTML 4.01 Transitional//EN">
+<html>
+  <head>
+    <meta name="viewport" content="width=device-width, initial-scale=1.0">
+    <meta name="created" content="2018-10-23T06:18:10.521000000">
+    <meta name="changed" content="2018-10-23T06:18:42.262000000">
+    <meta http-equiv="content-type" content="text/html; charset=utf-8">
+    <meta http-equiv="Content-Language" content="de">
+    <title>Farben der Leitungen
+    </title>
+    <link rel="stylesheet" type="text/css" href="../../style.css">
+  </head>
+  <body>
+    <div class="maindiv">
+
+<h1>Farben der Leitungen</h1>
+
+<p>Jetzt sind wir in der Lage, die gesamte Farbpalette zusammenzufassen, die Logisim für Leitungen verwendet. In der folgenden kleinen Schaltung sehen Sie alle diese Farben auf einen Blick.</p>
+<center><img src="../../../../img-guide/bundles-colors.png"></center>
+
+<ul>
+
+<li><p><strong>Grau:</strong> Die Bitbreite der Leitung ist unbekannt. Dies kommt daher, weil diese Leitung noch nicht an den Ein- oder Ausgang irgendeines Bauelements angeschlossen ist. (Alle Ein- und Ausgänge haben eine definierte Bitbreite.)</p></li>
+
+<li><p><strong>Blau:</strong> Die Leitung trägt einen Einzelbit-Wert, aber derzeit ist der Zustand der Leitung nicht festgelegt. Hier nennen wir dies ein <em>potenzialfreies</em> Bit; manchmal wird es auch als ein <em>hochohmiger</em> Wert bezeichnet. In diesem Beispiel treibt ein threestate-Ausgang die Leitung, daher kann es einen potenzialfreien Wert ausgeben.</p>
+
+</li><li><p><strong>Dunkelgrün:</strong> Die Leitung führt ein einzelnes 0-Bit.</p></li>
+
+<li><p><strong>Hellgrün:</strong> Die Leitung führt ein einzelnes 1-Bit.</p></li>
+
+<li><p><strong>Schwarz:</strong> Die Leitung führt ein mehrere Bit breites Wort. Einige oder alle einzelnen Bits können nicht angegeben werden.</p></li>
+
+<li><p><strong>Rot:</strong> Die Leitung führt ein fehlerhaftes Signal. Dies kann passieren, wenn ein Gatter den richtigen Ausgangswert nicht berechnen kann, zum Beispiel weil dessen Eingänge nicht definiert sind. Es kann auch dadurch verursacht werden, daß zwei Bauelemente versuchen, verschiedene Werte gleichzeitig über dieselbe Leitung zu senden. Dies ist in der obigen Schaltung der Fall, in der ein Eingangspin eine 0 auf die Leitung gibt, während ein anderer Eingangspin eine 1 auf dieselbe Leitung geben will, und es damit zum Konflikt kommt. Leitungen mit einer Breite von mehreren Bits werden rot dargestellt, wenn auch nur ein einzelnes Bit einen fehlerhaften Wert aufweist.</p></li>
+
+<li><p><strong>Orange:</strong> Die an die Leitung angeschlossenen Bauelemente besitzen unterschiedliche Bitbreiten. Eine orange Leitung ist tatsächlich außer Funktion: es werden keine Werte zwischen den Bauelementen ausgetauscht. Im Beispiel wurde ein zwei-Bit-Bauelement an ein ein-Bit-Bauelement angeschlossen.</p></li>
+
+</ul>
+
+<p><strong>Weiter:</strong> <em><a href="../index.html">Leitfaden für Benutzer von Logisim</a></em>.</p>
+</div></body></html>