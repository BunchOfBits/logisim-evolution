<<<<<<< HEAD
<html>
<head>
    <meta http-equiv="content-type" content="text/html; charset=UTF-8">
	<title>Das Übersichtsfenster</title>
</head>
<body bgcolor="FFFFFF">

<h1>Das Übersichtsfenster</h1>

<p>Logisim verwaltet seine Werkzeuge in <strong>Bibliotheken</strong>. Diese werden als Verzeichnisse im Übersichtsfenster angezeigt. Um auf die Bauelemente einer Bibliothek zuzugreifen, brauchen Sie lediglich auf das entsprechende Verzeichnis doppelzuklicken. Hier sehen Sie die geöffnete Gatter-Bibliothek mit dem ausgewählten NAND-Gatter. Logisim ist jetzt dazu bereit NAND-Gatter zur Schaltung hinzuzufügen.</p>
<center><img src="../../../img-guide/attrlib-nand-select.png" width="477" height="231"></center>
<p>Wenn Sie sich jetzt die Auswahl in der Gatter-Bibliothek ansehen, so werden Sie bemerken, daß wir eigentlich gar keine XOR-Schaltung hätten entwickeln müssen: ein solches Gatter ist bereits Bestandteil von Logisim.</p>

<p>Wenn Sie ein neues Projekt anlegen, so enthält dieses automatisch bereits die folgenden Bibliotheken:</p>
<ul>

<li>Basis: Werkzeuge, die fester Bestandteil von Logisim sind.</li>

<li>Gatter: Bauelemente, die einfache logische Funktionen durchführen.</li>

<li>Auswahlschaltungen: komplexere kombinatorische Bauelemente, wie Multiplexer und Dekoder.</li>

<li>Arithmetik: Bauelemente, die arithmetische Funktionen ausführen.</li>

<li>Speicher: Bauelemente, die Daten speichern können, wie Flip-Flops, Register und RAM.</li>

<li>Eingabe/Ausgabe: Bauelemente zur Interaktion mit dem Anwender.</li>

</ul>

<p>Über das Untermenü "Bibliothek laden" aus dem Projektmenü können Sie weitere Bibliotheken hinzufügen. Logisim besitzt drei Gruppen von Bibliotheken.</p>
<ul>

<li><strong>Eingebaute Bibliotheken</strong> sind Bibliotheken, die fester Bestandteil von Logisim sind. Diese sind in der <em><a href="../../libs/index.html">Bibliotheksreferenz</a></em> dokumentiert.</p>

</li><li><strong>Logisim-Bibliotheken</strong> sind in Logisim entwickelte Projekte, die als Logisim-Projekte gespeichert wurden. Sie können eine Reihe von Schaltungen in einem einzelnen Projekt aufbauen (wie im Abschnitt <a href="../subcirc/index.html">Teilschaltungen</a> dieses Leitfadens beschrieben), und diese dann später als Bibliothek für andere Projekte benutzen.</p>

</li><li><strong>JAR-Bibliotheken</strong> sind Bibliotheken, die in Java erstellt werden, aber nicht fester Bestandteil von Logisim sind. Sie können fertige JAR-Bibliotheken von anderen Autoren herunterladen, oder Ihre eigenen erstellen, wie im Abschnitt <a href="../jar/index.html">JAR-Bibliotheken</a> dieses Leitfadens beschrieben. Die Entwicklung einer JAR-Bibliothek ist aufwendiger, als die Erstellung einer Logisim-Bibliothek, aber die damit erstellten Bauelemente sind flexibler und erlauben sowohl die Vergabe von Attributen, als auch die Interaktion mit dem Anwender. Die eingebauten Bibliotheken (mit Ausnahme der Basis-Bibliothek) sind mit demselben API entwickelt worden, das auch die JAR-Bibliotheken benutzen können. Hieran können Sie den Umfang der Funktionen erkennen, die mit JAR-Bibliotheken verwirklicht werden können.</p>

<p>Einige JAR-Bibliotheken enthalten keinen Hinweis darauf, welche Java-Klasse der Bibliothek gestartet werden soll. Wenn Sie eine solche JAR-Bibliothek laden, wird Logisim Sie zur Eingabe des Namens der entsprechenden Klasse auffrodern. Der Name dieser Klasse sollte Ihnen vom Ersteller der JAR-Bibliothek mitgeteilt werden.</p>

</li></ul>

<p>Um eine Bibliothek wieder zu entfernen, wählen Sie den Punkt "Bibliotheken entfernen..." aus dem Projektmenü. Logisim erlaubt es Ihnen nicht, Bibliotheken zu entfernen, deren Bauelemente in einer Schaltung verwendet werden, die auf der Werkzeugleiste angezeigt wird, oder einer Maustaste zugeordnet ist.</p>

<p>Streng genommen enthält eine Bibliothek übrigens Werkzeuge, keine Bauelemente. So finden Sie in der Basis-Bibliothek das Schaltwerkzeug (<img src="../../../../en/icons/poke.gif" width="16" height="16">), das Bearbeitungswerkzeug (<img src="../../../../en/icons/select.gif" width="16" height="16">) und andere Werkzeuge, die keinen direkten Bezug zu einem spezifischen Bauelement aufweisen. Die meisten Bibliotheken enthalten aber Werkzeuge zum Hinzufügen individueller Bauelemente. Alle eingebauten Bibliotheken mit Ausnahme der Basis-Bibliothek sind auf diese Weise aufgebaut.</p>

<p><strong>Weiter:</strong> <a href="attr.html">Die Attribut-Tabelle</a>.</p>

</body>
</html>
=======
<!DOCTYPE html PUBLIC "-//W3C//DTD HTML 4.01 Transitional//EN">
<html>
  <head>
    <meta name="viewport" content="width=device-width, initial-scale=1.0">
    <meta name="created" content="2018-10-23T06:18:10.521000000">
    <meta name="changed" content="2018-10-23T06:18:42.262000000">
    <meta http-equiv="content-type" content="text/html; charset=utf-8">
    <meta http-equiv="Content-Language" content="de">
    <title>
      Das Übersichtsfenster
    </title>
    <link rel="stylesheet" type="text/css" href="../../style.css">
  </head>
  <body>
    <div class="maindiv">
      <h1>
        Das Übersichtsfenster
      </h1>
	   <table>
        <tbody>
          <tr>
            <td width="40%">
              <img src="../../../img-guide/attrib-explor.png" alt="#########">
            </td>
            <td valign="top">
              The navigation panel has two functions. It can present the circuits being simulated in the view <a href="../subcirc/debug.html">simulation</a> or as here the circuits in the top and the lower the libraries represented by folders. These libraries include tools you can use in your projects.
            </td>
          </tr>
        </tbody>
      </table>
      <p>
        Logisim verwaltet seine Werkzeuge in <strong>Bibliotheken</strong>. Diese werden als Verzeichnisse im Übersichtsfenster angezeigt. Um auf die Bauelemente einer Bibliothek zuzugreifen, brauchen Sie lediglich auf das entsprechende Verzeichnis doppelzuklicken. Hier sehen Sie die geöffnete Gatter-Bibliothek mit dem ausgewählten NAND-Gatter. Logisim ist jetzt dazu bereit NAND-Gatter zur Schaltung hinzuzufügen.
      </p>
      <center>
        <img src="../../../img-guide/attrlib-nand-select.png" alt="#########">
      </center>
      <p>
        Wenn Sie sich jetzt die Auswahl in der Gatter-Bibliothek ansehen, so werden Sie bemerken, daß wir eigentlich gar keine XOR-Schaltung hätten entwickeln müssen: ein solches Gatter ist bereits Bestandteil von Logisim.
      </p>
      <p>
        Wenn Sie ein neues Projekt anlegen, so enthält dieses automatisch bereits die folgenden Bibliotheken:
      </p>
      <ul>
	    <li>
          <b>Câblage:</b> Les composants qui ont directement avoir avec le câblage.
        </li>
        <li><b>Basis</b>: Werkzeuge, die fester Bestandteil von Logisim sind.
        </li>
        <li><b>Gatter</b>: Bauelemente, die einfache logische Funktionen durchführen.
        </li>
        <li><b>Auswahlschaltungen</b>: komplexere kombinatorische Bauelemente, wie Multiplexer und Dekoder.
        </li>
        <li><b>Arithmetik</b>: Bauelemente, die arithmetische Funktionen ausführen.
        </li>
        <li><b>Speicher</b>: Bauelemente, die Daten speichern können, wie Flip-Flops, Register und RAM.
        </li>
        <li><b>Eingabe/Ausgabe</b>: Bauelemente zur Interaktion mit dem Anwender.
        </li>
		 <li>
          <b>TCL:</b>
        </li>
        <li>
          <b>HDL-IP:</b>
        </li>
        <li>
          <b>BFH mega function:</b>
        </li>
      </ul>
      <p>
        Über das Untermenü "Bibliothek laden" aus dem Projektmenü können Sie weitere Bibliotheken hinzufügen. Logisim besitzt drei Gruppen von Bibliotheken.
      </p>
      <ul>
        <li>
          <strong>Eingebaute Bibliotheken</strong> sind Bibliotheken, die fester Bestandteil von Logisim sind. Diese sind in der <em><a href="../../libs/index.html">Bibliotheksreferenz</a></em> dokumentiert.
        </li>
        <li>
          <strong>Logisim-Bibliotheken</strong> sind in Logisim entwickelte Projekte, die als Logisim-Projekte gespeichert wurden. Sie können eine Reihe von Schaltungen in einem einzelnen Projekt aufbauen (wie im Abschnitt <a href="../subcirc/index.html">Teilschaltungen</a> dieses Leitfadens beschrieben), und diese dann später als Bibliothek für andere Projekte benutzen.
        </li>
        <li>
          <strong>JAR-Bibliotheken</strong> sind Bibliotheken, die in Java erstellt werden, aber nicht fester Bestandteil von Logisim sind. Sie können fertige JAR-Bibliotheken von anderen Autoren herunterladen, oder Ihre eigenen erstellen, wie im Abschnitt <a href="../jar/index.html">JAR-Bibliotheken</a> dieses Leitfadens beschrieben. Die Entwicklung einer JAR-Bibliothek ist aufwendiger, als die Erstellung einer Logisim-Bibliothek, aber die damit erstellten Bauelemente sind flexibler und erlauben sowohl die Vergabe von Attributen, als auch die Interaktion mit dem Anwender. Die eingebauten Bibliotheken (mit Ausnahme der <b class="propertie">Basis-Bibliothek</b>) sind mit demselben API entwickelt worden, das auch die JAR-Bibliotheken benutzen können. Hieran können Sie den Umfang der Funktionen erkennen, die mit JAR-Bibliotheken verwirklicht werden können.
          <p>
            Einige JAR-Bibliotheken enthalten keinen Hinweis darauf, welche Java-Klasse der Bibliothek gestartet werden soll. Wenn Sie eine solche JAR-Bibliothek laden, wird Logisim Sie zur Eingabe des Namens der entsprechenden Klasse auffrodern. Der Name dieser Klasse sollte Ihnen vom Ersteller der JAR-Bibliothek mitgeteilt werden.
          </p>
        </li>
      </ul>
      <p>
        Um eine Bibliothek wieder zu entfernen, wählen Sie den menü <b class="menu">|&nbsp;Projekt&nbsp;|</b>→<b class="menu">|&nbsp;Bibliotheken entfernen...&nbsp;|</b>. Logisim erlaubt es Ihnen nicht, Bibliotheken zu entfernen, deren Bauelemente in einer Schaltung verwendet werden, die auf der Werkzeugleiste angezeigt wird, oder einer Maustaste zugeordnet ist.
       </p>
      <center>
        <img class="notscal" src="../../../img-guide/subcirc-remlib.png" alt="#########">
      </center>
      <p>
        Streng genommen enthält eine Bibliothek übrigens Werkzeuge, keine Bauelemente. So finden Sie in der Basis-Bibliothek das Schaltwerkzeug (<img class="intxt" src="../../../../icons/poke.gif" alt="#########">), das Bearbeitungswerkzeug (<img class="intxt" src="../../../../icons/select.gif" alt="#########">) und andere Werkzeuge, die keinen direkten Bezug zu einem spezifischen Bauelement aufweisen. Die meisten Bibliotheken enthalten aber Werkzeuge zum Hinzufügen individueller Bauelemente. Alle eingebauten Bibliotheken mit Ausnahme der Basis-Bibliothek sind auf diese Weise aufgebaut.
      </p>
      <p>
        <strong>Weiter:</strong> <a href="toolsbar.html">Werkzeugleisten</a>.
      </p>
    </div>
  </body>
</html>
>>>>>>> 5ecb02a1
<|MERGE_RESOLUTION|>--- conflicted
+++ resolved
@@ -1,154 +1,100 @@
-<<<<<<< HEAD
-<html>
-<head>
-    <meta http-equiv="content-type" content="text/html; charset=UTF-8">
-	<title>Das Übersichtsfenster</title>
-</head>
-<body bgcolor="FFFFFF">
-
-<h1>Das Übersichtsfenster</h1>
-
-<p>Logisim verwaltet seine Werkzeuge in <strong>Bibliotheken</strong>. Diese werden als Verzeichnisse im Übersichtsfenster angezeigt. Um auf die Bauelemente einer Bibliothek zuzugreifen, brauchen Sie lediglich auf das entsprechende Verzeichnis doppelzuklicken. Hier sehen Sie die geöffnete Gatter-Bibliothek mit dem ausgewählten NAND-Gatter. Logisim ist jetzt dazu bereit NAND-Gatter zur Schaltung hinzuzufügen.</p>
-<center><img src="../../../img-guide/attrlib-nand-select.png" width="477" height="231"></center>
-<p>Wenn Sie sich jetzt die Auswahl in der Gatter-Bibliothek ansehen, so werden Sie bemerken, daß wir eigentlich gar keine XOR-Schaltung hätten entwickeln müssen: ein solches Gatter ist bereits Bestandteil von Logisim.</p>
-
-<p>Wenn Sie ein neues Projekt anlegen, so enthält dieses automatisch bereits die folgenden Bibliotheken:</p>
-<ul>
-
-<li>Basis: Werkzeuge, die fester Bestandteil von Logisim sind.</li>
-
-<li>Gatter: Bauelemente, die einfache logische Funktionen durchführen.</li>
-
-<li>Auswahlschaltungen: komplexere kombinatorische Bauelemente, wie Multiplexer und Dekoder.</li>
-
-<li>Arithmetik: Bauelemente, die arithmetische Funktionen ausführen.</li>
-
-<li>Speicher: Bauelemente, die Daten speichern können, wie Flip-Flops, Register und RAM.</li>
-
-<li>Eingabe/Ausgabe: Bauelemente zur Interaktion mit dem Anwender.</li>
-
-</ul>
-
-<p>Über das Untermenü "Bibliothek laden" aus dem Projektmenü können Sie weitere Bibliotheken hinzufügen. Logisim besitzt drei Gruppen von Bibliotheken.</p>
-<ul>
-
-<li><strong>Eingebaute Bibliotheken</strong> sind Bibliotheken, die fester Bestandteil von Logisim sind. Diese sind in der <em><a href="../../libs/index.html">Bibliotheksreferenz</a></em> dokumentiert.</p>
-
-</li><li><strong>Logisim-Bibliotheken</strong> sind in Logisim entwickelte Projekte, die als Logisim-Projekte gespeichert wurden. Sie können eine Reihe von Schaltungen in einem einzelnen Projekt aufbauen (wie im Abschnitt <a href="../subcirc/index.html">Teilschaltungen</a> dieses Leitfadens beschrieben), und diese dann später als Bibliothek für andere Projekte benutzen.</p>
-
-</li><li><strong>JAR-Bibliotheken</strong> sind Bibliotheken, die in Java erstellt werden, aber nicht fester Bestandteil von Logisim sind. Sie können fertige JAR-Bibliotheken von anderen Autoren herunterladen, oder Ihre eigenen erstellen, wie im Abschnitt <a href="../jar/index.html">JAR-Bibliotheken</a> dieses Leitfadens beschrieben. Die Entwicklung einer JAR-Bibliothek ist aufwendiger, als die Erstellung einer Logisim-Bibliothek, aber die damit erstellten Bauelemente sind flexibler und erlauben sowohl die Vergabe von Attributen, als auch die Interaktion mit dem Anwender. Die eingebauten Bibliotheken (mit Ausnahme der Basis-Bibliothek) sind mit demselben API entwickelt worden, das auch die JAR-Bibliotheken benutzen können. Hieran können Sie den Umfang der Funktionen erkennen, die mit JAR-Bibliotheken verwirklicht werden können.</p>
-
-<p>Einige JAR-Bibliotheken enthalten keinen Hinweis darauf, welche Java-Klasse der Bibliothek gestartet werden soll. Wenn Sie eine solche JAR-Bibliothek laden, wird Logisim Sie zur Eingabe des Namens der entsprechenden Klasse auffrodern. Der Name dieser Klasse sollte Ihnen vom Ersteller der JAR-Bibliothek mitgeteilt werden.</p>
-
-</li></ul>
-
-<p>Um eine Bibliothek wieder zu entfernen, wählen Sie den Punkt "Bibliotheken entfernen..." aus dem Projektmenü. Logisim erlaubt es Ihnen nicht, Bibliotheken zu entfernen, deren Bauelemente in einer Schaltung verwendet werden, die auf der Werkzeugleiste angezeigt wird, oder einer Maustaste zugeordnet ist.</p>
-
-<p>Streng genommen enthält eine Bibliothek übrigens Werkzeuge, keine Bauelemente. So finden Sie in der Basis-Bibliothek das Schaltwerkzeug (<img src="../../../../en/icons/poke.gif" width="16" height="16">), das Bearbeitungswerkzeug (<img src="../../../../en/icons/select.gif" width="16" height="16">) und andere Werkzeuge, die keinen direkten Bezug zu einem spezifischen Bauelement aufweisen. Die meisten Bibliotheken enthalten aber Werkzeuge zum Hinzufügen individueller Bauelemente. Alle eingebauten Bibliotheken mit Ausnahme der Basis-Bibliothek sind auf diese Weise aufgebaut.</p>
-
-<p><strong>Weiter:</strong> <a href="attr.html">Die Attribut-Tabelle</a>.</p>
-
-</body>
-</html>
-=======
-<!DOCTYPE html PUBLIC "-//W3C//DTD HTML 4.01 Transitional//EN">
-<html>
-  <head>
-    <meta name="viewport" content="width=device-width, initial-scale=1.0">
-    <meta name="created" content="2018-10-23T06:18:10.521000000">
-    <meta name="changed" content="2018-10-23T06:18:42.262000000">
-    <meta http-equiv="content-type" content="text/html; charset=utf-8">
-    <meta http-equiv="Content-Language" content="de">
-    <title>
-      Das Übersichtsfenster
-    </title>
-    <link rel="stylesheet" type="text/css" href="../../style.css">
-  </head>
-  <body>
-    <div class="maindiv">
-      <h1>
-        Das Übersichtsfenster
-      </h1>
-	   <table>
-        <tbody>
-          <tr>
-            <td width="40%">
-              <img src="../../../img-guide/attrib-explor.png" alt="#########">
-            </td>
-            <td valign="top">
-              The navigation panel has two functions. It can present the circuits being simulated in the view <a href="../subcirc/debug.html">simulation</a> or as here the circuits in the top and the lower the libraries represented by folders. These libraries include tools you can use in your projects.
-            </td>
-          </tr>
-        </tbody>
-      </table>
-      <p>
-        Logisim verwaltet seine Werkzeuge in <strong>Bibliotheken</strong>. Diese werden als Verzeichnisse im Übersichtsfenster angezeigt. Um auf die Bauelemente einer Bibliothek zuzugreifen, brauchen Sie lediglich auf das entsprechende Verzeichnis doppelzuklicken. Hier sehen Sie die geöffnete Gatter-Bibliothek mit dem ausgewählten NAND-Gatter. Logisim ist jetzt dazu bereit NAND-Gatter zur Schaltung hinzuzufügen.
-      </p>
-      <center>
-        <img src="../../../img-guide/attrlib-nand-select.png" alt="#########">
-      </center>
-      <p>
-        Wenn Sie sich jetzt die Auswahl in der Gatter-Bibliothek ansehen, so werden Sie bemerken, daß wir eigentlich gar keine XOR-Schaltung hätten entwickeln müssen: ein solches Gatter ist bereits Bestandteil von Logisim.
-      </p>
-      <p>
-        Wenn Sie ein neues Projekt anlegen, so enthält dieses automatisch bereits die folgenden Bibliotheken:
-      </p>
-      <ul>
-	    <li>
-          <b>Câblage:</b> Les composants qui ont directement avoir avec le câblage.
-        </li>
-        <li><b>Basis</b>: Werkzeuge, die fester Bestandteil von Logisim sind.
-        </li>
-        <li><b>Gatter</b>: Bauelemente, die einfache logische Funktionen durchführen.
-        </li>
-        <li><b>Auswahlschaltungen</b>: komplexere kombinatorische Bauelemente, wie Multiplexer und Dekoder.
-        </li>
-        <li><b>Arithmetik</b>: Bauelemente, die arithmetische Funktionen ausführen.
-        </li>
-        <li><b>Speicher</b>: Bauelemente, die Daten speichern können, wie Flip-Flops, Register und RAM.
-        </li>
-        <li><b>Eingabe/Ausgabe</b>: Bauelemente zur Interaktion mit dem Anwender.
-        </li>
-		 <li>
-          <b>TCL:</b>
-        </li>
-        <li>
-          <b>HDL-IP:</b>
-        </li>
-        <li>
-          <b>BFH mega function:</b>
-        </li>
-      </ul>
-      <p>
-        Über das Untermenü "Bibliothek laden" aus dem Projektmenü können Sie weitere Bibliotheken hinzufügen. Logisim besitzt drei Gruppen von Bibliotheken.
-      </p>
-      <ul>
-        <li>
-          <strong>Eingebaute Bibliotheken</strong> sind Bibliotheken, die fester Bestandteil von Logisim sind. Diese sind in der <em><a href="../../libs/index.html">Bibliotheksreferenz</a></em> dokumentiert.
-        </li>
-        <li>
-          <strong>Logisim-Bibliotheken</strong> sind in Logisim entwickelte Projekte, die als Logisim-Projekte gespeichert wurden. Sie können eine Reihe von Schaltungen in einem einzelnen Projekt aufbauen (wie im Abschnitt <a href="../subcirc/index.html">Teilschaltungen</a> dieses Leitfadens beschrieben), und diese dann später als Bibliothek für andere Projekte benutzen.
-        </li>
-        <li>
-          <strong>JAR-Bibliotheken</strong> sind Bibliotheken, die in Java erstellt werden, aber nicht fester Bestandteil von Logisim sind. Sie können fertige JAR-Bibliotheken von anderen Autoren herunterladen, oder Ihre eigenen erstellen, wie im Abschnitt <a href="../jar/index.html">JAR-Bibliotheken</a> dieses Leitfadens beschrieben. Die Entwicklung einer JAR-Bibliothek ist aufwendiger, als die Erstellung einer Logisim-Bibliothek, aber die damit erstellten Bauelemente sind flexibler und erlauben sowohl die Vergabe von Attributen, als auch die Interaktion mit dem Anwender. Die eingebauten Bibliotheken (mit Ausnahme der <b class="propertie">Basis-Bibliothek</b>) sind mit demselben API entwickelt worden, das auch die JAR-Bibliotheken benutzen können. Hieran können Sie den Umfang der Funktionen erkennen, die mit JAR-Bibliotheken verwirklicht werden können.
-          <p>
-            Einige JAR-Bibliotheken enthalten keinen Hinweis darauf, welche Java-Klasse der Bibliothek gestartet werden soll. Wenn Sie eine solche JAR-Bibliothek laden, wird Logisim Sie zur Eingabe des Namens der entsprechenden Klasse auffrodern. Der Name dieser Klasse sollte Ihnen vom Ersteller der JAR-Bibliothek mitgeteilt werden.
-          </p>
-        </li>
-      </ul>
-      <p>
-        Um eine Bibliothek wieder zu entfernen, wählen Sie den menü <b class="menu">|&nbsp;Projekt&nbsp;|</b>→<b class="menu">|&nbsp;Bibliotheken entfernen...&nbsp;|</b>. Logisim erlaubt es Ihnen nicht, Bibliotheken zu entfernen, deren Bauelemente in einer Schaltung verwendet werden, die auf der Werkzeugleiste angezeigt wird, oder einer Maustaste zugeordnet ist.
-       </p>
-      <center>
-        <img class="notscal" src="../../../img-guide/subcirc-remlib.png" alt="#########">
-      </center>
-      <p>
-        Streng genommen enthält eine Bibliothek übrigens Werkzeuge, keine Bauelemente. So finden Sie in der Basis-Bibliothek das Schaltwerkzeug (<img class="intxt" src="../../../../icons/poke.gif" alt="#########">), das Bearbeitungswerkzeug (<img class="intxt" src="../../../../icons/select.gif" alt="#########">) und andere Werkzeuge, die keinen direkten Bezug zu einem spezifischen Bauelement aufweisen. Die meisten Bibliotheken enthalten aber Werkzeuge zum Hinzufügen individueller Bauelemente. Alle eingebauten Bibliotheken mit Ausnahme der Basis-Bibliothek sind auf diese Weise aufgebaut.
-      </p>
-      <p>
-        <strong>Weiter:</strong> <a href="toolsbar.html">Werkzeugleisten</a>.
-      </p>
-    </div>
-  </body>
-</html>
->>>>>>> 5ecb02a1
+<!DOCTYPE html PUBLIC "-//W3C//DTD HTML 4.01 Transitional//EN">
+<html>
+  <head>
+    <meta name="viewport" content="width=device-width, initial-scale=1.0">
+    <meta name="created" content="2018-10-23T06:18:10.521000000">
+    <meta name="changed" content="2018-10-23T06:18:42.262000000">
+    <meta http-equiv="content-type" content="text/html; charset=utf-8">
+    <meta http-equiv="Content-Language" content="de">
+    <title>
+      Das Übersichtsfenster
+    </title>
+    <link rel="stylesheet" type="text/css" href="../../style.css">
+  </head>
+  <body>
+    <div class="maindiv">
+      <h1>
+        Das Übersichtsfenster
+      </h1>
+	   <table>
+        <tbody>
+          <tr>
+            <td width="40%">
+              <img src="../../../img-guide/attrib-explor.png" alt="#########">
+            </td>
+            <td valign="top">
+              The navigation panel has two functions. It can present the circuits being simulated in the view <a href="../subcirc/debug.html">simulation</a> or as here the circuits in the top and the lower the libraries represented by folders. These libraries include tools you can use in your projects.
+            </td>
+          </tr>
+        </tbody>
+      </table>
+      <p>
+        Logisim verwaltet seine Werkzeuge in <strong>Bibliotheken</strong>. Diese werden als Verzeichnisse im Übersichtsfenster angezeigt. Um auf die Bauelemente einer Bibliothek zuzugreifen, brauchen Sie lediglich auf das entsprechende Verzeichnis doppelzuklicken. Hier sehen Sie die geöffnete Gatter-Bibliothek mit dem ausgewählten NAND-Gatter. Logisim ist jetzt dazu bereit NAND-Gatter zur Schaltung hinzuzufügen.
+      </p>
+      <center>
+        <img src="../../../img-guide/attrlib-nand-select.png" alt="#########">
+      </center>
+      <p>
+        Wenn Sie sich jetzt die Auswahl in der Gatter-Bibliothek ansehen, so werden Sie bemerken, daß wir eigentlich gar keine XOR-Schaltung hätten entwickeln müssen: ein solches Gatter ist bereits Bestandteil von Logisim.
+      </p>
+      <p>
+        Wenn Sie ein neues Projekt anlegen, so enthält dieses automatisch bereits die folgenden Bibliotheken:
+      </p>
+      <ul>
+	    <li>
+          <b>Câblage:</b> Les composants qui ont directement avoir avec le câblage.
+        </li>
+        <li><b>Basis</b>: Werkzeuge, die fester Bestandteil von Logisim sind.
+        </li>
+        <li><b>Gatter</b>: Bauelemente, die einfache logische Funktionen durchführen.
+        </li>
+        <li><b>Auswahlschaltungen</b>: komplexere kombinatorische Bauelemente, wie Multiplexer und Dekoder.
+        </li>
+        <li><b>Arithmetik</b>: Bauelemente, die arithmetische Funktionen ausführen.
+        </li>
+        <li><b>Speicher</b>: Bauelemente, die Daten speichern können, wie Flip-Flops, Register und RAM.
+        </li>
+        <li><b>Eingabe/Ausgabe</b>: Bauelemente zur Interaktion mit dem Anwender.
+        </li>
+		 <li>
+          <b>TCL:</b>
+        </li>
+        <li>
+          <b>HDL-IP:</b>
+        </li>
+        <li>
+          <b>BFH mega function:</b>
+        </li>
+      </ul>
+      <p>
+        Über das Untermenü "Bibliothek laden" aus dem Projektmenü können Sie weitere Bibliotheken hinzufügen. Logisim besitzt drei Gruppen von Bibliotheken.
+      </p>
+      <ul>
+        <li>
+          <strong>Eingebaute Bibliotheken</strong> sind Bibliotheken, die fester Bestandteil von Logisim sind. Diese sind in der <em><a href="../../libs/index.html">Bibliotheksreferenz</a></em> dokumentiert.
+        </li>
+        <li>
+          <strong>Logisim-Bibliotheken</strong> sind in Logisim entwickelte Projekte, die als Logisim-Projekte gespeichert wurden. Sie können eine Reihe von Schaltungen in einem einzelnen Projekt aufbauen (wie im Abschnitt <a href="../subcirc/index.html">Teilschaltungen</a> dieses Leitfadens beschrieben), und diese dann später als Bibliothek für andere Projekte benutzen.
+        </li>
+        <li>
+          <strong>JAR-Bibliotheken</strong> sind Bibliotheken, die in Java erstellt werden, aber nicht fester Bestandteil von Logisim sind. Sie können fertige JAR-Bibliotheken von anderen Autoren herunterladen, oder Ihre eigenen erstellen, wie im Abschnitt <a href="../jar/index.html">JAR-Bibliotheken</a> dieses Leitfadens beschrieben. Die Entwicklung einer JAR-Bibliothek ist aufwendiger, als die Erstellung einer Logisim-Bibliothek, aber die damit erstellten Bauelemente sind flexibler und erlauben sowohl die Vergabe von Attributen, als auch die Interaktion mit dem Anwender. Die eingebauten Bibliotheken (mit Ausnahme der <b class="propertie">Basis-Bibliothek</b>) sind mit demselben API entwickelt worden, das auch die JAR-Bibliotheken benutzen können. Hieran können Sie den Umfang der Funktionen erkennen, die mit JAR-Bibliotheken verwirklicht werden können.
+          <p>
+            Einige JAR-Bibliotheken enthalten keinen Hinweis darauf, welche Java-Klasse der Bibliothek gestartet werden soll. Wenn Sie eine solche JAR-Bibliothek laden, wird Logisim Sie zur Eingabe des Namens der entsprechenden Klasse auffrodern. Der Name dieser Klasse sollte Ihnen vom Ersteller der JAR-Bibliothek mitgeteilt werden.
+          </p>
+        </li>
+      </ul>
+      <p>
+        Um eine Bibliothek wieder zu entfernen, wählen Sie den menü <b class="menu">|&nbsp;Projekt&nbsp;|</b>→<b class="menu">|&nbsp;Bibliotheken entfernen...&nbsp;|</b>. Logisim erlaubt es Ihnen nicht, Bibliotheken zu entfernen, deren Bauelemente in einer Schaltung verwendet werden, die auf der Werkzeugleiste angezeigt wird, oder einer Maustaste zugeordnet ist.
+       </p>
+      <center>
+        <img class="notscal" src="../../../img-guide/subcirc-remlib.png" alt="#########">
+      </center>
+      <p>
+        Streng genommen enthält eine Bibliothek übrigens Werkzeuge, keine Bauelemente. So finden Sie in der Basis-Bibliothek das Schaltwerkzeug (<img class="intxt" src="../../../../icons/poke.gif" alt="#########">), das Bearbeitungswerkzeug (<img class="intxt" src="../../../../icons/select.gif" alt="#########">) und andere Werkzeuge, die keinen direkten Bezug zu einem spezifischen Bauelement aufweisen. Die meisten Bibliotheken enthalten aber Werkzeuge zum Hinzufügen individueller Bauelemente. Alle eingebauten Bibliotheken mit Ausnahme der Basis-Bibliothek sind auf diese Weise aufgebaut.
+      </p>
+      <p>
+        <strong>Weiter:</strong> <a href="toolsbar.html">Werkzeugleisten</a>.
+      </p>
+    </div>
+  </body>
+</html>