<<<<<<< HEAD
<html>
<head>
    <meta http-equiv="content-type" content="text/html; charset=UTF-8">
	<title>Einführung: Testen der Schaltung</title>
</head>
<body bgcolor="FFFFFF">

<p><b>Weiter:</b> <em><a href="../index.html">Leitfaden für Benutzer von Logisim</a></em></p> 

<h2>Schritt 4: Testen der Schaltung</h2>

<p>Der letzte Schritt ist das Testen der Schaltung, um zu sehen, ob diese wirklich wie geplant funktioniert. Zu diesem Zeitpunkt simuliert Logisim bereits das Verhalten der Schaltung. Lassen Sie uns noch einmal ansehen, wo wir gerade waren.<center><img src="../../../img-guide/tutorial-shot-all.png" width="477" height="231"></center>Beachten Sie, daß beide Eingänge auf 0 gesetzt sind, und auch am Ausgang haben wir eine 0. Dies zeigt uns, daß unsere Schaltung schon eine 0 ausrechnet, wenn beide Eingänge auf 0 gesetzt sind.</p>

<p>Jetzt probieren wir eine andere Eingangskombination. Wählen Sie das Schaltwerkzeug (<img src="../../../../en/icons/poke.gif" width="16" height="16">) aus, und schalten Sie die Eingänge um, indem Sie diese anklicken. Jedes Mal, wenn Sie einen Eingang anklicken, wird sich dessen Wert ändern. Wir können also zum Beispiel den unteren Eingang anklicken.<center><img src="../../../img-guide/tutorial-shot-test.png" width="477" height="231"></center>Sobald Sie den Wert am Eingang ändern, wird Logisim Ihnen anzeigen, welche Werte auf den einzelnen Leitungen geführt werden. Eine hellgrüne Leitung zeigt eine 1 an, eine dunkelgrüne (fast schwarze) Leitung eine 0. Sie können auch sehen, daß sich der Wert am Ausgang der Schaltung auf 1 geändert hat.</p>

<p>Bisher haben wir somit die ersten zwei Zeilen der Wahrheitstabelle getestet, und die Ausgangswerte (0 und 1) entsprechen unseren Erwartungen.<center><img src="../../../../en/img-guide/tutorial-xor-table.png" width="163" height="131"></center>Durch Schalten der Eingänge durch die verschiedenen Kombinationen können wir auch die restlichen zwei Zeilen überprüfen. Wenn alles stimmt, sind wir fertig: Die Schaltung funktioniert!</p>

<br><br>

<p>Um unsere Arbeit zu archivieren, können Sie die Schaltung speichern oder ausdrucken. Die entsprechenden Funktionen finden Sie im Dateimenü, das auch einen Punkt zum Beenden von Logisim enthält. Aber warum sollten wir jetzt aufhören?</p>

<p>Nachdem Sie jetzt die Einführung abgeschlossen haben, können Sie weiter mit Logisim experimentieren und eigene Schaltungen aufbauen. Wenn Sie Schaltungen mit komplexeren Funktionen aufbauen wollen, dann sollten Sie auch den Rest des Hilfesystems durchblättern, um zu sehen, welche Möglichkeiten Ihnen Logisim bietet. Logisim ist ein leistungsfähiges Programm, mit dem Sie riesige Schaltungen aufbauen und testen können. Diese Schritt-für-Schritt-Einführung kann nur die Oberfläche ankratzen.</p>

<p><b>Weiter:</b> <em><a href="../index.html">Leitfaden für Benutzer von Logisim</a></em></p> 

</body>
</html>
=======
<!DOCTYPE html PUBLIC "-//W3C//DTD HTML 4.01 Transitional//EN">
<html>
  <head>
    <meta name="viewport" content="width=device-width, initial-scale=1.0">
    <meta name="created" content="2018-10-23T06:18:10.521000000">
    <meta name="changed" content="2018-10-23T06:18:42.262000000">
    <meta http-equiv="content-type" content="text/html; charset=utf-8">
    <meta http-equiv="Content-Language" content="de">
    <title>
      Einführung: Testen der Schaltung
    </title>
    <link rel="stylesheet" type="text/css" href="../../style.css">
  </head>
  <body>
    <div class="maindiv">
      <p>
        <b>Früher:</b> <a href="tutor-text.html">Schritt 3: Text hinzufügen</a>
      </p>
      <h2>
        Schritt 4: Testen der Schaltung
      </h2>
      <p>
        Der letzte Schritt ist das Testen der Schaltung, um zu sehen, ob diese wirklich wie geplant funktioniert. Zu diesem Zeitpunkt simuliert Logisim bereits das Verhalten der Schaltung. Lassen Sie uns noch einmal ansehen, wo wir gerade waren.
      </p>
      <center>
        <img src="../../../img-guide/tutorial-shot-all2.png" alt="#########">
      </center>
      <p>
        Beachten Sie, daß beide Eingänge auf 0 gesetzt sind, und auch am Ausgang haben wir eine 0. Dies zeigt uns, daß unsere Schaltung schon eine 0 ausrechnet, wenn beide Eingänge auf 0 gesetzt sind.
      </p>
      <p>
        Jetzt probieren wir eine andere Eingangskombination. Wählen Sie das <b class="propertie">Schaltwerkzeug</b> (<img class="intxt" src="../../../../icons/poke.gif" alt="#########">) aus, und schalten Sie die Eingänge um, indem Sie diese anklicken. Jedes Mal, wenn Sie einen Eingang anklicken, wird sich dessen Wert ändern. Wir können also zum Beispiel den unteren Eingang anklicken (<var>y</var>).
      </p>
      <center>
        <img src="../../../img-guide/tutorial-shot-test.png" alt="#########">
      </center>
      <p>
        Sobald Sie den Wert am Eingang ändern, wird Logisim Ihnen anzeigen, welche Werte auf den einzelnen Leitungen geführt werden. Eine hellgrüne Leitung zeigt eine 1 an, eine dunkelgrüne (fast schwarze) Leitung eine 0. Sie können auch sehen, daß sich der Wert am Ausgang der Schaltung auf 1 geändert hat.
      </p>
      <p>
        Bisher haben wir somit die ersten zwei Zeilen der Wahrheitstabelle getestet, und die Ausgangswerte (0 und 1) entsprechen unseren Erwartungen.
      </p>
      <center>
        <table class="tblver">
          <tbody>
            <tr class="tblvertitl">
              <th width="20">
                x
              </th>
              <th width="20">
                y
              </th>
              <th width="30">
                x&nbsp;XOR&nbsp;y
              </th>
            </tr>
            <tr>
              <td class="zerov">
                0
              </td>
              <td class="zerov">
                0
              </td>
              <td class="zerov">
                0
              </td>
            </tr>
            <tr>
              <td class="unov">
                1
              </td>
              <td class="zerov">
                0
              </td>
              <td class="unov">
                1
              </td>
            </tr>
            <tr>
              <td class="zerov">
                0
              </td>
              <td class="unov">
                1
              </td>
              <td class="unov">
                1
              </td>
            </tr>
            <tr>
              <td class="unov">
                1
              </td>
              <td class="unov">
                1
              </td>
              <td class="zerov">
                0
              </td>
            </tr>
          </tbody>
        </table><br>
      </center>
      <p>
        Durch Schalten der Eingänge durch die verschiedenen Kombinationen können wir auch die restlichen zwei Zeilen überprüfen. Wenn alles stimmt, sind wir fertig: Die Schaltung funktioniert!
      </p>
      <p>
        Um unsere Arbeit zu archivieren, können Sie die Schaltung speichern oder ausdrucken. Die entsprechenden Funktionen finden Sie im menü <b class="menu">|&nbsp;Datei&nbsp;|</b>, das auch einen Punkt zum Beenden von Logisim enthält. Aber warum sollten wir jetzt aufhören?
      </p><!--
<p>Nachdem Sie jetzt die Einführung abgeschlossen haben, können Sie weiter mit Logisim experimentieren und eigene Schaltungen aufbauen. Wenn Sie Schaltungen mit komplexeren Funktionen aufbauen wollen, dann sollten Sie auch den Rest des Hilfesystems durchblättern, um zu sehen, welche Möglichkeiten Ihnen Logisim bietet. Logisim ist ein leistungsfähiges Programm, mit dem Sie riesige Schaltungen aufbauen und testen können. Diese Schritt-für-Schritt-Einführung kann nur die Oberfläche ankratzen.</p>
-->
      <p>
        <b>Weiter:</b> <em><a href="tutor-step.html">Schritt 5: Der Einzelschrittmodus</a></em>
      </p>
    </div>
  </body>
</html>
>>>>>>> 5ecb02a1
<|MERGE_RESOLUTION|>--- conflicted
+++ resolved
@@ -1,147 +1,117 @@
-<<<<<<< HEAD
-<html>
-<head>
-    <meta http-equiv="content-type" content="text/html; charset=UTF-8">
-	<title>Einführung: Testen der Schaltung</title>
-</head>
-<body bgcolor="FFFFFF">
-
-<p><b>Weiter:</b> <em><a href="../index.html">Leitfaden für Benutzer von Logisim</a></em></p> 
-
-<h2>Schritt 4: Testen der Schaltung</h2>
-
-<p>Der letzte Schritt ist das Testen der Schaltung, um zu sehen, ob diese wirklich wie geplant funktioniert. Zu diesem Zeitpunkt simuliert Logisim bereits das Verhalten der Schaltung. Lassen Sie uns noch einmal ansehen, wo wir gerade waren.<center><img src="../../../img-guide/tutorial-shot-all.png" width="477" height="231"></center>Beachten Sie, daß beide Eingänge auf 0 gesetzt sind, und auch am Ausgang haben wir eine 0. Dies zeigt uns, daß unsere Schaltung schon eine 0 ausrechnet, wenn beide Eingänge auf 0 gesetzt sind.</p>
-
-<p>Jetzt probieren wir eine andere Eingangskombination. Wählen Sie das Schaltwerkzeug (<img src="../../../../en/icons/poke.gif" width="16" height="16">) aus, und schalten Sie die Eingänge um, indem Sie diese anklicken. Jedes Mal, wenn Sie einen Eingang anklicken, wird sich dessen Wert ändern. Wir können also zum Beispiel den unteren Eingang anklicken.<center><img src="../../../img-guide/tutorial-shot-test.png" width="477" height="231"></center>Sobald Sie den Wert am Eingang ändern, wird Logisim Ihnen anzeigen, welche Werte auf den einzelnen Leitungen geführt werden. Eine hellgrüne Leitung zeigt eine 1 an, eine dunkelgrüne (fast schwarze) Leitung eine 0. Sie können auch sehen, daß sich der Wert am Ausgang der Schaltung auf 1 geändert hat.</p>
-
-<p>Bisher haben wir somit die ersten zwei Zeilen der Wahrheitstabelle getestet, und die Ausgangswerte (0 und 1) entsprechen unseren Erwartungen.<center><img src="../../../../en/img-guide/tutorial-xor-table.png" width="163" height="131"></center>Durch Schalten der Eingänge durch die verschiedenen Kombinationen können wir auch die restlichen zwei Zeilen überprüfen. Wenn alles stimmt, sind wir fertig: Die Schaltung funktioniert!</p>
-
-<br><br>
-
-<p>Um unsere Arbeit zu archivieren, können Sie die Schaltung speichern oder ausdrucken. Die entsprechenden Funktionen finden Sie im Dateimenü, das auch einen Punkt zum Beenden von Logisim enthält. Aber warum sollten wir jetzt aufhören?</p>
-
-<p>Nachdem Sie jetzt die Einführung abgeschlossen haben, können Sie weiter mit Logisim experimentieren und eigene Schaltungen aufbauen. Wenn Sie Schaltungen mit komplexeren Funktionen aufbauen wollen, dann sollten Sie auch den Rest des Hilfesystems durchblättern, um zu sehen, welche Möglichkeiten Ihnen Logisim bietet. Logisim ist ein leistungsfähiges Programm, mit dem Sie riesige Schaltungen aufbauen und testen können. Diese Schritt-für-Schritt-Einführung kann nur die Oberfläche ankratzen.</p>
-
-<p><b>Weiter:</b> <em><a href="../index.html">Leitfaden für Benutzer von Logisim</a></em></p> 
-
-</body>
-</html>
-=======
-<!DOCTYPE html PUBLIC "-//W3C//DTD HTML 4.01 Transitional//EN">
-<html>
-  <head>
-    <meta name="viewport" content="width=device-width, initial-scale=1.0">
-    <meta name="created" content="2018-10-23T06:18:10.521000000">
-    <meta name="changed" content="2018-10-23T06:18:42.262000000">
-    <meta http-equiv="content-type" content="text/html; charset=utf-8">
-    <meta http-equiv="Content-Language" content="de">
-    <title>
-      Einführung: Testen der Schaltung
-    </title>
-    <link rel="stylesheet" type="text/css" href="../../style.css">
-  </head>
-  <body>
-    <div class="maindiv">
-      <p>
-        <b>Früher:</b> <a href="tutor-text.html">Schritt 3: Text hinzufügen</a>
-      </p>
-      <h2>
-        Schritt 4: Testen der Schaltung
-      </h2>
-      <p>
-        Der letzte Schritt ist das Testen der Schaltung, um zu sehen, ob diese wirklich wie geplant funktioniert. Zu diesem Zeitpunkt simuliert Logisim bereits das Verhalten der Schaltung. Lassen Sie uns noch einmal ansehen, wo wir gerade waren.
-      </p>
-      <center>
-        <img src="../../../img-guide/tutorial-shot-all2.png" alt="#########">
-      </center>
-      <p>
-        Beachten Sie, daß beide Eingänge auf 0 gesetzt sind, und auch am Ausgang haben wir eine 0. Dies zeigt uns, daß unsere Schaltung schon eine 0 ausrechnet, wenn beide Eingänge auf 0 gesetzt sind.
-      </p>
-      <p>
-        Jetzt probieren wir eine andere Eingangskombination. Wählen Sie das <b class="propertie">Schaltwerkzeug</b> (<img class="intxt" src="../../../../icons/poke.gif" alt="#########">) aus, und schalten Sie die Eingänge um, indem Sie diese anklicken. Jedes Mal, wenn Sie einen Eingang anklicken, wird sich dessen Wert ändern. Wir können also zum Beispiel den unteren Eingang anklicken (<var>y</var>).
-      </p>
-      <center>
-        <img src="../../../img-guide/tutorial-shot-test.png" alt="#########">
-      </center>
-      <p>
-        Sobald Sie den Wert am Eingang ändern, wird Logisim Ihnen anzeigen, welche Werte auf den einzelnen Leitungen geführt werden. Eine hellgrüne Leitung zeigt eine 1 an, eine dunkelgrüne (fast schwarze) Leitung eine 0. Sie können auch sehen, daß sich der Wert am Ausgang der Schaltung auf 1 geändert hat.
-      </p>
-      <p>
-        Bisher haben wir somit die ersten zwei Zeilen der Wahrheitstabelle getestet, und die Ausgangswerte (0 und 1) entsprechen unseren Erwartungen.
-      </p>
-      <center>
-        <table class="tblver">
-          <tbody>
-            <tr class="tblvertitl">
-              <th width="20">
-                x
-              </th>
-              <th width="20">
-                y
-              </th>
-              <th width="30">
-                x&nbsp;XOR&nbsp;y
-              </th>
-            </tr>
-            <tr>
-              <td class="zerov">
-                0
-              </td>
-              <td class="zerov">
-                0
-              </td>
-              <td class="zerov">
-                0
-              </td>
-            </tr>
-            <tr>
-              <td class="unov">
-                1
-              </td>
-              <td class="zerov">
-                0
-              </td>
-              <td class="unov">
-                1
-              </td>
-            </tr>
-            <tr>
-              <td class="zerov">
-                0
-              </td>
-              <td class="unov">
-                1
-              </td>
-              <td class="unov">
-                1
-              </td>
-            </tr>
-            <tr>
-              <td class="unov">
-                1
-              </td>
-              <td class="unov">
-                1
-              </td>
-              <td class="zerov">
-                0
-              </td>
-            </tr>
-          </tbody>
-        </table><br>
-      </center>
-      <p>
-        Durch Schalten der Eingänge durch die verschiedenen Kombinationen können wir auch die restlichen zwei Zeilen überprüfen. Wenn alles stimmt, sind wir fertig: Die Schaltung funktioniert!
-      </p>
-      <p>
-        Um unsere Arbeit zu archivieren, können Sie die Schaltung speichern oder ausdrucken. Die entsprechenden Funktionen finden Sie im menü <b class="menu">|&nbsp;Datei&nbsp;|</b>, das auch einen Punkt zum Beenden von Logisim enthält. Aber warum sollten wir jetzt aufhören?
-      </p><!--
-<p>Nachdem Sie jetzt die Einführung abgeschlossen haben, können Sie weiter mit Logisim experimentieren und eigene Schaltungen aufbauen. Wenn Sie Schaltungen mit komplexeren Funktionen aufbauen wollen, dann sollten Sie auch den Rest des Hilfesystems durchblättern, um zu sehen, welche Möglichkeiten Ihnen Logisim bietet. Logisim ist ein leistungsfähiges Programm, mit dem Sie riesige Schaltungen aufbauen und testen können. Diese Schritt-für-Schritt-Einführung kann nur die Oberfläche ankratzen.</p>
--->
-      <p>
-        <b>Weiter:</b> <em><a href="tutor-step.html">Schritt 5: Der Einzelschrittmodus</a></em>
-      </p>
-    </div>
-  </body>
-</html>
->>>>>>> 5ecb02a1
+<!DOCTYPE html PUBLIC "-//W3C//DTD HTML 4.01 Transitional//EN">
+<html>
+  <head>
+    <meta name="viewport" content="width=device-width, initial-scale=1.0">
+    <meta name="created" content="2018-10-23T06:18:10.521000000">
+    <meta name="changed" content="2018-10-23T06:18:42.262000000">
+    <meta http-equiv="content-type" content="text/html; charset=utf-8">
+    <meta http-equiv="Content-Language" content="de">
+    <title>
+      Einführung: Testen der Schaltung
+    </title>
+    <link rel="stylesheet" type="text/css" href="../../style.css">
+  </head>
+  <body>
+    <div class="maindiv">
+      <p>
+        <b>Früher:</b> <a href="tutor-text.html">Schritt 3: Text hinzufügen</a>
+      </p>
+      <h2>
+        Schritt 4: Testen der Schaltung
+      </h2>
+      <p>
+        Der letzte Schritt ist das Testen der Schaltung, um zu sehen, ob diese wirklich wie geplant funktioniert. Zu diesem Zeitpunkt simuliert Logisim bereits das Verhalten der Schaltung. Lassen Sie uns noch einmal ansehen, wo wir gerade waren.
+      </p>
+      <center>
+        <img src="../../../img-guide/tutorial-shot-all2.png" alt="#########">
+      </center>
+      <p>
+        Beachten Sie, daß beide Eingänge auf 0 gesetzt sind, und auch am Ausgang haben wir eine 0. Dies zeigt uns, daß unsere Schaltung schon eine 0 ausrechnet, wenn beide Eingänge auf 0 gesetzt sind.
+      </p>
+      <p>
+        Jetzt probieren wir eine andere Eingangskombination. Wählen Sie das <b class="propertie">Schaltwerkzeug</b> (<img class="intxt" src="../../../../icons/poke.gif" alt="#########">) aus, und schalten Sie die Eingänge um, indem Sie diese anklicken. Jedes Mal, wenn Sie einen Eingang anklicken, wird sich dessen Wert ändern. Wir können also zum Beispiel den unteren Eingang anklicken (<var>y</var>).
+      </p>
+      <center>
+        <img src="../../../img-guide/tutorial-shot-test.png" alt="#########">
+      </center>
+      <p>
+        Sobald Sie den Wert am Eingang ändern, wird Logisim Ihnen anzeigen, welche Werte auf den einzelnen Leitungen geführt werden. Eine hellgrüne Leitung zeigt eine 1 an, eine dunkelgrüne (fast schwarze) Leitung eine 0. Sie können auch sehen, daß sich der Wert am Ausgang der Schaltung auf 1 geändert hat.
+      </p>
+      <p>
+        Bisher haben wir somit die ersten zwei Zeilen der Wahrheitstabelle getestet, und die Ausgangswerte (0 und 1) entsprechen unseren Erwartungen.
+      </p>
+      <center>
+        <table class="tblver">
+          <tbody>
+            <tr class="tblvertitl">
+              <th width="20">
+                x
+              </th>
+              <th width="20">
+                y
+              </th>
+              <th width="30">
+                x&nbsp;XOR&nbsp;y
+              </th>
+            </tr>
+            <tr>
+              <td class="zerov">
+                0
+              </td>
+              <td class="zerov">
+                0
+              </td>
+              <td class="zerov">
+                0
+              </td>
+            </tr>
+            <tr>
+              <td class="unov">
+                1
+              </td>
+              <td class="zerov">
+                0
+              </td>
+              <td class="unov">
+                1
+              </td>
+            </tr>
+            <tr>
+              <td class="zerov">
+                0
+              </td>
+              <td class="unov">
+                1
+              </td>
+              <td class="unov">
+                1
+              </td>
+            </tr>
+            <tr>
+              <td class="unov">
+                1
+              </td>
+              <td class="unov">
+                1
+              </td>
+              <td class="zerov">
+                0
+              </td>
+            </tr>
+          </tbody>
+        </table><br>
+      </center>
+      <p>
+        Durch Schalten der Eingänge durch die verschiedenen Kombinationen können wir auch die restlichen zwei Zeilen überprüfen. Wenn alles stimmt, sind wir fertig: Die Schaltung funktioniert!
+      </p>
+      <p>
+        Um unsere Arbeit zu archivieren, können Sie die Schaltung speichern oder ausdrucken. Die entsprechenden Funktionen finden Sie im menü <b class="menu">|&nbsp;Datei&nbsp;|</b>, das auch einen Punkt zum Beenden von Logisim enthält. Aber warum sollten wir jetzt aufhören?
+      </p><!--
+<p>Nachdem Sie jetzt die Einführung abgeschlossen haben, können Sie weiter mit Logisim experimentieren und eigene Schaltungen aufbauen. Wenn Sie Schaltungen mit komplexeren Funktionen aufbauen wollen, dann sollten Sie auch den Rest des Hilfesystems durchblättern, um zu sehen, welche Möglichkeiten Ihnen Logisim bietet. Logisim ist ein leistungsfähiges Programm, mit dem Sie riesige Schaltungen aufbauen und testen können. Diese Schritt-für-Schritt-Einführung kann nur die Oberfläche ankratzen.</p>
+-->
+      <p>
+        <b>Weiter:</b> <em><a href="tutor-step.html">Schritt 5: Der Einzelschrittmodus</a></em>
+      </p>
+    </div>
+  </body>
+</html>