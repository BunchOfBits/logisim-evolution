--- conflicted
+++ resolved
@@ -1,83 +1,43 @@
-<<<<<<< HEAD
-<html>
-<head>
-    <meta http-equiv="content-type" content="text/html; charset=UTF-8">
-	<title>Die Registerkarte "Vorlage"</title>
-</head>
-<body bgcolor="FFFFFF">
-
-<h1>Die Registerkarte "Vorlage"</h1>
-
-<center><img src="../../../img-guide/prefs-template.png" width="450" height="255"></center>
-
-<p>A <em>template</em> is a Logisim file that is used as a starting
-point whenever Logisim creates a new project. Also, if you have an
-existing Logisim file with a strangely configured environment, you
-can "reset" the environment using the Revert All To Template
-button in the window for editing Project Options.</p>
-
-<p>Although templates are useful in other situations also, they are
-particularly suited for classroom use, where an instructor might
-want to distribute a template for students to start from. This is
-particularly likely if the class uses Logisim heavily, including
-many of the more advanced features, in which case the simple default
-configuration may prove too simple. Templates can also be useful in
-the classroom setting when the instructor opens a file submitted by
-a student who has configured the environment significantly.</p>
-
-<p>By default, the "Plain template" option will be selected,
-using the default template shipped with Logisim. If you want a
-bare-bones configuration, you might choose "Empty template."
-But if you want to designate another file to use as the template,
-select a template via the Select...  button, and then choose the
-"Custom template" option.</p>
-
-<p><strong>Next:</strong> <a href="intl.html">The International tab</a>.</p>
-
-</body>
-</html>
-=======
-<!DOCTYPE html PUBLIC "-//W3C//DTD HTML 4.01 Transitional//EN">
-<html>
-  <head>
-    <meta name="viewport" content="width=device-width, initial-scale=1.0">
-    <meta name="created" content="2018-10-23T06:18:10.521000000">
-    <meta name="changed" content="2018-10-23T06:18:42.262000000">
-    <meta http-equiv="content-type" content="text/html; charset=utf-8">
-    <meta http-equiv="Content-Language" content="de">
-    <title>Die Registerkarte "Vorlage"
-    </title>
-    <link rel="stylesheet" type="text/css" href="../../style.css">
-  </head>
-  <body>
-    <div class="maindiv">
-
-<h1>Die Registerkarte "Vorlage"</h1>
-
-<center><img src="../../../img-guide/prefs-template.png"></center>
-
-<p>A <em>template</em> is a Logisim file that is used as a starting
-point whenever Logisim creates a new project. Also, if you have an
-existing Logisim file with a strangely configured environment, you
-can "reset" the environment using the Revert All To Template
-button in the window for editing Project Options.</p>
-
-<p>Although templates are useful in other situations also, they are
-particularly suited for classroom use, where an instructor might
-want to distribute a template for students to start from. This is
-particularly likely if the class uses Logisim heavily, including
-many of the more advanced features, in which case the simple default
-configuration may prove too simple. Templates can also be useful in
-the classroom setting when the instructor opens a file submitted by
-a student who has configured the environment significantly.</p>
-
-<p>By default, the "Plain template" option will be selected,
-using the default template shipped with Logisim. If you want a
-bare-bones configuration, you might choose "Empty template."
-But if you want to designate another file to use as the template,
-select a template via the Select...  button, and then choose the
-"Custom template" option.</p>
-
-<p><strong>Next:</strong> <a href="intl.html">The International tab</a>.</p>
-</div></body></html>
->>>>>>> 5ecb02a1
+<!DOCTYPE html PUBLIC "-//W3C//DTD HTML 4.01 Transitional//EN">
+<html>
+  <head>
+    <meta name="viewport" content="width=device-width, initial-scale=1.0">
+    <meta name="created" content="2018-10-23T06:18:10.521000000">
+    <meta name="changed" content="2018-10-23T06:18:42.262000000">
+    <meta http-equiv="content-type" content="text/html; charset=utf-8">
+    <meta http-equiv="Content-Language" content="de">
+    <title>Die Registerkarte "Vorlage"
+    </title>
+    <link rel="stylesheet" type="text/css" href="../../style.css">
+  </head>
+  <body>
+    <div class="maindiv">
+
+<h1>Die Registerkarte "Vorlage"</h1>
+
+<center><img src="../../../img-guide/prefs-template.png"></center>
+
+<p>A <em>template</em> is a Logisim file that is used as a starting
+point whenever Logisim creates a new project. Also, if you have an
+existing Logisim file with a strangely configured environment, you
+can "reset" the environment using the Revert All To Template
+button in the window for editing Project Options.</p>
+
+<p>Although templates are useful in other situations also, they are
+particularly suited for classroom use, where an instructor might
+want to distribute a template for students to start from. This is
+particularly likely if the class uses Logisim heavily, including
+many of the more advanced features, in which case the simple default
+configuration may prove too simple. Templates can also be useful in
+the classroom setting when the instructor opens a file submitted by
+a student who has configured the environment significantly.</p>
+
+<p>By default, the "Plain template" option will be selected,
+using the default template shipped with Logisim. If you want a
+bare-bones configuration, you might choose "Empty template."
+But if you want to designate another file to use as the template,
+select a template via the Select...  button, and then choose the
+"Custom template" option.</p>
+
+<p><strong>Next:</strong> <a href="intl.html">The International tab</a>.</p>
+</div></body></html>