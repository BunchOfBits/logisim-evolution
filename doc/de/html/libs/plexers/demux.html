--- conflicted
+++ resolved
@@ -1,191 +1,94 @@
-<<<<<<< HEAD
-<html>
-<head>
-    <meta http-equiv="content-type" content="text/html; charset=UTF-8">
-<title>Demultiplexer</title>
-</head>
-
-<body bgcolor="FFFFFF">
-
-<h1><img  align="center" src="../../../../en/icons/demultiplexer.gif" width="32" height="32">
-<em>Demultiplexer</em></h1>
-
-<p><table>
-<tr><td><strong>Bibliothek:</strong></td>
-	<td><a href="index.html">Auswahlschaltungen</a></td></tr>
-<tr><td><strong>Eingeführt:</strong></td>
-	<td>2.0 Beta 11</td></tr>
-<tr><td valign="top"><strong>Aussehen:</strong></td>
-	<td valign="top"><img src="../../../../en/img-libs/demux.png" width="44" height="62"></td></tr>
-</table></p>
-
-<h2>Verhalten</h2>
-
-<p>Copies the input on the west edge onto exactly one of the outputs on
-the east edge; which of these outputs is specified via the
-current value received through the input on the south edge.
-I find it useful to think of a demultiplexer as analogous to a railroad
-switch, controlled by the select input.</p>
-
-<p>(Incidentally, some authorities spell this
-<em>demultiplex<strong>o</strong>r</em>,
-but <em>demultiplex<strong>e</strong>r</em> is the predominant
-spelling.)</p>
-
-<h2>Pins (wenn das Bauelement nach Osten zeigt)</h2>
-
-<dl>
-
-<dt>West edge (input, bit width matches Data Bits attribute)</dt>
-<dd>The value to be routed to one of the outputs on the east edge.</dd>
-
-<dt>East edge, variable number (outputs, bit width matches Data Bits
-attribute)</dt>
-<dd>The outputs are numbered starting with 0 on the north. An output
-will match the west input if its number matches the value currently
-received through the select input on the south; otherwise, its value
-will be either all-zeroes or all-floating, depending on the value of
-the Three-State? attribute.
-If the select input contains any unspecified bits, then all outputs are
-floating.</dd>
-
-<dt>South edge (input, bit width matches Select Bits attribute)</dt>
-<dd>Select input: The value of this input determines to which output on
-the east edge to route the value received on the west edge.</dd>
-
-</dl>
-
-<h2>Attribute</h2>
-
-<p>When the component is selected or being added,
-the digits '1' through '4' alter its <q>Select Bits</q> attribute,
-Alt-0 through Alt-9 alter its <q>Data Bits</q> attribute,
-and the arrow keys alter its <q>Facing</q> attribute.</p>
-
-<dl>
-
-<dt>Ausrichtung</dt>
-<dd>The direction of the component (specifying which side has the outputs).</dd>
-
-<dt>Auswahlleitungen</dt>
-<dd>The bit width of the component's select input on its south edge.
-The number of outputs for the demultiplexer will be
-2<sup><var>selectBits</var></sup>.</dd>
-
-<dt>Data Bits</dt>
-<dd>The bit width of the data being routed through the demultiplexer.</dd>
-
-<dt>Three-state?</dt>
-<dd>Specifies whether the unselected outputs should be floating (Yes) or
-zero (No).</dd>
-
-</dl>
-
-<h2>Verhalten des Schaltwerkzeugs</h2>
-
-<p>Keines.</p>
-
-<h2>Verhalten des Textwerkzeugs</h2>
-
-<p>Keines.</p>
-
-<p><a href="../index.html">Zurück zur <em>Bibliotheksreferenz</em></a></p>
-
-</body>
-</html>
-=======
-<html>
-<head>
-    <meta http-equiv="content-type" content="text/html; charset=UTF-8">
-<title>Demultiplexer</title>
-</head>
-
-<body bgcolor="FFFFFF">
-
-<h1><img  align="center" src="../../../../icons/demultiplexer.gif" width="32" height="32">
-<em>Demultiplexer</em></h1>
-
-<p><table>
-<tr><td><strong>Bibliothek:</strong></td>
-	<td><a href="index.html">Auswahlschaltungen</a></td></tr>
-<tr><td><strong>Eingeführt:</strong></td>
-	<td>2.0 Beta 11</td></tr>
-<tr><td valign="top"><strong>Aussehen:</strong></td>
-	<td valign="top"><img src="../../../../img-libs/demux.png" width="44" height="62"></td></tr>
-</table></p>
-
-<h2>Verhalten</h2>
-
-<p>Copies the input on the west edge onto exactly one of the outputs on
-the east edge; which of these outputs is specified via the
-current value received through the input on the south edge.
-I find it useful to think of a demultiplexer as analogous to a railroad
-switch, controlled by the select input.</p>
-
-<p>(Incidentally, some authorities spell this
-<em>demultiplex<strong>o</strong>r</em>,
-but <em>demultiplex<strong>e</strong>r</em> is the predominant
-spelling.)</p>
-
-<h2>Pins (wenn das Bauelement nach Osten zeigt)</h2>
-
-<dl>
-
-<dt>West edge (input, bit width matches Data Bits attribute)</dt>
-<dd>The value to be routed to one of the outputs on the east edge.</dd>
-
-<dt>East edge, variable number (outputs, bit width matches Data Bits
-attribute)</dt>
-<dd>The outputs are numbered starting with 0 on the north. An output
-will match the west input if its number matches the value currently
-received through the select input on the south; otherwise, its value
-will be either all-zeroes or all-floating, depending on the value of
-the Three-State? attribute.
-If the select input contains any unspecified bits, then all outputs are
-floating.</dd>
-
-<dt>South edge (input, bit width matches Select Bits attribute)</dt>
-<dd>Select input: The value of this input determines to which output on
-the east edge to route the value received on the west edge.</dd>
-
-</dl>
-
-<h2>Attribute</h2>
-
-<p>When the component is selected or being added,
-the digits '1' through '4' alter its <q>Select Bits</q> attribute,
-Alt-0 through Alt-9 alter its <q>Data Bits</q> attribute,
-and the arrow keys alter its <q>Facing</q> attribute.</p>
-
-<dl>
-
-<dt>Ausrichtung</dt>
-<dd>The direction of the component (specifying which side has the outputs).</dd>
-
-<dt>Auswahlleitungen</dt>
-<dd>The bit width of the component's select input on its south edge.
-The number of outputs for the demultiplexer will be
-2<sup><var>selectBits</var></sup>.</dd>
-
-<dt>Data Bits</dt>
-<dd>The bit width of the data being routed through the demultiplexer.</dd>
-
-<dt>Three-state?</dt>
-<dd>Specifies whether the unselected outputs should be floating (Yes) or
-zero (No).</dd>
-
-</dl>
-
-<h2>Verhalten des Schaltwerkzeugs</h2>
-
-<p>Keines.</p>
-
-<h2>Verhalten des Textwerkzeugs</h2>
-
-<p>Keines.</p>
-
-<p><a href="../index.html">Zurück zur <em>Bibliotheksreferenz</em></a></p>
-
-</body>
-</html>
->>>>>>> 5ecb02a1
+<html>
+<head>
+    <meta http-equiv="content-type" content="text/html; charset=UTF-8">
+<title>Demultiplexer</title>
+</head>
+
+<body bgcolor="FFFFFF">
+
+<h1><img  align="center" src="../../../../icons/demultiplexer.gif" width="32" height="32">
+<em>Demultiplexer</em></h1>
+
+<p><table>
+<tr><td><strong>Bibliothek:</strong></td>
+	<td><a href="index.html">Auswahlschaltungen</a></td></tr>
+<tr><td><strong>Eingeführt:</strong></td>
+	<td>2.0 Beta 11</td></tr>
+<tr><td valign="top"><strong>Aussehen:</strong></td>
+	<td valign="top"><img src="../../../../img-libs/demux.png" width="44" height="62"></td></tr>
+</table></p>
+
+<h2>Verhalten</h2>
+
+<p>Copies the input on the west edge onto exactly one of the outputs on
+the east edge; which of these outputs is specified via the
+current value received through the input on the south edge.
+I find it useful to think of a demultiplexer as analogous to a railroad
+switch, controlled by the select input.</p>
+
+<p>(Incidentally, some authorities spell this
+<em>demultiplex<strong>o</strong>r</em>,
+but <em>demultiplex<strong>e</strong>r</em> is the predominant
+spelling.)</p>
+
+<h2>Pins (wenn das Bauelement nach Osten zeigt)</h2>
+
+<dl>
+
+<dt>West edge (input, bit width matches Data Bits attribute)</dt>
+<dd>The value to be routed to one of the outputs on the east edge.</dd>
+
+<dt>East edge, variable number (outputs, bit width matches Data Bits
+attribute)</dt>
+<dd>The outputs are numbered starting with 0 on the north. An output
+will match the west input if its number matches the value currently
+received through the select input on the south; otherwise, its value
+will be either all-zeroes or all-floating, depending on the value of
+the Three-State? attribute.
+If the select input contains any unspecified bits, then all outputs are
+floating.</dd>
+
+<dt>South edge (input, bit width matches Select Bits attribute)</dt>
+<dd>Select input: The value of this input determines to which output on
+the east edge to route the value received on the west edge.</dd>
+
+</dl>
+
+<h2>Attribute</h2>
+
+<p>When the component is selected or being added,
+the digits '1' through '4' alter its <q>Select Bits</q> attribute,
+Alt-0 through Alt-9 alter its <q>Data Bits</q> attribute,
+and the arrow keys alter its <q>Facing</q> attribute.</p>
+
+<dl>
+
+<dt>Ausrichtung</dt>
+<dd>The direction of the component (specifying which side has the outputs).</dd>
+
+<dt>Auswahlleitungen</dt>
+<dd>The bit width of the component's select input on its south edge.
+The number of outputs for the demultiplexer will be
+2<sup><var>selectBits</var></sup>.</dd>
+
+<dt>Data Bits</dt>
+<dd>The bit width of the data being routed through the demultiplexer.</dd>
+
+<dt>Three-state?</dt>
+<dd>Specifies whether the unselected outputs should be floating (Yes) or
+zero (No).</dd>
+
+</dl>
+
+<h2>Verhalten des Schaltwerkzeugs</h2>
+
+<p>Keines.</p>
+
+<h2>Verhalten des Textwerkzeugs</h2>
+
+<p>Keines.</p>
+
+<p><a href="../index.html">Zurück zur <em>Bibliotheksreferenz</em></a></p>
+
+</body>
+</html>