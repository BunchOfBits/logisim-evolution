--- conflicted
+++ resolved
@@ -1,159 +1,78 @@
-<<<<<<< HEAD
-<html>
-<head>
-    <meta http-equiv="content-type" content="text/html; charset=UTF-8">
-<title>LED</title>
-</head>
-
-<body bgcolor="FFFFFF">
-
-<h1><img  align="center" src="../../../../en/icons/led.gif" width="32" height="32">
-<em>LED</em></h1>
-
-<p><table>
-<tr><td><strong>Bibliothek:</strong></td>
-	<td><a href="index.html">Input/Output</a></td></tr>
-<tr><td><strong>Eingeführt:</strong></td>
-	<td>2.1.3</td></tr>
-<tr><td valign="top"><strong>Aussehen:</strong></td>
-	<td valign="top"><img src="../../../../en/img-libs/led.png" width="21" height="20"></td></tr>
-</table></p>
-
-<h2>Verhalten</h2>
-
-<p>Displays the value of its input by coloring the LED (as specified
-by its Color attribute) or not depending on whether the input is 1 or 0.</p>
-
-<p>(The LED component is basically redundant with an output pin, except
-for a somewhat different appearance. Some users, though, thought it would
-be nice to include.)</p>
-
-<h2>Pins</h2>
-
-<p>A LED has only one pin, a 1-bit input which is used to determine whether
-to display the LED colored (when the input is 1) or darkened (when the input
-is anything else).</p>
-
-<h2>Attribute</h2>
-
-<p>When the component is selected or being added,
-the arrow keys alter its <q>Facing</q> attribute.</p>
-
-<dl>
-
-<dt>Ausrichtung</dt>
-<dd>The location of the input pin relative to the component.</dd>
-
-<dt>Color</dt>
-<dd>The color to display when the input value is 1.</dd>
-
-<dt>Active On High?</dt>
-<dd>If <q>yes</q>, then the LED is colored when the input is 1.
-If <q>no</q>, it is colored when the input is 0.</dd>
-
-<dt>Label</dt>
-<dd>The text within the label associated with the component.</dd>
-
-<dt>Label Location</dt>
-<dd>The location of the label relative to the component.</dd>
-
-<dt>Label Font</dt>
-<dd>The font with which to render the label.</dd>
-
-<dt>Label Color</dt>
-<dd>The color with which to draw the label.</dd>
-
-</dl>
-
-<h2>Verhalten des Schaltwerkzeugs</h2>
-
-<p>Keines.</p>
-
-<h2>Verhalten des Textwerkzeugs</h2>
-
-<p>Allows the label associated with the component to be edited.</p>
-
-<p><a href="../index.html">Zurück zur <em>Bibliotheksreferenz</em></a></p>
-
-</body>
-</html>
-=======
-<html>
-<head>
-    <meta http-equiv="content-type" content="text/html; charset=UTF-8">
-<title>LED</title>
-</head>
-
-<body bgcolor="FFFFFF">
-
-<h1><img  align="center" src="../../../../icons/led.gif" width="32" height="32">
-<em>LED</em></h1>
-
-<p><table>
-<tr><td><strong>Bibliothek:</strong></td>
-	<td><a href="index.html">Input/Output</a></td></tr>
-<tr><td><strong>Eingeführt:</strong></td>
-	<td>2.1.3</td></tr>
-<tr><td valign="top"><strong>Aussehen:</strong></td>
-	<td valign="top"><img src="../../../../img-libs/led.png" width="21" height="20"></td></tr>
-</table></p>
-
-<h2>Verhalten</h2>
-
-<p>Displays the value of its input by coloring the LED (as specified
-by its Color attribute) or not depending on whether the input is 1 or 0.</p>
-
-<p>(The LED component is basically redundant with an output pin, except
-for a somewhat different appearance. Some users, though, thought it would
-be nice to include.)</p>
-
-<h2>Pins</h2>
-
-<p>A LED has only one pin, a 1-bit input which is used to determine whether
-to display the LED colored (when the input is 1) or darkened (when the input
-is anything else).</p>
-
-<h2>Attribute</h2>
-
-<p>When the component is selected or being added,
-the arrow keys alter its <q>Facing</q> attribute.</p>
-
-<dl>
-
-<dt>Ausrichtung</dt>
-<dd>The location of the input pin relative to the component.</dd>
-
-<dt>Color</dt>
-<dd>The color to display when the input value is 1.</dd>
-
-<dt>Active On High?</dt>
-<dd>If <q>yes</q>, then the LED is colored when the input is 1.
-If <q>no</q>, it is colored when the input is 0.</dd>
-
-<dt>Label</dt>
-<dd>The text within the label associated with the component.</dd>
-
-<dt>Label Location</dt>
-<dd>The location of the label relative to the component.</dd>
-
-<dt>Label Font</dt>
-<dd>The font with which to render the label.</dd>
-
-<dt>Label Color</dt>
-<dd>The color with which to draw the label.</dd>
-
-</dl>
-
-<h2>Verhalten des Schaltwerkzeugs</h2>
-
-<p>Keines.</p>
-
-<h2>Verhalten des Textwerkzeugs</h2>
-
-<p>Allows the label associated with the component to be edited.</p>
-
-<p><a href="../index.html">Zurück zur <em>Bibliotheksreferenz</em></a></p>
-
-</body>
-</html>
->>>>>>> 5ecb02a1
+<html>
+<head>
+    <meta http-equiv="content-type" content="text/html; charset=UTF-8">
+<title>LED</title>
+</head>
+
+<body bgcolor="FFFFFF">
+
+<h1><img  align="center" src="../../../../icons/led.gif" width="32" height="32">
+<em>LED</em></h1>
+
+<p><table>
+<tr><td><strong>Bibliothek:</strong></td>
+	<td><a href="index.html">Input/Output</a></td></tr>
+<tr><td><strong>Eingeführt:</strong></td>
+	<td>2.1.3</td></tr>
+<tr><td valign="top"><strong>Aussehen:</strong></td>
+	<td valign="top"><img src="../../../../img-libs/led.png" width="21" height="20"></td></tr>
+</table></p>
+
+<h2>Verhalten</h2>
+
+<p>Displays the value of its input by coloring the LED (as specified
+by its Color attribute) or not depending on whether the input is 1 or 0.</p>
+
+<p>(The LED component is basically redundant with an output pin, except
+for a somewhat different appearance. Some users, though, thought it would
+be nice to include.)</p>
+
+<h2>Pins</h2>
+
+<p>A LED has only one pin, a 1-bit input which is used to determine whether
+to display the LED colored (when the input is 1) or darkened (when the input
+is anything else).</p>
+
+<h2>Attribute</h2>
+
+<p>When the component is selected or being added,
+the arrow keys alter its <q>Facing</q> attribute.</p>
+
+<dl>
+
+<dt>Ausrichtung</dt>
+<dd>The location of the input pin relative to the component.</dd>
+
+<dt>Color</dt>
+<dd>The color to display when the input value is 1.</dd>
+
+<dt>Active On High?</dt>
+<dd>If <q>yes</q>, then the LED is colored when the input is 1.
+If <q>no</q>, it is colored when the input is 0.</dd>
+
+<dt>Label</dt>
+<dd>The text within the label associated with the component.</dd>
+
+<dt>Label Location</dt>
+<dd>The location of the label relative to the component.</dd>
+
+<dt>Label Font</dt>
+<dd>The font with which to render the label.</dd>
+
+<dt>Label Color</dt>
+<dd>The color with which to draw the label.</dd>
+
+</dl>
+
+<h2>Verhalten des Schaltwerkzeugs</h2>
+
+<p>Keines.</p>
+
+<h2>Verhalten des Textwerkzeugs</h2>
+
+<p>Allows the label associated with the component to be edited.</p>
+
+<p><a href="../index.html">Zurück zur <em>Bibliotheksreferenz</em></a></p>
+
+</body>
+</html>