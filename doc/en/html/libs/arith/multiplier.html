<<<<<<< HEAD
<html>
<head>
<title>Multiplier</title>
</head>

<body bgcolor="FFFFFF">

<h1><img  align="center" src="../../../icons/multiplier.gif" width="32" height="32">
<em>Multiplier</em></h1>

<p><table>
<tr><td><strong>Library:</strong></td>
	<td><a href="index.html">Arithmetic</a></td></tr>
<tr><td><strong>Introduced:</strong></td>
	<td>2.0 Beta 20</td></tr>
<tr><td valign="top"><strong>Appearance:</strong></td>
	<td valign="top"><img src="../../../img-libs/multiplier.png" width="44" height="45"></td></tr>
</table></p>

<h2>Behavior</h2>

<p>This component multiplies two values coming in via the west inputs
and outputs the product on the east output. The component is designed so
that it can be cascaded with other multipliers to multiply a
multiplicand with more bits than is possible with a single multiplier:
The carry-in input provides a multi-bit value to be added into the
product (if it is specified), and a carry-out output provides the upper
half of the product result, which can be fed into another
multiplier.</p>

<p>If the multiplicand, the multiplier, or the carry-in input contain
some floating bits or some error bits, then the component will perform a
partial multiplication. That is, it will compute as many low-order bits
as possible. But above the floating or error bit, the result will have
floating or error bits. Note that if the carry-in input is completely
floating, then it will be assumed to be all-zeroes.</p>

<h2>Pins</h2>

<dl>

<dt>West edge, north end (input, bit width matches Data Bits attribute)
<dd>The multiplicand (that is, the first of the two numbers to
multiply).

<dt>West edge, south end (input, bit width matches Data Bits attribute)
<dd>The multiplier (that is, the second of the two numbers to multiply).

<dt>North edge, labeled <var>c in</var> (input, bit width matches Data Bits attribute)
<dd>A carry value to add into the product. If all bits of the value are
unknown (i.e., floating), then they are assumed to be 0.

<dt>East edge (output, bit width matches Data Bits attribute)
<dd>The lower <var>dataBits</var> bits of the product of the two values
coming in the west edge, plus the <var>c</var><sub><var>in</var></sub>
value.

<dt>South edge, labeled <var>c out</var> (output, bit width matches Data Bits attribute)
<dd>The upper <var>dataBits</var> bits of the product.

</dl>

<h2>Attributes</h2>

<p>When the component is selected or being added,
Alt-0 through Alt-9 alter its <q>Data Bits</q> attribute.</p>

<dl>

<dt>Data Bits</dt>
<dd>The bit width of the values to be multiplied and of the result.</dd>

</dl>

<h2>Poke Tool Behavior</h2>

<p>None.</p>

<h2>Text Tool Behavior</h2>

<p>None.</p>

<p><a href="../index.html">Back to <em>Library Reference</em></a></p>

</body>
</html>
=======
<html>
<head>
<title>Multiplier</title>
</head>

<body bgcolor="FFFFFF">

<h1><img  align="center" src="../../../../icons/multiplier.gif" width="32" height="32">
<em>Multiplier</em></h1>

<p><table>
<tr><td><strong>Library:</strong></td>
	<td><a href="index.html">Arithmetic</a></td></tr>
<tr><td><strong>Introduced:</strong></td>
	<td>2.0 Beta 20</td></tr>
<tr><td valign="top"><strong>Appearance:</strong></td>
	<td valign="top"><img src="../../../../img-libs/multiplier.png" width="44" height="45"></td></tr>
</table></p>

<h2>Behavior</h2>

<p>This component multiplies two values coming in via the west inputs
and outputs the product on the east output. The component is designed so
that it can be cascaded with other multipliers to multiply a
multiplicand with more bits than is possible with a single multiplier:
The carry-in input provides a multi-bit value to be added into the
product (if it is specified), and a carry-out output provides the upper
half of the product result, which can be fed into another
multiplier.</p>

<p>If the multiplicand, the multiplier, or the carry-in input contain
some floating bits or some error bits, then the component will perform a
partial multiplication. That is, it will compute as many low-order bits
as possible. But above the floating or error bit, the result will have
floating or error bits. Note that if the carry-in input is completely
floating, then it will be assumed to be all-zeroes.</p>

<h2>Pins</h2>

<dl>

<dt>West edge, north end (input, bit width matches Data Bits attribute)
<dd>The multiplicand (that is, the first of the two numbers to
multiply).

<dt>West edge, south end (input, bit width matches Data Bits attribute)
<dd>The multiplier (that is, the second of the two numbers to multiply).

<dt>North edge, labeled <var>c in</var> (input, bit width matches Data Bits attribute)
<dd>A carry value to add into the product. If all bits of the value are
unknown (i.e., floating), then they are assumed to be 0.

<dt>East edge (output, bit width matches Data Bits attribute)
<dd>The lower <var>dataBits</var> bits of the product of the two values
coming in the west edge, plus the <var>c</var><sub><var>in</var></sub>
value.

<dt>South edge, labeled <var>c out</var> (output, bit width matches Data Bits attribute)
<dd>The upper <var>dataBits</var> bits of the product.

</dl>

<h2>Attributes</h2>

<p>When the component is selected or being added,
Alt-0 through Alt-9 alter its <q>Data Bits</q> attribute.</p>

<dl>

<dt>Data Bits</dt>
<dd>The bit width of the values to be multiplied and of the result.</dd>

</dl>

<h2>Poke Tool Behavior</h2>

<p>None.</p>

<h2>Text Tool Behavior</h2>

<p>None.</p>

<p><a href="../index.html">Back to <em>Library Reference</em></a></p>

</body>
</html>
>>>>>>> 5ecb02a1
<|MERGE_RESOLUTION|>--- conflicted
+++ resolved
@@ -1,175 +1,86 @@
-<<<<<<< HEAD
-<html>
-<head>
-<title>Multiplier</title>
-</head>
-
-<body bgcolor="FFFFFF">
-
-<h1><img  align="center" src="../../../icons/multiplier.gif" width="32" height="32">
-<em>Multiplier</em></h1>
-
-<p><table>
-<tr><td><strong>Library:</strong></td>
-	<td><a href="index.html">Arithmetic</a></td></tr>
-<tr><td><strong>Introduced:</strong></td>
-	<td>2.0 Beta 20</td></tr>
-<tr><td valign="top"><strong>Appearance:</strong></td>
-	<td valign="top"><img src="../../../img-libs/multiplier.png" width="44" height="45"></td></tr>
-</table></p>
-
-<h2>Behavior</h2>
-
-<p>This component multiplies two values coming in via the west inputs
-and outputs the product on the east output. The component is designed so
-that it can be cascaded with other multipliers to multiply a
-multiplicand with more bits than is possible with a single multiplier:
-The carry-in input provides a multi-bit value to be added into the
-product (if it is specified), and a carry-out output provides the upper
-half of the product result, which can be fed into another
-multiplier.</p>
-
-<p>If the multiplicand, the multiplier, or the carry-in input contain
-some floating bits or some error bits, then the component will perform a
-partial multiplication. That is, it will compute as many low-order bits
-as possible. But above the floating or error bit, the result will have
-floating or error bits. Note that if the carry-in input is completely
-floating, then it will be assumed to be all-zeroes.</p>
-
-<h2>Pins</h2>
-
-<dl>
-
-<dt>West edge, north end (input, bit width matches Data Bits attribute)
-<dd>The multiplicand (that is, the first of the two numbers to
-multiply).
-
-<dt>West edge, south end (input, bit width matches Data Bits attribute)
-<dd>The multiplier (that is, the second of the two numbers to multiply).
-
-<dt>North edge, labeled <var>c in</var> (input, bit width matches Data Bits attribute)
-<dd>A carry value to add into the product. If all bits of the value are
-unknown (i.e., floating), then they are assumed to be 0.
-
-<dt>East edge (output, bit width matches Data Bits attribute)
-<dd>The lower <var>dataBits</var> bits of the product of the two values
-coming in the west edge, plus the <var>c</var><sub><var>in</var></sub>
-value.
-
-<dt>South edge, labeled <var>c out</var> (output, bit width matches Data Bits attribute)
-<dd>The upper <var>dataBits</var> bits of the product.
-
-</dl>
-
-<h2>Attributes</h2>
-
-<p>When the component is selected or being added,
-Alt-0 through Alt-9 alter its <q>Data Bits</q> attribute.</p>
-
-<dl>
-
-<dt>Data Bits</dt>
-<dd>The bit width of the values to be multiplied and of the result.</dd>
-
-</dl>
-
-<h2>Poke Tool Behavior</h2>
-
-<p>None.</p>
-
-<h2>Text Tool Behavior</h2>
-
-<p>None.</p>
-
-<p><a href="../index.html">Back to <em>Library Reference</em></a></p>
-
-</body>
-</html>
-=======
-<html>
-<head>
-<title>Multiplier</title>
-</head>
-
-<body bgcolor="FFFFFF">
-
-<h1><img  align="center" src="../../../../icons/multiplier.gif" width="32" height="32">
-<em>Multiplier</em></h1>
-
-<p><table>
-<tr><td><strong>Library:</strong></td>
-	<td><a href="index.html">Arithmetic</a></td></tr>
-<tr><td><strong>Introduced:</strong></td>
-	<td>2.0 Beta 20</td></tr>
-<tr><td valign="top"><strong>Appearance:</strong></td>
-	<td valign="top"><img src="../../../../img-libs/multiplier.png" width="44" height="45"></td></tr>
-</table></p>
-
-<h2>Behavior</h2>
-
-<p>This component multiplies two values coming in via the west inputs
-and outputs the product on the east output. The component is designed so
-that it can be cascaded with other multipliers to multiply a
-multiplicand with more bits than is possible with a single multiplier:
-The carry-in input provides a multi-bit value to be added into the
-product (if it is specified), and a carry-out output provides the upper
-half of the product result, which can be fed into another
-multiplier.</p>
-
-<p>If the multiplicand, the multiplier, or the carry-in input contain
-some floating bits or some error bits, then the component will perform a
-partial multiplication. That is, it will compute as many low-order bits
-as possible. But above the floating or error bit, the result will have
-floating or error bits. Note that if the carry-in input is completely
-floating, then it will be assumed to be all-zeroes.</p>
-
-<h2>Pins</h2>
-
-<dl>
-
-<dt>West edge, north end (input, bit width matches Data Bits attribute)
-<dd>The multiplicand (that is, the first of the two numbers to
-multiply).
-
-<dt>West edge, south end (input, bit width matches Data Bits attribute)
-<dd>The multiplier (that is, the second of the two numbers to multiply).
-
-<dt>North edge, labeled <var>c in</var> (input, bit width matches Data Bits attribute)
-<dd>A carry value to add into the product. If all bits of the value are
-unknown (i.e., floating), then they are assumed to be 0.
-
-<dt>East edge (output, bit width matches Data Bits attribute)
-<dd>The lower <var>dataBits</var> bits of the product of the two values
-coming in the west edge, plus the <var>c</var><sub><var>in</var></sub>
-value.
-
-<dt>South edge, labeled <var>c out</var> (output, bit width matches Data Bits attribute)
-<dd>The upper <var>dataBits</var> bits of the product.
-
-</dl>
-
-<h2>Attributes</h2>
-
-<p>When the component is selected or being added,
-Alt-0 through Alt-9 alter its <q>Data Bits</q> attribute.</p>
-
-<dl>
-
-<dt>Data Bits</dt>
-<dd>The bit width of the values to be multiplied and of the result.</dd>
-
-</dl>
-
-<h2>Poke Tool Behavior</h2>
-
-<p>None.</p>
-
-<h2>Text Tool Behavior</h2>
-
-<p>None.</p>
-
-<p><a href="../index.html">Back to <em>Library Reference</em></a></p>
-
-</body>
-</html>
->>>>>>> 5ecb02a1
+<html>
+<head>
+<title>Multiplier</title>
+</head>
+
+<body bgcolor="FFFFFF">
+
+<h1><img  align="center" src="../../../../icons/multiplier.gif" width="32" height="32">
+<em>Multiplier</em></h1>
+
+<p><table>
+<tr><td><strong>Library:</strong></td>
+	<td><a href="index.html">Arithmetic</a></td></tr>
+<tr><td><strong>Introduced:</strong></td>
+	<td>2.0 Beta 20</td></tr>
+<tr><td valign="top"><strong>Appearance:</strong></td>
+	<td valign="top"><img src="../../../../img-libs/multiplier.png" width="44" height="45"></td></tr>
+</table></p>
+
+<h2>Behavior</h2>
+
+<p>This component multiplies two values coming in via the west inputs
+and outputs the product on the east output. The component is designed so
+that it can be cascaded with other multipliers to multiply a
+multiplicand with more bits than is possible with a single multiplier:
+The carry-in input provides a multi-bit value to be added into the
+product (if it is specified), and a carry-out output provides the upper
+half of the product result, which can be fed into another
+multiplier.</p>
+
+<p>If the multiplicand, the multiplier, or the carry-in input contain
+some floating bits or some error bits, then the component will perform a
+partial multiplication. That is, it will compute as many low-order bits
+as possible. But above the floating or error bit, the result will have
+floating or error bits. Note that if the carry-in input is completely
+floating, then it will be assumed to be all-zeroes.</p>
+
+<h2>Pins</h2>
+
+<dl>
+
+<dt>West edge, north end (input, bit width matches Data Bits attribute)
+<dd>The multiplicand (that is, the first of the two numbers to
+multiply).
+
+<dt>West edge, south end (input, bit width matches Data Bits attribute)
+<dd>The multiplier (that is, the second of the two numbers to multiply).
+
+<dt>North edge, labeled <var>c in</var> (input, bit width matches Data Bits attribute)
+<dd>A carry value to add into the product. If all bits of the value are
+unknown (i.e., floating), then they are assumed to be 0.
+
+<dt>East edge (output, bit width matches Data Bits attribute)
+<dd>The lower <var>dataBits</var> bits of the product of the two values
+coming in the west edge, plus the <var>c</var><sub><var>in</var></sub>
+value.
+
+<dt>South edge, labeled <var>c out</var> (output, bit width matches Data Bits attribute)
+<dd>The upper <var>dataBits</var> bits of the product.
+
+</dl>
+
+<h2>Attributes</h2>
+
+<p>When the component is selected or being added,
+Alt-0 through Alt-9 alter its <q>Data Bits</q> attribute.</p>
+
+<dl>
+
+<dt>Data Bits</dt>
+<dd>The bit width of the values to be multiplied and of the result.</dd>
+
+</dl>
+
+<h2>Poke Tool Behavior</h2>
+
+<p>None.</p>
+
+<h2>Text Tool Behavior</h2>
+
+<p>None.</p>
+
+<p><a href="../index.html">Back to <em>Library Reference</em></a></p>
+
+</body>
+</html>