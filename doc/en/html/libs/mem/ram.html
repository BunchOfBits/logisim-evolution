<<<<<<< HEAD
<html>
<head>
<title>RAM</title>
</head>

<body bgcolor="FFFFFF">

<h1><img  align="center" src="../../../icons/ram.gif" width="32" height="32">
<em>RAM</em></h1>

<p><table>
<tr><td><strong>Library:</strong></td>
	<td><a href="index.html">Memory</a></td></tr>
<tr><td><strong>Introduced:</strong></td>
	<td>2.0 Beta 1</td></tr>
<tr><td valign="top"><strong>Appearance:</strong></td>
	<td valign="top"><img src="../../../img-libs/ram.png" width="305" height="84"></td></tr>
</table></p>

<h2>Behavior</h2>

<p>The RAM component, easily the most complex component in Logisim's
built-in libraries, stores up to 16,777,216 values (specified in the Address
Bit Width attribute), each of which can include up to to 32 bits
(specified in the Data Bit Width attribute). The circuit can load and
store values in RAM. Also, the user can modify individual values
interactively via the Poke Tool, or the user can modify the entire
contents via the Menu Tool.</p>

<p>Current values are displayed in the component. Addresses displayed
are listed in gray to the left of the display area. Inside, each value
is listed using hexadecimal. The value at the currently selected address
will be displayed in inverse text (white on black).</p>

<p>The RAM component supports three different interfaces, depending on the
Data Interface attribute.</p>

<dl>

<dt>One synchronous load/store port (default)</dt>
<dd><p>The component includes a single port on its east side that serves for both
loading and storing data. Which it performs depends on the input labeled
<em>ld</em>: 1 (or floating) indicates to load the data at the address
designated on the component's west side, and 0 indicates to store the data
given on the port. To transmit data into and out of the component, you will
need to use a Controlled Buffer component, as illustrated below.</p>

<center><img src="../../../img-libs/ramdemo.png" width="384" height="159"></center></dd>

<dt>One asynchronous load/store port</dt>
<dd><p>This is the same as above, except that there is no clock. The value
found on the data bus is stored into memory whenever the <em>ld</em> input is
0. If, while the <em>ld</em> input is 0, the address or data changes, then an
additional store occurs. This option is meant to more closely approximate the
interface of many available random-access memories.</p></dd>

<dt>Separate load and store ports</dt>
<dd><p>Two data ports are provided - one on the west side for storing data,
and another on the east side for loading data. This option removes the
necessity of dealing with the Controlled Buffer and so it is easier to
use.</p></dd>

<h2>Pins</h2>

<dl>

<dt><var>A</var> on west edge (input, bit width matches Address Bit Width attribute)</dt>
<dd>Selects which of the values in memory is currently being accessed by the
circuit.</dd>

<dt><var>D</var> on west edge (input, bit width matches Data Bit Width attribute)</dt>
<dd>This input is present only if "separate load and store ports" is selected
for the Data Interface attribute. When a store is requested (via the clock changing
from 0 to 1 while <em>sel</em> and <em>str</em> are both 1 or floating), the
value found at this port is stored into memory at the currently selected address.</dd>

<dt><var>D</var> on east edge (input/output or output, bit width matches Data Bit Width attribute)</dt>
<dd>If <var>sel</var> and <var>ld</var> are 1 or floating, then the RAM
component emits the value found at the currently selected address on this port.
If there is a single load/store port, the value read from this port is
stored whenever a store is requested.</dd>

<dt><var>str</var> on south edge (input, bit width 1)</dt>
<dd>Store: This input is present only if "separate load and store ports" is selected
for the Data Interface attribute. When it is 1 or floating, a clock pulse will result
in storing the data found on the west edge into memory (provided the
<var>sel</var> input is also 1 or floating).</dd>

<dt><var>sel</var> on south edge (input, bit width 1)
<dd>Chip select: This input enables or disables the entire RAM module, based on
whether the value is 1/floating or 0. The input is meant primarily for
situations where you have multiple RAM units, only one of which would be
enabled at any time.</dd>

<dt>triangle on south edge (input, bit width 1)
<dd>Clock input: This is absent when the Data Interface attribute's value is "One
asynchronous load/store port." In other circumstances, when <var>ld</var> is 0,
and this input rises from 0 to 1 (and <var>sel</var> is 1/undefined and
<var>clr</var> is 0), then the value at the currently selected address
changes to whatever value is
at the <var>D</var> pin. As long as the clock input remains 0 or 1,
though, the <var>D</var> value will not be stored into memory.</dd>

<dt><var>ld</var> on south edge (input, bit width 1)
<dd>Load: Selects whether the RAM should emit (on <var>D</var>)
the value at the current address (<var>A</var>). This output behavior
is enabled if <var>out</var> is 1 or undefined; if <var>out</var>
is 0, then no value is pushed onto <var>D</var> - but if there is a combined
load/store port, stores will be enabled.</dd>

<dt><var>clr</var> on south edge (input, bit width 1)</dt>
<dd>Clear: When this is 1, all values
in memory are pinned to 0, no matter what the other inputs are.</dd>

</dl>

<h2>Attributes</h2>

<p>When the component is selected or being added,
the digits '0' through '9' alter its <q>Address Bit Width</q> attribute
and Alt-0 through Alt-9 alter its <q>Data Bit Width</q> attribute.</p>

<dl>

<dt>Address Bit Width</dt>
<dd>The bit width of the address bits. The number of values stored in
RAM is 2<sup><var>addrBitWidth</var></sup>.</dd>

<dt>Data Bit Width</dt>
<dd>The bit width of each individual value in memory.</dd>

<dt>Data Interface</dt>
<dd>Configures which of the three interfaces are used for communicating data
into and out of the component.</dd>

</dl>

<h2>Poke Tool Behavior</h2>

<p>See <a href="../../guide/mem/poke.html">poking memory</a>
in the <em>User's Guide</em>.</p>

<h2>Text Tool Behavior</h2>

<p>None.</p>

<h2>Menu Tool Behavior</h2>

<p>See <a href="../../guide/mem/menu.html">pop-up menus and files</a>
in the <em>User's Guide</em>.</p>

<p><a href="../index.html">Back to <em>Library Reference</em></a></p>

</body>
</html>
=======
<html>
<head>
<title>RAM</title>
</head>

<body bgcolor="FFFFFF">

<h1><img  align="center" src="../../../../icons/ram.gif" width="32" height="32">
<em>RAM</em></h1>

<p><table>
<tr><td><strong>Library:</strong></td>
	<td><a href="index.html">Memory</a></td></tr>
<tr><td><strong>Introduced:</strong></td>
	<td>2.0 Beta 1</td></tr>
<tr><td valign="top"><strong>Appearance:</strong></td>
	<td valign="top"><img src="../../../../img-libs/ram.png" width="305" height="84"></td></tr>
</table></p>

<h2>Behavior</h2>

<p>The RAM component, easily the most complex component in Logisim's
built-in libraries, stores up to 16,777,216 values (specified in the Address
Bit Width attribute), each of which can include up to to 32 bits
(specified in the Data Bit Width attribute). The circuit can load and
store values in RAM. Also, the user can modify individual values
interactively via the Poke Tool, or the user can modify the entire
contents via the Menu Tool.</p>

<p>Current values are displayed in the component. Addresses displayed
are listed in gray to the left of the display area. Inside, each value
is listed using hexadecimal. The value at the currently selected address
will be displayed in inverse text (white on black).</p>

<p>The RAM component supports three different interfaces, depending on the
Data Interface attribute.</p>

<dl>

<dt>One synchronous load/store port (default)</dt>
<dd><p>The component includes a single port on its east side that serves for both
loading and storing data. Which it performs depends on the input labeled
<em>ld</em>: 1 (or floating) indicates to load the data at the address
designated on the component's west side, and 0 indicates to store the data
given on the port. To transmit data into and out of the component, you will
need to use a Controlled Buffer component, as illustrated below.</p>

<center><img src="../../../../img-libs/ramdemo.png" width="384" height="159"></center></dd>

<dt>One asynchronous load/store port</dt>
<dd><p>This is the same as above, except that there is no clock. The value
found on the data bus is stored into memory whenever the <em>ld</em> input is
0. If, while the <em>ld</em> input is 0, the address or data changes, then an
additional store occurs. This option is meant to more closely approximate the
interface of many available random-access memories.</p></dd>

<dt>Separate load and store ports</dt>
<dd><p>Two data ports are provided - one on the west side for storing data,
and another on the east side for loading data. This option removes the
necessity of dealing with the Controlled Buffer and so it is easier to
use.</p></dd>

<h2>Pins</h2>

<dl>

<dt><var>A</var> on west edge (input, bit width matches Address Bit Width attribute)</dt>
<dd>Selects which of the values in memory is currently being accessed by the
circuit.</dd>

<dt><var>D</var> on west edge (input, bit width matches Data Bit Width attribute)</dt>
<dd>This input is present only if "separate load and store ports" is selected
for the Data Interface attribute. When a store is requested (via the clock changing
from 0 to 1 while <em>sel</em> and <em>str</em> are both 1 or floating), the
value found at this port is stored into memory at the currently selected address.</dd>

<dt><var>D</var> on east edge (input/output or output, bit width matches Data Bit Width attribute)</dt>
<dd>If <var>sel</var> and <var>ld</var> are 1 or floating, then the RAM
component emits the value found at the currently selected address on this port.
If there is a single load/store port, the value read from this port is
stored whenever a store is requested.</dd>

<dt><var>str</var> on south edge (input, bit width 1)</dt>
<dd>Store: This input is present only if "separate load and store ports" is selected
for the Data Interface attribute. When it is 1 or floating, a clock pulse will result
in storing the data found on the west edge into memory (provided the
<var>sel</var> input is also 1 or floating).</dd>

<dt><var>sel</var> on south edge (input, bit width 1)
<dd>Chip select: This input enables or disables the entire RAM module, based on
whether the value is 1/floating or 0. The input is meant primarily for
situations where you have multiple RAM units, only one of which would be
enabled at any time.</dd>

<dt>triangle on south edge (input, bit width 1)
<dd>Clock input: This is absent when the Data Interface attribute's value is "One
asynchronous load/store port." In other circumstances, when <var>ld</var> is 0,
and this input rises from 0 to 1 (and <var>sel</var> is 1/undefined and
<var>clr</var> is 0), then the value at the currently selected address
changes to whatever value is
at the <var>D</var> pin. As long as the clock input remains 0 or 1,
though, the <var>D</var> value will not be stored into memory.</dd>

<dt><var>ld</var> on south edge (input, bit width 1)
<dd>Load: Selects whether the RAM should emit (on <var>D</var>)
the value at the current address (<var>A</var>). This output behavior
is enabled if <var>out</var> is 1 or undefined; if <var>out</var>
is 0, then no value is pushed onto <var>D</var> - but if there is a combined
load/store port, stores will be enabled.</dd>

<dt><var>clr</var> on south edge (input, bit width 1)</dt>
<dd>Clear: When this is 1, all values
in memory are pinned to 0, no matter what the other inputs are.</dd>

</dl>

<h2>Attributes</h2>

<p>When the component is selected or being added,
the digits '0' through '9' alter its <q>Address Bit Width</q> attribute
and Alt-0 through Alt-9 alter its <q>Data Bit Width</q> attribute.</p>

<dl>

<dt>Address Bit Width</dt>
<dd>The bit width of the address bits. The number of values stored in
RAM is 2<sup><var>addrBitWidth</var></sup>.</dd>

<dt>Data Bit Width</dt>
<dd>The bit width of each individual value in memory.</dd>

<dt>Data Interface</dt>
<dd>Configures which of the three interfaces are used for communicating data
into and out of the component.</dd>

</dl>

<h2>Poke Tool Behavior</h2>

<p>See <a href="../../guide/mem/poke.html">poking memory</a>
in the <em>User's Guide</em>.</p>

<h2>Text Tool Behavior</h2>

<p>None.</p>

<h2>Menu Tool Behavior</h2>

<p>See <a href="../../guide/mem/menu.html">pop-up menus and files</a>
in the <em>User's Guide</em>.</p>

<p><a href="../index.html">Back to <em>Library Reference</em></a></p>

</body>
</html>
>>>>>>> 5ecb02a1
<|MERGE_RESOLUTION|>--- conflicted
+++ resolved
@@ -1,313 +1,155 @@
-<<<<<<< HEAD
-<html>
-<head>
-<title>RAM</title>
-</head>
-
-<body bgcolor="FFFFFF">
-
-<h1><img  align="center" src="../../../icons/ram.gif" width="32" height="32">
-<em>RAM</em></h1>
-
-<p><table>
-<tr><td><strong>Library:</strong></td>
-	<td><a href="index.html">Memory</a></td></tr>
-<tr><td><strong>Introduced:</strong></td>
-	<td>2.0 Beta 1</td></tr>
-<tr><td valign="top"><strong>Appearance:</strong></td>
-	<td valign="top"><img src="../../../img-libs/ram.png" width="305" height="84"></td></tr>
-</table></p>
-
-<h2>Behavior</h2>
-
-<p>The RAM component, easily the most complex component in Logisim's
-built-in libraries, stores up to 16,777,216 values (specified in the Address
-Bit Width attribute), each of which can include up to to 32 bits
-(specified in the Data Bit Width attribute). The circuit can load and
-store values in RAM. Also, the user can modify individual values
-interactively via the Poke Tool, or the user can modify the entire
-contents via the Menu Tool.</p>
-
-<p>Current values are displayed in the component. Addresses displayed
-are listed in gray to the left of the display area. Inside, each value
-is listed using hexadecimal. The value at the currently selected address
-will be displayed in inverse text (white on black).</p>
-
-<p>The RAM component supports three different interfaces, depending on the
-Data Interface attribute.</p>
-
-<dl>
-
-<dt>One synchronous load/store port (default)</dt>
-<dd><p>The component includes a single port on its east side that serves for both
-loading and storing data. Which it performs depends on the input labeled
-<em>ld</em>: 1 (or floating) indicates to load the data at the address
-designated on the component's west side, and 0 indicates to store the data
-given on the port. To transmit data into and out of the component, you will
-need to use a Controlled Buffer component, as illustrated below.</p>
-
-<center><img src="../../../img-libs/ramdemo.png" width="384" height="159"></center></dd>
-
-<dt>One asynchronous load/store port</dt>
-<dd><p>This is the same as above, except that there is no clock. The value
-found on the data bus is stored into memory whenever the <em>ld</em> input is
-0. If, while the <em>ld</em> input is 0, the address or data changes, then an
-additional store occurs. This option is meant to more closely approximate the
-interface of many available random-access memories.</p></dd>
-
-<dt>Separate load and store ports</dt>
-<dd><p>Two data ports are provided - one on the west side for storing data,
-and another on the east side for loading data. This option removes the
-necessity of dealing with the Controlled Buffer and so it is easier to
-use.</p></dd>
-
-<h2>Pins</h2>
-
-<dl>
-
-<dt><var>A</var> on west edge (input, bit width matches Address Bit Width attribute)</dt>
-<dd>Selects which of the values in memory is currently being accessed by the
-circuit.</dd>
-
-<dt><var>D</var> on west edge (input, bit width matches Data Bit Width attribute)</dt>
-<dd>This input is present only if "separate load and store ports" is selected
-for the Data Interface attribute. When a store is requested (via the clock changing
-from 0 to 1 while <em>sel</em> and <em>str</em> are both 1 or floating), the
-value found at this port is stored into memory at the currently selected address.</dd>
-
-<dt><var>D</var> on east edge (input/output or output, bit width matches Data Bit Width attribute)</dt>
-<dd>If <var>sel</var> and <var>ld</var> are 1 or floating, then the RAM
-component emits the value found at the currently selected address on this port.
-If there is a single load/store port, the value read from this port is
-stored whenever a store is requested.</dd>
-
-<dt><var>str</var> on south edge (input, bit width 1)</dt>
-<dd>Store: This input is present only if "separate load and store ports" is selected
-for the Data Interface attribute. When it is 1 or floating, a clock pulse will result
-in storing the data found on the west edge into memory (provided the
-<var>sel</var> input is also 1 or floating).</dd>
-
-<dt><var>sel</var> on south edge (input, bit width 1)
-<dd>Chip select: This input enables or disables the entire RAM module, based on
-whether the value is 1/floating or 0. The input is meant primarily for
-situations where you have multiple RAM units, only one of which would be
-enabled at any time.</dd>
-
-<dt>triangle on south edge (input, bit width 1)
-<dd>Clock input: This is absent when the Data Interface attribute's value is "One
-asynchronous load/store port." In other circumstances, when <var>ld</var> is 0,
-and this input rises from 0 to 1 (and <var>sel</var> is 1/undefined and
-<var>clr</var> is 0), then the value at the currently selected address
-changes to whatever value is
-at the <var>D</var> pin. As long as the clock input remains 0 or 1,
-though, the <var>D</var> value will not be stored into memory.</dd>
-
-<dt><var>ld</var> on south edge (input, bit width 1)
-<dd>Load: Selects whether the RAM should emit (on <var>D</var>)
-the value at the current address (<var>A</var>). This output behavior
-is enabled if <var>out</var> is 1 or undefined; if <var>out</var>
-is 0, then no value is pushed onto <var>D</var> - but if there is a combined
-load/store port, stores will be enabled.</dd>
-
-<dt><var>clr</var> on south edge (input, bit width 1)</dt>
-<dd>Clear: When this is 1, all values
-in memory are pinned to 0, no matter what the other inputs are.</dd>
-
-</dl>
-
-<h2>Attributes</h2>
-
-<p>When the component is selected or being added,
-the digits '0' through '9' alter its <q>Address Bit Width</q> attribute
-and Alt-0 through Alt-9 alter its <q>Data Bit Width</q> attribute.</p>
-
-<dl>
-
-<dt>Address Bit Width</dt>
-<dd>The bit width of the address bits. The number of values stored in
-RAM is 2<sup><var>addrBitWidth</var></sup>.</dd>
-
-<dt>Data Bit Width</dt>
-<dd>The bit width of each individual value in memory.</dd>
-
-<dt>Data Interface</dt>
-<dd>Configures which of the three interfaces are used for communicating data
-into and out of the component.</dd>
-
-</dl>
-
-<h2>Poke Tool Behavior</h2>
-
-<p>See <a href="../../guide/mem/poke.html">poking memory</a>
-in the <em>User's Guide</em>.</p>
-
-<h2>Text Tool Behavior</h2>
-
-<p>None.</p>
-
-<h2>Menu Tool Behavior</h2>
-
-<p>See <a href="../../guide/mem/menu.html">pop-up menus and files</a>
-in the <em>User's Guide</em>.</p>
-
-<p><a href="../index.html">Back to <em>Library Reference</em></a></p>
-
-</body>
-</html>
-=======
-<html>
-<head>
-<title>RAM</title>
-</head>
-
-<body bgcolor="FFFFFF">
-
-<h1><img  align="center" src="../../../../icons/ram.gif" width="32" height="32">
-<em>RAM</em></h1>
-
-<p><table>
-<tr><td><strong>Library:</strong></td>
-	<td><a href="index.html">Memory</a></td></tr>
-<tr><td><strong>Introduced:</strong></td>
-	<td>2.0 Beta 1</td></tr>
-<tr><td valign="top"><strong>Appearance:</strong></td>
-	<td valign="top"><img src="../../../../img-libs/ram.png" width="305" height="84"></td></tr>
-</table></p>
-
-<h2>Behavior</h2>
-
-<p>The RAM component, easily the most complex component in Logisim's
-built-in libraries, stores up to 16,777,216 values (specified in the Address
-Bit Width attribute), each of which can include up to to 32 bits
-(specified in the Data Bit Width attribute). The circuit can load and
-store values in RAM. Also, the user can modify individual values
-interactively via the Poke Tool, or the user can modify the entire
-contents via the Menu Tool.</p>
-
-<p>Current values are displayed in the component. Addresses displayed
-are listed in gray to the left of the display area. Inside, each value
-is listed using hexadecimal. The value at the currently selected address
-will be displayed in inverse text (white on black).</p>
-
-<p>The RAM component supports three different interfaces, depending on the
-Data Interface attribute.</p>
-
-<dl>
-
-<dt>One synchronous load/store port (default)</dt>
-<dd><p>The component includes a single port on its east side that serves for both
-loading and storing data. Which it performs depends on the input labeled
-<em>ld</em>: 1 (or floating) indicates to load the data at the address
-designated on the component's west side, and 0 indicates to store the data
-given on the port. To transmit data into and out of the component, you will
-need to use a Controlled Buffer component, as illustrated below.</p>
-
-<center><img src="../../../../img-libs/ramdemo.png" width="384" height="159"></center></dd>
-
-<dt>One asynchronous load/store port</dt>
-<dd><p>This is the same as above, except that there is no clock. The value
-found on the data bus is stored into memory whenever the <em>ld</em> input is
-0. If, while the <em>ld</em> input is 0, the address or data changes, then an
-additional store occurs. This option is meant to more closely approximate the
-interface of many available random-access memories.</p></dd>
-
-<dt>Separate load and store ports</dt>
-<dd><p>Two data ports are provided - one on the west side for storing data,
-and another on the east side for loading data. This option removes the
-necessity of dealing with the Controlled Buffer and so it is easier to
-use.</p></dd>
-
-<h2>Pins</h2>
-
-<dl>
-
-<dt><var>A</var> on west edge (input, bit width matches Address Bit Width attribute)</dt>
-<dd>Selects which of the values in memory is currently being accessed by the
-circuit.</dd>
-
-<dt><var>D</var> on west edge (input, bit width matches Data Bit Width attribute)</dt>
-<dd>This input is present only if "separate load and store ports" is selected
-for the Data Interface attribute. When a store is requested (via the clock changing
-from 0 to 1 while <em>sel</em> and <em>str</em> are both 1 or floating), the
-value found at this port is stored into memory at the currently selected address.</dd>
-
-<dt><var>D</var> on east edge (input/output or output, bit width matches Data Bit Width attribute)</dt>
-<dd>If <var>sel</var> and <var>ld</var> are 1 or floating, then the RAM
-component emits the value found at the currently selected address on this port.
-If there is a single load/store port, the value read from this port is
-stored whenever a store is requested.</dd>
-
-<dt><var>str</var> on south edge (input, bit width 1)</dt>
-<dd>Store: This input is present only if "separate load and store ports" is selected
-for the Data Interface attribute. When it is 1 or floating, a clock pulse will result
-in storing the data found on the west edge into memory (provided the
-<var>sel</var> input is also 1 or floating).</dd>
-
-<dt><var>sel</var> on south edge (input, bit width 1)
-<dd>Chip select: This input enables or disables the entire RAM module, based on
-whether the value is 1/floating or 0. The input is meant primarily for
-situations where you have multiple RAM units, only one of which would be
-enabled at any time.</dd>
-
-<dt>triangle on south edge (input, bit width 1)
-<dd>Clock input: This is absent when the Data Interface attribute's value is "One
-asynchronous load/store port." In other circumstances, when <var>ld</var> is 0,
-and this input rises from 0 to 1 (and <var>sel</var> is 1/undefined and
-<var>clr</var> is 0), then the value at the currently selected address
-changes to whatever value is
-at the <var>D</var> pin. As long as the clock input remains 0 or 1,
-though, the <var>D</var> value will not be stored into memory.</dd>
-
-<dt><var>ld</var> on south edge (input, bit width 1)
-<dd>Load: Selects whether the RAM should emit (on <var>D</var>)
-the value at the current address (<var>A</var>). This output behavior
-is enabled if <var>out</var> is 1 or undefined; if <var>out</var>
-is 0, then no value is pushed onto <var>D</var> - but if there is a combined
-load/store port, stores will be enabled.</dd>
-
-<dt><var>clr</var> on south edge (input, bit width 1)</dt>
-<dd>Clear: When this is 1, all values
-in memory are pinned to 0, no matter what the other inputs are.</dd>
-
-</dl>
-
-<h2>Attributes</h2>
-
-<p>When the component is selected or being added,
-the digits '0' through '9' alter its <q>Address Bit Width</q> attribute
-and Alt-0 through Alt-9 alter its <q>Data Bit Width</q> attribute.</p>
-
-<dl>
-
-<dt>Address Bit Width</dt>
-<dd>The bit width of the address bits. The number of values stored in
-RAM is 2<sup><var>addrBitWidth</var></sup>.</dd>
-
-<dt>Data Bit Width</dt>
-<dd>The bit width of each individual value in memory.</dd>
-
-<dt>Data Interface</dt>
-<dd>Configures which of the three interfaces are used for communicating data
-into and out of the component.</dd>
-
-</dl>
-
-<h2>Poke Tool Behavior</h2>
-
-<p>See <a href="../../guide/mem/poke.html">poking memory</a>
-in the <em>User's Guide</em>.</p>
-
-<h2>Text Tool Behavior</h2>
-
-<p>None.</p>
-
-<h2>Menu Tool Behavior</h2>
-
-<p>See <a href="../../guide/mem/menu.html">pop-up menus and files</a>
-in the <em>User's Guide</em>.</p>
-
-<p><a href="../index.html">Back to <em>Library Reference</em></a></p>
-
-</body>
-</html>
->>>>>>> 5ecb02a1
+<html>
+<head>
+<title>RAM</title>
+</head>
+
+<body bgcolor="FFFFFF">
+
+<h1><img  align="center" src="../../../../icons/ram.gif" width="32" height="32">
+<em>RAM</em></h1>
+
+<p><table>
+<tr><td><strong>Library:</strong></td>
+	<td><a href="index.html">Memory</a></td></tr>
+<tr><td><strong>Introduced:</strong></td>
+	<td>2.0 Beta 1</td></tr>
+<tr><td valign="top"><strong>Appearance:</strong></td>
+	<td valign="top"><img src="../../../../img-libs/ram.png" width="305" height="84"></td></tr>
+</table></p>
+
+<h2>Behavior</h2>
+
+<p>The RAM component, easily the most complex component in Logisim's
+built-in libraries, stores up to 16,777,216 values (specified in the Address
+Bit Width attribute), each of which can include up to to 32 bits
+(specified in the Data Bit Width attribute). The circuit can load and
+store values in RAM. Also, the user can modify individual values
+interactively via the Poke Tool, or the user can modify the entire
+contents via the Menu Tool.</p>
+
+<p>Current values are displayed in the component. Addresses displayed
+are listed in gray to the left of the display area. Inside, each value
+is listed using hexadecimal. The value at the currently selected address
+will be displayed in inverse text (white on black).</p>
+
+<p>The RAM component supports three different interfaces, depending on the
+Data Interface attribute.</p>
+
+<dl>
+
+<dt>One synchronous load/store port (default)</dt>
+<dd><p>The component includes a single port on its east side that serves for both
+loading and storing data. Which it performs depends on the input labeled
+<em>ld</em>: 1 (or floating) indicates to load the data at the address
+designated on the component's west side, and 0 indicates to store the data
+given on the port. To transmit data into and out of the component, you will
+need to use a Controlled Buffer component, as illustrated below.</p>
+
+<center><img src="../../../../img-libs/ramdemo.png" width="384" height="159"></center></dd>
+
+<dt>One asynchronous load/store port</dt>
+<dd><p>This is the same as above, except that there is no clock. The value
+found on the data bus is stored into memory whenever the <em>ld</em> input is
+0. If, while the <em>ld</em> input is 0, the address or data changes, then an
+additional store occurs. This option is meant to more closely approximate the
+interface of many available random-access memories.</p></dd>
+
+<dt>Separate load and store ports</dt>
+<dd><p>Two data ports are provided - one on the west side for storing data,
+and another on the east side for loading data. This option removes the
+necessity of dealing with the Controlled Buffer and so it is easier to
+use.</p></dd>
+
+<h2>Pins</h2>
+
+<dl>
+
+<dt><var>A</var> on west edge (input, bit width matches Address Bit Width attribute)</dt>
+<dd>Selects which of the values in memory is currently being accessed by the
+circuit.</dd>
+
+<dt><var>D</var> on west edge (input, bit width matches Data Bit Width attribute)</dt>
+<dd>This input is present only if "separate load and store ports" is selected
+for the Data Interface attribute. When a store is requested (via the clock changing
+from 0 to 1 while <em>sel</em> and <em>str</em> are both 1 or floating), the
+value found at this port is stored into memory at the currently selected address.</dd>
+
+<dt><var>D</var> on east edge (input/output or output, bit width matches Data Bit Width attribute)</dt>
+<dd>If <var>sel</var> and <var>ld</var> are 1 or floating, then the RAM
+component emits the value found at the currently selected address on this port.
+If there is a single load/store port, the value read from this port is
+stored whenever a store is requested.</dd>
+
+<dt><var>str</var> on south edge (input, bit width 1)</dt>
+<dd>Store: This input is present only if "separate load and store ports" is selected
+for the Data Interface attribute. When it is 1 or floating, a clock pulse will result
+in storing the data found on the west edge into memory (provided the
+<var>sel</var> input is also 1 or floating).</dd>
+
+<dt><var>sel</var> on south edge (input, bit width 1)
+<dd>Chip select: This input enables or disables the entire RAM module, based on
+whether the value is 1/floating or 0. The input is meant primarily for
+situations where you have multiple RAM units, only one of which would be
+enabled at any time.</dd>
+
+<dt>triangle on south edge (input, bit width 1)
+<dd>Clock input: This is absent when the Data Interface attribute's value is "One
+asynchronous load/store port." In other circumstances, when <var>ld</var> is 0,
+and this input rises from 0 to 1 (and <var>sel</var> is 1/undefined and
+<var>clr</var> is 0), then the value at the currently selected address
+changes to whatever value is
+at the <var>D</var> pin. As long as the clock input remains 0 or 1,
+though, the <var>D</var> value will not be stored into memory.</dd>
+
+<dt><var>ld</var> on south edge (input, bit width 1)
+<dd>Load: Selects whether the RAM should emit (on <var>D</var>)
+the value at the current address (<var>A</var>). This output behavior
+is enabled if <var>out</var> is 1 or undefined; if <var>out</var>
+is 0, then no value is pushed onto <var>D</var> - but if there is a combined
+load/store port, stores will be enabled.</dd>
+
+<dt><var>clr</var> on south edge (input, bit width 1)</dt>
+<dd>Clear: When this is 1, all values
+in memory are pinned to 0, no matter what the other inputs are.</dd>
+
+</dl>
+
+<h2>Attributes</h2>
+
+<p>When the component is selected or being added,
+the digits '0' through '9' alter its <q>Address Bit Width</q> attribute
+and Alt-0 through Alt-9 alter its <q>Data Bit Width</q> attribute.</p>
+
+<dl>
+
+<dt>Address Bit Width</dt>
+<dd>The bit width of the address bits. The number of values stored in
+RAM is 2<sup><var>addrBitWidth</var></sup>.</dd>
+
+<dt>Data Bit Width</dt>
+<dd>The bit width of each individual value in memory.</dd>
+
+<dt>Data Interface</dt>
+<dd>Configures which of the three interfaces are used for communicating data
+into and out of the component.</dd>
+
+</dl>
+
+<h2>Poke Tool Behavior</h2>
+
+<p>See <a href="../../guide/mem/poke.html">poking memory</a>
+in the <em>User's Guide</em>.</p>
+
+<h2>Text Tool Behavior</h2>
+
+<p>None.</p>
+
+<h2>Menu Tool Behavior</h2>
+
+<p>See <a href="../../guide/mem/menu.html">pop-up menus and files</a>
+in the <em>User's Guide</em>.</p>
+
+<p><a href="../index.html">Back to <em>Library Reference</em></a></p>
+
+</body>
+</html>