--- conflicted
+++ resolved
@@ -1,37 +1,3 @@
-<<<<<<< HEAD
-<html>
-<head>
-	<title>Tutorial: Orienting yourself</title>
-</head>
-<body bgcolor="FFFFFF">
-
-<p><b>Next:</b> <a href="tutor-gates.html">Step 1: Adding gates</a></p>
-
-<h2>Step 0: Orienting yourself</h2>
-
-<p>When you start Logisim, you'll see a window similar to the following.
-Some of the details may be slightly different since you're likely using a
-different system than mine.</p>
-
-<center><img src="../../../img-guide/tutorial-shot-blank.png" width="498" height="302"></center>
-
-<p>All Logisim is divided into three parts, called the <em>explorer
-pane</em>, the <em>attribute table</em>, and the
-<em>canvas</em>. Above these parts are
-the <em>menu bar</em> and the <em>toolbar</em>.
-<center><img src="../../../img-guide/tutorial-shot-labeled.png" width="498" height="302"></center>
-We can quickly dispose of the explorer pane and the attribute
-table: We won't be examining them in this tutorial, and you can
-just ignore them. Also, the menu bar is self-explanatory.</p>
-
-<p>That leaves the toolbar and the canvas. The canvas is where you'll
-draw your circuit; and the toolbar contains the tools that you'll use to
-accomplish this.</p>
-
-<p><b>Next:</b> <a href="tutor-gates.html">Step 1: Adding gates</a></p>
-
-</body>
-=======
 <!DOCTYPE html PUBLIC "-//W3C//DTD HTML 4.01 Transitional//EN">
 <html>
   <head>
@@ -80,5 +46,4 @@
       </p>
     </div>
   </body>
->>>>>>> 5ecb02a1
 </html>