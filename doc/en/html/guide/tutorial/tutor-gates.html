--- conflicted
+++ resolved
@@ -1,71 +1,3 @@
-<<<<<<< HEAD
-<html>
-<head>
-	<title>Tutorial: Adding gates</title>
-</head>
-<body bgcolor="FFFFFF">
-
-<p><b>Next:</b> <a href="tutor-wires.html">Step 2: Adding wires</a></p>
-
-<h2>Step 1: Adding gates</h2>
-
-<p>Recall that we're trying to build the following circuit in Logisim.</p>
-<center><img src="../../../img-guide/tutorial-xor-circ.png" width="323" height="147"></center>
-
-<p>I suggest building a circuit by inserting the gates first as a sort of
-skeleton and then connecting them with wires later. The first thing we'll do
-is to add the two AND gates. Click on the AND tool in the toolbar
-(<img src="../../../icons/andGate.gif" width="16" height="16">, the
-next-to-last tool listed).
-Then click in the editing area where
-you want the first AND gate to go. Be sure to leave plenty of room
-for stuff on the left. Then click the AND tool again and place the second
-AND gate below it.</p>
-<center><img src="../../../img-guide/tutorial-shot-ands.png" width="498" height="302"></center>
-<p>Notice the five dots on the left side of the AND gate. These are spots
-where wires can be attached. It happens that we'll just use two of them
-for our XOR circuit; but for other circuits, you may find that having
-more than two wires going to an AND gate is useful.</p>
-
-<p>Now add the other gates.  First click on the OR tool
-(<img src="../../../icons/orGate.gif" width="16" height="16">);
-then click where you want it. And place the two NOT gates into the canvas
-using the NOT tool
-(<img src="../../../icons/notGate.gif" width="16" height="16">).</p>
-<center><img src="../../../img-guide/tutorial-shot-gates.png" width="498" height="302"></center>
-<p>I left a little space between the NOT gates and the AND gates; if you
-want to, though, you can put them up against each other and save
-yourself the effort of connecting them with a wire later.</p>
-
-<p>Now we want to add the two inputs <var>x</var> and <var>y</var> into
-the diagram. Select the Input tool
-(<img src="../../../icons/pinInput.gif" width="16" height="16">),
-and place the pins down.
-You should also place an output pin next to the OR gate's output using
-the Output tool
-(<img src="../../../icons/pinOutputReversed.gif" width="16" height="16">).
-(Again, I'm leaving a bit of space between the OR gate and the output
-pin, but you might choose to place them right next to each other.)</p>
-<center><img src="../../../img-guide/tutorial-shot-comps.png" width="498" height="302"></center>
-
-<p>If you decide you don't like where you placed something, then you can
-select it using the Edit tool
-(<img src="../../../icons/select.gif" width="16" height="16">)
-and drag it to the desired spot. Or you can delete it altogether by selecting
-Delete from the Edit menu or pressing the Delete key.</p>
-
-<p>As you place each component of the circuit, you'll notice that as soon as
-the component is placed, Logisim reverts to the Edit tool so that you can
-move the recently-placed component or (as we'll see soon) connect the component
-to others by creating wires. If you want to add a copy of the recently placed
-component, a shortcut is to press Control-D to duplicate the selection.
-(Some computers use another keys for menus, such as the Command key on
-Macintoshes. You would press that key with the D key.)</p>
-
-<p><b>Next:</b> <a href="tutor-wires.html">Step 2: Adding wires</a></p>
-
-</body>
-=======
 <!DOCTYPE html PUBLIC "-//W3C//DTD HTML 4.01 Transitional//EN">
 <html>
   <head>
@@ -136,5 +68,4 @@
       </p>
     </div>
   </body>
->>>>>>> 5ecb02a1
 </html>