--- conflicted
+++ resolved
@@ -1,447 +1,235 @@
-<<<<<<< HEAD
-<html>
-<head>
-    <title>Gray Code Incrementer</title>
-</head>
-<body bgcolor="FFFFFF">
-
-<h1>Gray Code Incrementer</h1>
-
-<p>Each component included in a library is defined by creating a subclass of
-<code>InstanceFactory</code> found in the
-<code>com.cburch.logisim.instance</code> package. This subclass has all
-the code involved</p>
-
-<p>(Here we're describing the API for the current version of Logisim.
-You may find some libraries developed for older versions of Logisim, in
-which components were developed by defining two classes, one extending
-<code>Component</code> and another extending <code>ComponentFactory</code>.
-Version 2.3.0 introduced the much simpler <code>InstanceFactory</code> API; the
-older technique is deprecated.)</p>
-
-<p>Three Logisim packages define most of the classes relevant to defining
-component libraries.</p>
-<dl>
-
-<dt><code>com.cburch.logisim.instance</code></dt>
-<dd><p>Contains classes specifically related to defining components,
-including the <code>InstanceFactory</code>, <code>InstanceState</code>,
-<code>InstancePainter</code>, and <code>Instance</code> classes.</p></dd>
-
-<dt><code>com.cburch.logisim.data</code></dt>
-<dd><p>Contains classes related to data elements associated with components,
-such as the <code>Bounds</code> class for representing bounding rectangles
-or the <code>Value</code> class for representing values that can
-exist on a wire.</p></dd>
-
-<dt><code>com.cburch.logisim.tools</code></dt>
-<dd><p>Contains classes related to the library definition.</p></dd>
-
-</dl>
-
-<h2>About Gray codes</h2>
-
-<p>Before we go on, let me briefly describe the Gray code on which these
-examples are based. It's not really important to understanding how these
-examples work, so you can safely skip to the code below if you wish -
-particularly if you already know Gray codes.</p>
-
-<p>Gray code is a technique (named after Frank Gray) for iterating through
-<var>n</var>-bit sequences with only one bit changed for each step. As an
-example, consider the 4-bit Gray code listed below.</p>
-
-<blockquote><table><tbody>
-<tr><td valign="top">000<u>0</u>
-<br>00<u>0</u>1
-<br>001<u>1</u>
-<br>0<u>0</u>10
-</td><td>&nbsp;&nbsp;&nbsp;&nbsp;&nbsp;&nbsp;
-</td><td valign="top">011<u>0</u>
-<br>01<u>1</u>1
-<br>010<u>1</u>
-<br><u>0</u>100
-</td><td>&nbsp;&nbsp;&nbsp;&nbsp;&nbsp;&nbsp;
-</td><td valign="top">110<u>0</u>
-<br>11<u>0</u>1
-<br>111<u>1</u>
-<br>1<u>1</u>10
-</td><td>&nbsp;&nbsp;&nbsp;&nbsp;&nbsp;&nbsp;
-</td><td valign="top">101<u>0</u>
-<br>10<u>1</u>1
-<br>100<u>1</u>
-<br><u>1</u>000
-</td></tr></tbody></table></blockquote>
-
-<p>Each value has the bit underlined that will change for the next value in
-the sequence. For example, after 0000 comes 0001, in which the final bit has
-been toggled, so the final bit is underlined.</p>
-
-<p>Logisim's built-in components don't include anything working with Gray codes.
-But electronics designers find Gray codes useful sometimes. One
-particularly notable instance of Gray codes is along the axes in Karnaugh
-maps.</p>
-
-<h2>GrayIncrementer</h2>
-
-<p>This is a minimal example illustrating the essential elements
-to defining a component. This particular component is an incrementer,
-which takes an multibit input and produces the next Gray code following it
-in sequence.</p>
-
-<pre>
-package com.cburch.gray;
-
-import com.cburch.logisim.data.Attribute;
-import com.cburch.logisim.data.BitWidth;
-import com.cburch.logisim.data.Bounds;
-import com.cburch.logisim.data.Value;
-import com.cburch.logisim.instance.InstanceFactory;
-import com.cburch.logisim.instance.InstancePainter;
-import com.cburch.logisim.instance.InstanceState;
-import com.cburch.logisim.instance.Port;
-import com.cburch.logisim.instance.StdAttr;
-
-/** This component takes a multibit input and outputs the value that follows it
- * in Gray Code. For instance, given input 0100 the output is 1100. */
-class GrayIncrementer extends InstanceFactory {
-    /* Note that there are no instance variables. There is only one instance of
-     * this class created, which manages all instances of the component. Any
-     * information associated with individual instances should be handled
-     * through attributes. For GrayIncrementer, each instance has a "bit width"
-     * that it works with, and so we'll have an attribute. */
-
-    /** The constructor configures the factory. */
-    GrayIncrementer() {
-        super("Gray Code Incrementer");
-        
-        /* This is how we can set up the attributes for GrayIncrementers. In
-         * this case, there is just one attribute - the width - whose default
-         * is 4. The StdAttr class defines several commonly occurring
-         * attributes, including one for "bit width." It's best to use those
-         * StdAttr attributes when appropriate: A user can then select several
-         * components (even from differing factories) with the same attribute
-         * and modify them all at once. */
-        setAttributes(new Attribute[] { StdAttr.WIDTH },
-                new Object[] { BitWidth.create(4) });
-        
-        /* The "offset bounds" is the location of the bounding rectangle
-         * relative to the mouse location. Here, we're choosing the component to
-         * be 30x30, and we're anchoring it relative to its primary output
-         * (as is typical for Logisim), which happens to be in the center of the
-         * east edge. Thus, the top left corner of the bounding box is 30 pixels
-         * west and 15 pixels north of the mouse location. */
-        setOffsetBounds(Bounds.create(-30, -15, 30, 30));
-        
-        /* The ports are locations where wires can be connected to this
-         * component. Each port object says where to find the port relative to
-         * the component's anchor location, then whether the port is an
-         * input/output/both, and finally the expected bit width for the port.
-         * The bit width can be a constant (like 1) or an attribute (as here).
-         */
-        setPorts(new Port[] {
-                new Port(-30, 0, Port.INPUT, StdAttr.WIDTH),
-                new Port(0, 0, Port.OUTPUT, StdAttr.WIDTH),
-            });
-    }
-
-    /** Computes the current output for this component. This method is invoked
-     * any time any of the inputs change their values; it may also be invoked in
-     * other circumstances, even if there is no reason to expect it to change
-     * anything. */
-    public void propagate(InstanceState state) {
-        // First we retrieve the value being fed into the input. Note that in
-        // the setPorts invocation above, the component's input was included at
-        // index 0 in the parameter array, so we use 0 as the parameter below.
-        Value in = state.getPort(0);
-        
-        // Now compute the output. We've farmed this out to a helper method,
-        // since the same logic is needed for the library's other components.
-        Value out = nextGray(in);
-        
-        // Finally we propagate the output into the circuit. The first parameter
-        // is 1 because in our list of ports (configured by invocation of
-        // setPorts above) the output is at index 1. The second parameter is the
-        // value we want to send on that port. And the last parameter is its
-        // "delay" - the number of steps it will take for the output to update
-        // after its input.
-        state.setPort(1, out, out.getWidth() + 1);
-    }
-
-    /** Says how an individual instance should appear on the canvas. */
-    public void paintInstance(InstancePainter painter) {
-        // As it happens, InstancePainter contains several convenience methods
-        // for drawing, and we'll use those here. Frequently, you'd want to
-        // retrieve its Graphics object (painter.getGraphics) so you can draw
-        // directly onto the canvas.
-        painter.drawRectangle(painter.getBounds(), "G+1");
-        painter.drawPorts();
-    }
-    
-    /** Computes the next gray value in the sequence after prev. This static
-     * method just does some bit twiddling; it doesn't have much to do with
-     * Logisim except that it manipulates Value and BitWidth objects. */
-    static Value nextGray(Value prev) {
-        BitWidth bits = prev.getBitWidth();
-        if(!prev.isFullyDefined()) return Value.createError(bits);
-        int x = prev.toIntValue();
-        int ct = (x >> 16) ^ x; // compute parity of x
-        ct = (ct >> 8) ^ ct;
-        ct = (ct >> 4) ^ ct;
-        ct = (ct >> 2) ^ ct;
-        ct = (ct >> 1) ^ ct;
-        if((ct & 1) == 0) { // if parity is even, flip 1's bit
-            x = x ^ 1;
-        } else { // else flip bit just above last 1
-            int y = x ^ (x & (x - 1)); // first compute the last 1
-            y = (y << 1) & bits.getMask();
-            x = (y == 0 ? 0 : x ^ y);
-        }
-        return Value.createKnown(bits, x);
-    }
-}
-</pre>
-
-<p>This example by itself is not enough to create a working JAR file;
-you must also provide a Library class, as illustrated on the next page.</p>
-
-<p><strong>Next:</strong> <a href="library.html">Library Class</a>.</p>
-
-</body>
-</html>
-=======
-<!DOCTYPE html PUBLIC "-//W3C//DTD HTML 4.01 Transitional//EN">
-<html>
-  <head>
-    <meta name="viewport" content="width=device-width, initial-scale=1.0">
-    <meta name="created" content="2018-10-23T06:18:10.521000000">
-    <meta name="changed" content="2018-10-23T06:18:42.262000000">
-    <meta http-equiv="content-type" content="text/html; charset=utf-8">
-    <meta http-equiv="Content-Language" content="en">
-    <title>
-      Gray Code Incrementer
-    </title>
-    <link rel="stylesheet" type="text/css" href="../../style.css">
-  </head>
-  <body>
-    <div class="codediv">
-      <h1>
-        Gray Code Incrementer
-      </h1>
-      <p>
-        Each component included in a library is defined by creating a subclass of <code>InstanceFactory</code> found in the <code>com.cburch.logisim.instance</code> package. This subclass has all the code involved
-      </p>
-      <p>
-        (Here we're describing the API for the current version of Logisim. You may find some libraries developed for older versions of Logisim, in which components were developed by defining two classes, one extending <code>Component</code> and another extending <code>ComponentFactory</code>. Version 2.3.0 introduced the much simpler <code>InstanceFactory</code> API; the older technique is deprecated.)
-      </p>
-      <p>
-        Three Logisim packages define most of the classes relevant to defining component libraries.
-      </p>
-      <dl>
-        <dt>
-          <code>com.cburch.logisim.instance</code>
-        </dt>
-        <dd>
-          <p>
-            Contains classes specifically related to defining components, including the <code>InstanceFactory</code>, <code>InstanceState</code>, <code>InstancePainter</code>, and <code>Instance</code> classes.
-          </p>
-        </dd>
-        <dt>
-          <code>com.cburch.logisim.data</code>
-        </dt>
-        <dd>
-          <p>
-            Contains classes related to data elements associated with components, such as the <code>Bounds</code> class for representing bounding rectangles or the <code>Value</code> class for representing values that can exist on a wire.
-          </p>
-        </dd>
-        <dt>
-          <code>com.cburch.logisim.tools</code>
-        </dt>
-        <dd>
-          <p>
-            Contains classes related to the library definition.
-          </p>
-        </dd>
-      </dl>
-      <h2>
-        About Gray codes
-      </h2>
-      <p>
-        Before we go on, let me briefly describe the Gray code on which these examples are based. It's not really important to understanding how these examples work, so you can safely skip to the code below if you wish - particularly if you already know Gray codes.
-      </p>
-      <p>
-        Gray code is a technique (named after Frank Gray) for iterating through <var>n</var>-bit sequences with only one bit changed for each step. As an example, consider the 4-bit Gray code listed below.
-      </p>
-      <blockquote>
-        <table>
-          <tbody>
-            <tr>
-              <td valign="top">
-                000<u>0</u><br>
-                00<u>0</u>1<br>
-                001<u>1</u><br>
-                0<u>0</u>10
-              </td>
-              <td>
-                &nbsp;&nbsp;&nbsp;&nbsp;&nbsp;&nbsp;
-              </td>
-              <td valign="top">
-                011<u>0</u><br>
-                01<u>1</u>1<br>
-                010<u>1</u><br>
-                <u>0</u>100
-              </td>
-              <td>
-                &nbsp;&nbsp;&nbsp;&nbsp;&nbsp;&nbsp;
-              </td>
-              <td valign="top">
-                110<u>0</u><br>
-                11<u>0</u>1<br>
-                111<u>1</u><br>
-                1<u>1</u>10
-              </td>
-              <td>
-                &nbsp;&nbsp;&nbsp;&nbsp;&nbsp;&nbsp;
-              </td>
-              <td valign="top">
-                101<u>0</u><br>
-                10<u>1</u>1<br>
-                100<u>1</u><br>
-                <u>1</u>000
-              </td>
-            </tr>
-          </tbody>
-        </table>
-      </blockquote>
-      <p>
-        Each value has the bit underlined that will change for the next value in the sequence. For example, after 0000 comes 0001, in which the final bit has been toggled, so the final bit is underlined.
-      </p>
-      <p>
-        Logisim's built-in components don't include anything working with Gray codes. But electronics designers find Gray codes useful sometimes. One particularly notable instance of Gray codes is along the axes in Karnaugh maps.
-      </p>
-      <h2>
-        GrayIncrementer
-      </h2>
-      <p>
-        This is a minimal example illustrating the essential elements to defining a component. This particular component is an incrementer, which takes an multibit input and produces the next Gray code following it in sequence.
-      </p>
-      <pre>package com.cburch.gray;
-
-import com.cburch.logisim.data.Attribute;
-import com.cburch.logisim.data.BitWidth;
-import com.cburch.logisim.data.Bounds;
-import com.cburch.logisim.data.Value;
-import com.cburch.logisim.instance.InstanceFactory;
-import com.cburch.logisim.instance.InstancePainter;
-import com.cburch.logisim.instance.InstanceState;
-import com.cburch.logisim.instance.Port;
-import com.cburch.logisim.instance.StdAttr;
-
-/** This component takes a multibit input and outputs the value that follows it
- * in Gray Code. For instance, given input 0100 the output is 1100. */
-class GrayIncrementer extends InstanceFactory {
-    /* Note that there are no instance variables. There is only one instance of
-     * this class created, which manages all instances of the component. Any
-     * information associated with individual instances should be handled
-     * through attributes. For GrayIncrementer, each instance has a "bit width"
-     * that it works with, and so we'll have an attribute. */
-
-    /** The constructor configures the factory. */
-    GrayIncrementer() {
-        super("Gray Code Incrementer");
-        
-        /* This is how we can set up the attributes for GrayIncrementers. In
-         * this case, there is just one attribute - the width - whose default
-         * is 4. The StdAttr class defines several commonly occurring
-         * attributes, including one for "bit width." It's best to use those
-         * StdAttr attributes when appropriate: A user can then select several
-         * components (even from differing factories) with the same attribute
-         * and modify them all at once. */
-        setAttributes(new Attribute[] { StdAttr.WIDTH },
-                new Object[] { BitWidth.create(4) });
-        
-        /* The "offset bounds" is the location of the bounding rectangle
-         * relative to the mouse location. Here, we're choosing the component to
-         * be 30x30, and we're anchoring it relative to its primary output
-         * (as is typical for Logisim), which happens to be in the center of the
-         * east edge. Thus, the top left corner of the bounding box is 30 pixels
-         * west and 15 pixels north of the mouse location. */
-        setOffsetBounds(Bounds.create(-30, -15, 30, 30));
-        
-        /* The ports are locations where wires can be connected to this
-         * component. Each port object says where to find the port relative to
-         * the component's anchor location, then whether the port is an
-         * input/output/both, and finally the expected bit width for the port.
-         * The bit width can be a constant (like 1) or an attribute (as here).
-         */
-        setPorts(new Port[] {
-                new Port(-30, 0, Port.INPUT, StdAttr.WIDTH),
-                new Port(0, 0, Port.OUTPUT, StdAttr.WIDTH),
-            });
-    }
-
-    /** Computes the current output for this component. This method is invoked
-     * any time any of the inputs change their values; it may also be invoked in
-     * other circumstances, even if there is no reason to expect it to change
-     * anything. */
-    public void propagate(InstanceState state) {
-        // First we retrieve the value being fed into the input. Note that in
-        // the setPorts invocation above, the component's input was included at
-        // index 0 in the parameter array, so we use 0 as the parameter below.
-        Value in = state.getPort(0);
-        
-        // Now compute the output. We've farmed this out to a helper method,
-        // since the same logic is needed for the library's other components.
-        Value out = nextGray(in);
-        
-        // Finally we propagate the output into the circuit. The first parameter
-        // is 1 because in our list of ports (configured by invocation of
-        // setPorts above) the output is at index 1. The second parameter is the
-        // value we want to send on that port. And the last parameter is its
-        // "delay" - the number of steps it will take for the output to update
-        // after its input.
-        state.setPort(1, out, out.getWidth() + 1);
-    }
-
-    /** Says how an individual instance should appear on the canvas. */
-    public void paintInstance(InstancePainter painter) {
-        // As it happens, InstancePainter contains several convenience methods
-        // for drawing, and we'll use those here. Frequently, you'd want to
-        // retrieve its Graphics object (painter.getGraphics) so you can draw
-        // directly onto the canvas.
-        painter.drawRectangle(painter.getBounds(), "G+1");
-        painter.drawPorts();
-    }
-    
-    /** Computes the next gray value in the sequence after prev. This static
-     * method just does some bit twiddling; it doesn't have much to do with
-     * Logisim except that it manipulates Value and BitWidth objects. */
-    static Value nextGray(Value prev) {
-        BitWidth bits = prev.getBitWidth();
-        if(!prev.isFullyDefined()) return Value.createError(bits);
-        int x = prev.toIntValue();
-        int ct = (x &gt;&gt; 16) ^ x; // compute parity of x
-        ct = (ct &gt;&gt; 8) ^ ct;
-        ct = (ct &gt;&gt; 4) ^ ct;
-        ct = (ct &gt;&gt; 2) ^ ct;
-        ct = (ct &gt;&gt; 1) ^ ct;
-        if((ct &amp; 1) == 0) { // if parity is even, flip 1's bit
-            x = x ^ 1;
-        } else { // else flip bit just above last 1
-            int y = x ^ (x &amp; (x - 1)); // first compute the last 1
-            y = (y &lt;&lt; 1) &amp; bits.getMask();
-            x = (y == 0 ? 0 : x ^ y);
-        }
-        return Value.createKnown(bits, x);
-    }
-}
-</pre>
-      <p>
-        This example by itself is not enough to create a working JAR file; you must also provide a Library class, as illustrated on the next page.
-      </p>
-      <p>
-        <b>Next:</b> <a href="library.html">Library Class</a>.
-      </p>
-    </div>
-  </body>
-</html>
->>>>>>> 5ecb02a1
+<!DOCTYPE html PUBLIC "-//W3C//DTD HTML 4.01 Transitional//EN">
+<html>
+  <head>
+    <meta name="viewport" content="width=device-width, initial-scale=1.0">
+    <meta name="created" content="2018-10-23T06:18:10.521000000">
+    <meta name="changed" content="2018-10-23T06:18:42.262000000">
+    <meta http-equiv="content-type" content="text/html; charset=utf-8">
+    <meta http-equiv="Content-Language" content="en">
+    <title>
+      Gray Code Incrementer
+    </title>
+    <link rel="stylesheet" type="text/css" href="../../style.css">
+  </head>
+  <body>
+    <div class="codediv">
+      <h1>
+        Gray Code Incrementer
+      </h1>
+      <p>
+        Each component included in a library is defined by creating a subclass of <code>InstanceFactory</code> found in the <code>com.cburch.logisim.instance</code> package. This subclass has all the code involved
+      </p>
+      <p>
+        (Here we're describing the API for the current version of Logisim. You may find some libraries developed for older versions of Logisim, in which components were developed by defining two classes, one extending <code>Component</code> and another extending <code>ComponentFactory</code>. Version 2.3.0 introduced the much simpler <code>InstanceFactory</code> API; the older technique is deprecated.)
+      </p>
+      <p>
+        Three Logisim packages define most of the classes relevant to defining component libraries.
+      </p>
+      <dl>
+        <dt>
+          <code>com.cburch.logisim.instance</code>
+        </dt>
+        <dd>
+          <p>
+            Contains classes specifically related to defining components, including the <code>InstanceFactory</code>, <code>InstanceState</code>, <code>InstancePainter</code>, and <code>Instance</code> classes.
+          </p>
+        </dd>
+        <dt>
+          <code>com.cburch.logisim.data</code>
+        </dt>
+        <dd>
+          <p>
+            Contains classes related to data elements associated with components, such as the <code>Bounds</code> class for representing bounding rectangles or the <code>Value</code> class for representing values that can exist on a wire.
+          </p>
+        </dd>
+        <dt>
+          <code>com.cburch.logisim.tools</code>
+        </dt>
+        <dd>
+          <p>
+            Contains classes related to the library definition.
+          </p>
+        </dd>
+      </dl>
+      <h2>
+        About Gray codes
+      </h2>
+      <p>
+        Before we go on, let me briefly describe the Gray code on which these examples are based. It's not really important to understanding how these examples work, so you can safely skip to the code below if you wish - particularly if you already know Gray codes.
+      </p>
+      <p>
+        Gray code is a technique (named after Frank Gray) for iterating through <var>n</var>-bit sequences with only one bit changed for each step. As an example, consider the 4-bit Gray code listed below.
+      </p>
+      <blockquote>
+        <table>
+          <tbody>
+            <tr>
+              <td valign="top">
+                000<u>0</u><br>
+                00<u>0</u>1<br>
+                001<u>1</u><br>
+                0<u>0</u>10
+              </td>
+              <td>
+                &nbsp;&nbsp;&nbsp;&nbsp;&nbsp;&nbsp;
+              </td>
+              <td valign="top">
+                011<u>0</u><br>
+                01<u>1</u>1<br>
+                010<u>1</u><br>
+                <u>0</u>100
+              </td>
+              <td>
+                &nbsp;&nbsp;&nbsp;&nbsp;&nbsp;&nbsp;
+              </td>
+              <td valign="top">
+                110<u>0</u><br>
+                11<u>0</u>1<br>
+                111<u>1</u><br>
+                1<u>1</u>10
+              </td>
+              <td>
+                &nbsp;&nbsp;&nbsp;&nbsp;&nbsp;&nbsp;
+              </td>
+              <td valign="top">
+                101<u>0</u><br>
+                10<u>1</u>1<br>
+                100<u>1</u><br>
+                <u>1</u>000
+              </td>
+            </tr>
+          </tbody>
+        </table>
+      </blockquote>
+      <p>
+        Each value has the bit underlined that will change for the next value in the sequence. For example, after 0000 comes 0001, in which the final bit has been toggled, so the final bit is underlined.
+      </p>
+      <p>
+        Logisim's built-in components don't include anything working with Gray codes. But electronics designers find Gray codes useful sometimes. One particularly notable instance of Gray codes is along the axes in Karnaugh maps.
+      </p>
+      <h2>
+        GrayIncrementer
+      </h2>
+      <p>
+        This is a minimal example illustrating the essential elements to defining a component. This particular component is an incrementer, which takes an multibit input and produces the next Gray code following it in sequence.
+      </p>
+      <pre>package com.cburch.gray;
+
+import com.cburch.logisim.data.Attribute;
+import com.cburch.logisim.data.BitWidth;
+import com.cburch.logisim.data.Bounds;
+import com.cburch.logisim.data.Value;
+import com.cburch.logisim.instance.InstanceFactory;
+import com.cburch.logisim.instance.InstancePainter;
+import com.cburch.logisim.instance.InstanceState;
+import com.cburch.logisim.instance.Port;
+import com.cburch.logisim.instance.StdAttr;
+
+/** This component takes a multibit input and outputs the value that follows it
+ * in Gray Code. For instance, given input 0100 the output is 1100. */
+class GrayIncrementer extends InstanceFactory {
+    /* Note that there are no instance variables. There is only one instance of
+     * this class created, which manages all instances of the component. Any
+     * information associated with individual instances should be handled
+     * through attributes. For GrayIncrementer, each instance has a "bit width"
+     * that it works with, and so we'll have an attribute. */
+
+    /** The constructor configures the factory. */
+    GrayIncrementer() {
+        super("Gray Code Incrementer");
+        
+        /* This is how we can set up the attributes for GrayIncrementers. In
+         * this case, there is just one attribute - the width - whose default
+         * is 4. The StdAttr class defines several commonly occurring
+         * attributes, including one for "bit width." It's best to use those
+         * StdAttr attributes when appropriate: A user can then select several
+         * components (even from differing factories) with the same attribute
+         * and modify them all at once. */
+        setAttributes(new Attribute[] { StdAttr.WIDTH },
+                new Object[] { BitWidth.create(4) });
+        
+        /* The "offset bounds" is the location of the bounding rectangle
+         * relative to the mouse location. Here, we're choosing the component to
+         * be 30x30, and we're anchoring it relative to its primary output
+         * (as is typical for Logisim), which happens to be in the center of the
+         * east edge. Thus, the top left corner of the bounding box is 30 pixels
+         * west and 15 pixels north of the mouse location. */
+        setOffsetBounds(Bounds.create(-30, -15, 30, 30));
+        
+        /* The ports are locations where wires can be connected to this
+         * component. Each port object says where to find the port relative to
+         * the component's anchor location, then whether the port is an
+         * input/output/both, and finally the expected bit width for the port.
+         * The bit width can be a constant (like 1) or an attribute (as here).
+         */
+        setPorts(new Port[] {
+                new Port(-30, 0, Port.INPUT, StdAttr.WIDTH),
+                new Port(0, 0, Port.OUTPUT, StdAttr.WIDTH),
+            });
+    }
+
+    /** Computes the current output for this component. This method is invoked
+     * any time any of the inputs change their values; it may also be invoked in
+     * other circumstances, even if there is no reason to expect it to change
+     * anything. */
+    public void propagate(InstanceState state) {
+        // First we retrieve the value being fed into the input. Note that in
+        // the setPorts invocation above, the component's input was included at
+        // index 0 in the parameter array, so we use 0 as the parameter below.
+        Value in = state.getPort(0);
+        
+        // Now compute the output. We've farmed this out to a helper method,
+        // since the same logic is needed for the library's other components.
+        Value out = nextGray(in);
+        
+        // Finally we propagate the output into the circuit. The first parameter
+        // is 1 because in our list of ports (configured by invocation of
+        // setPorts above) the output is at index 1. The second parameter is the
+        // value we want to send on that port. And the last parameter is its
+        // "delay" - the number of steps it will take for the output to update
+        // after its input.
+        state.setPort(1, out, out.getWidth() + 1);
+    }
+
+    /** Says how an individual instance should appear on the canvas. */
+    public void paintInstance(InstancePainter painter) {
+        // As it happens, InstancePainter contains several convenience methods
+        // for drawing, and we'll use those here. Frequently, you'd want to
+        // retrieve its Graphics object (painter.getGraphics) so you can draw
+        // directly onto the canvas.
+        painter.drawRectangle(painter.getBounds(), "G+1");
+        painter.drawPorts();
+    }
+    
+    /** Computes the next gray value in the sequence after prev. This static
+     * method just does some bit twiddling; it doesn't have much to do with
+     * Logisim except that it manipulates Value and BitWidth objects. */
+    static Value nextGray(Value prev) {
+        BitWidth bits = prev.getBitWidth();
+        if(!prev.isFullyDefined()) return Value.createError(bits);
+        int x = prev.toIntValue();
+        int ct = (x &gt;&gt; 16) ^ x; // compute parity of x
+        ct = (ct &gt;&gt; 8) ^ ct;
+        ct = (ct &gt;&gt; 4) ^ ct;
+        ct = (ct &gt;&gt; 2) ^ ct;
+        ct = (ct &gt;&gt; 1) ^ ct;
+        if((ct &amp; 1) == 0) { // if parity is even, flip 1's bit
+            x = x ^ 1;
+        } else { // else flip bit just above last 1
+            int y = x ^ (x &amp; (x - 1)); // first compute the last 1
+            y = (y &lt;&lt; 1) &amp; bits.getMask();
+            x = (y == 0 ? 0 : x ^ y);
+        }
+        return Value.createKnown(bits, x);
+    }
+}
+</pre>
+      <p>
+        This example by itself is not enough to create a working JAR file; you must also provide a Library class, as illustrated on the next page.
+      </p>
+      <p>
+        <b>Next:</b> <a href="library.html">Library Class</a>.
+      </p>
+    </div>
+  </body>
+</html>