<<<<<<< HEAD
<html>
<head>
<title>Other verification options</title>
</head>

<body bgcolor="FFFFFF">

<h1>Other verification options</h1>

<p>There are a some additional options related to command-line execution.</p>

<h2>The <tt>-load</tt> command-line parameter</h2>

<p>A more complex circuit might include a RAM component that needs to
be loaded with a program in order for the circuit to have anything to do.
You can specify a memory image file at the command line, which will be loaded
into any RAM component in the circuit before simulation begins.
(This does not work when loading the GUI - it is only for command-line execution.)</p> 

<blockquote><tt>java -jar logisim-filename.jar cpu.circ -tty table -load mem-image.txt</tt></blockquote>

<p>The order of the parameters is not important (except the <tt>table</tt>
parameter must be immediately after <tt>-tty</tt>, and the memory image's filename
must be immediately after <tt>-load</tt>).
The memory image file should be in
<a href="../mem/menu.html">Logisim's memory image format</a>.</p>

<p>Logisim searches for RAM recursively, so this will still work if RAM is
nested within a subcircuit.
There is no way, though, to distinguish different RAM components:
Logisim will attempt to load the same file into every RAM that it can find.</p>

<h2>Options for the <tt>-tty</tt> parameter</h2>

<p>In our examples thus far, we've always used <q><tt>-tty&nbsp;table</tt></q>
to indicate that a table of output values should be displayed. You can
customize the behavior in other ways by listing one or more options,
separated by commas. For instance, you might write
<q><tt>-tty&nbsp;table,halt,speed</tt></q>,
and the program will perform all three behaviors listed below.
(The order in which they are listed does not matter.)</p>

<dl>

<dt><tt>halt</tt></dt>
<dd><p>After the simulation ends, a one-line message is displayed explaining
why the simulation ended. Error conditions - such as a detected oscillation -
are displayed in any case.</p></dd>

<dt><tt>speed</tt></dt>
<dd><p>If you use <tt>speed</tt> in conjunction with <q><tt>-tty</tt></q>,
then after completing the simulation Logisim will display a summary of
how quickly the circuit was simulated, such as:</p>

<blockquote><tt>714 Hz (509 ticks in 712 milliseconds)</tt></blockquote>

<p>Note that displaying information during the simulation
makes the simulation go much slower. As just one comparison, the same circuit and image
ran at 714&nbsp;Hz above with just the <tt>speed</tt> option
but 490&nbsp;Hz with the <tt>table</tt> option as well.</p></dd>

<dt><tt>stats</tt></dt>
<dd><p>Shows a tab-delimited table containing statistics about components
used by the top-level <q>main</q> circuit in the project. The table includes
four columns:</p>
<ul>
<li>Unique: The number of times that component appears in the circuit's hierarchy,
where each subcircuit within the hierarchy is counted only once.</li>
<li>Recursive: The number of times that component appears in the circuit's hierarchy,
where we count each subcircuit as many times as it appears in the hierarchy.</li>
<li>Component: The name of the component.</li>
<li>Library: The name of the library from which the component came.</li>
</ul>
<p>The distinction between <q>Unique</q> and <q>Recursive</q> is explained
further under <q><a href="../menu/project.html">Project menu</a></q> section.
If the file uses circuits from a loaded Logisim library, those components are
considered to be <q>black boxes</q>: The contents of the library's circuits are
not included in the unique and recursive counts.</p>

<p>(This feature can be useful for instructors who assign students to build
projects using a subset of Logisim's libraries.)</p></dd>

<dt><tt>table</tt></dt>
<dd><p>(as already discussed)</p></dd>

<dt><tt>tty</tt></dt>
<dd><p>Any TTY components send their output to the display (standard output),
and any information typed at the keyboard is sent to all Keyboard components
in the circuit.
These components are included even if they are nested deeply
in the subcircuit hierarchy.</p></dd>

<p><strong>Next:</strong>&nbsp;<a href="multi.html">Testing multiple files</a>.</p>

</body>
</html>
=======
<!DOCTYPE html PUBLIC "-//W3C//DTD HTML 4.01 Transitional//EN">
<html>
  <head>
    <meta name="viewport" content="width=device-width, initial-scale=1.0">
    <meta name="created" content="2018-10-23T06:18:10.521000000">
    <meta name="changed" content="2018-10-23T06:18:42.262000000">
    <meta http-equiv="content-type" content="text/html; charset=utf-8">
    <meta http-equiv="Content-Language" content="en">
    <title>
      Other verification options
    </title>
    <link rel="stylesheet" type="text/css" href="../../style.css">
  </head>
  <body>
    <div class="maindiv">
      <h1>
        Other verification options
      </h1>
      <p>
        There are a some additional options related to command-line execution.
      </p>
      <h2>
        The <tt>-load</tt> command-line parameter
      </h2>
      <p>
        A more complex circuit might include a RAM component that needs to be loaded with a program in order for the circuit to have anything to do. You can specify a memory image file at the command line, which will be loaded into any RAM component in the circuit before simulation begins. (This does not work when loading the GUI - it is only for command-line execution.)
      </p>
      <blockquote>
        <tt>java -jar logisim-filename.jar cpu.circ -tty table -load mem-image.txt</tt>
      </blockquote>
      <p>
        The order of the parameters is not important (except the <tt>table</tt> parameter must be immediately after <tt>-tty</tt>, and the memory image's filename must be immediately after <tt>-load</tt>). The memory image file should be in <a href="../mem/menu.html">Logisim's memory image format</a>.
      </p>
      <p>
        Logisim searches for RAM recursively, so this will still work if RAM is nested within a subcircuit. There is no way, though, to distinguish different RAM components: Logisim will attempt to load the same file into every RAM that it can find.
      </p>
      <h2>
        Options for the <tt>-tty</tt> parameter
      </h2>
      <p>
        In our examples thus far, we've always used <tt><b>-tty&nbsp;table</b></tt> to indicate that a table of output values should be displayed. You can customize the behavior in other ways by listing one or more options, separated by commas. For instance, you might write <q><tt>-tty&nbsp;table,halt,speed</tt></q>, and the program will perform all three behaviors listed below. (The order in which they are listed does not matter.)
      </p>
      <dl>
        <dt>
          <tt>halt</tt>
        </dt>
        <dd>
          <p>
            After the simulation ends, a one-line message is displayed explaining why the simulation ended. Error conditions - such as a detected oscillation - are displayed in any case.
          </p>
        </dd>
        <dt>
          <tt>speed</tt>
        </dt>
        <dd>
          <p>
            If you use <tt>speed</tt> in conjunction with <tt>-tty</tt>, then after completing the simulation Logisim will display a summary of how quickly the circuit was simulated, such as:
          </p>
          <blockquote>
            <tt>714 Hz (509 ticks in 712 milliseconds)</tt>&lt; /blockquote&gt;
            <p>
              Note that displaying information during the simulation makes the simulation go much slower. As just one comparison, the same circuit and image ran at 714&nbsp;Hz above with just the <tt>speed</tt> option but 490&nbsp;Hz with the <tt>table</tt> option as well.
            </p>
          </blockquote>
        </dd>
        <dt>
          <tt>stats</tt>
        </dt>
        <dd>
          <p>
            Shows a tab-delimited table containing statistics about components used by the top-level "main" circuit in the project. The table includes four columns:
          </p>
          <ul>
            <li>Unique: The number of times that component appears in the circuit's hierarchy, where each subcircuit within the hierarchy is counted only once.
            </li>
            <li>Recursive: The number of times that component appears in the circuit's hierarchy, where we count each subcircuit as many times as it appears in the hierarchy.
            </li>
            <li>Component: The name of the component.
            </li>
            <li>Library: The name of the library from which the component came.
            </li>
          </ul>
          <p>
            The distinction between "Unique" and "Recursive" is explained further under <q><a href="../menu/project.html">Project menu</a></q> section. If the file uses circuits from a loaded Logisim library, those components are considered to be "black boxes": The contents of the library's circuits are not included in the unique and recursive counts.
          </p>
          <p>
            (This feature can be useful for instructors who assign students to build projects using a subset of Logisim's libraries.)
          </p>
        </dd>
        <dt>
          <tt>table</tt>
        </dt>
        <dd>
          <p>
            (as already discussed)
          </p>
        </dd>
        <dt>
          <tt>tty</tt>
        </dt>
        <dd>
          <p>
            Any TTY components send their output to the display (standard output), and any information typed at the keyboard is sent to all Keyboard components in the circuit. These components are included even if they are nested deeply in the subcircuit hierarchy.
          </p>
        </dd>
        <dd>
          <p>
            <b>Next:</b> <a href="multi.html">Testing multiple files</a>.
          </p>
        </dd>
      </dl>
    </div>
  </body>
</html>
>>>>>>> 5ecb02a1
<|MERGE_RESOLUTION|>--- conflicted
+++ resolved
@@ -1,213 +1,114 @@
-<<<<<<< HEAD
-<html>
-<head>
-<title>Other verification options</title>
-</head>
-
-<body bgcolor="FFFFFF">
-
-<h1>Other verification options</h1>
-
-<p>There are a some additional options related to command-line execution.</p>
-
-<h2>The <tt>-load</tt> command-line parameter</h2>
-
-<p>A more complex circuit might include a RAM component that needs to
-be loaded with a program in order for the circuit to have anything to do.
-You can specify a memory image file at the command line, which will be loaded
-into any RAM component in the circuit before simulation begins.
-(This does not work when loading the GUI - it is only for command-line execution.)</p> 
-
-<blockquote><tt>java -jar logisim-filename.jar cpu.circ -tty table -load mem-image.txt</tt></blockquote>
-
-<p>The order of the parameters is not important (except the <tt>table</tt>
-parameter must be immediately after <tt>-tty</tt>, and the memory image's filename
-must be immediately after <tt>-load</tt>).
-The memory image file should be in
-<a href="../mem/menu.html">Logisim's memory image format</a>.</p>
-
-<p>Logisim searches for RAM recursively, so this will still work if RAM is
-nested within a subcircuit.
-There is no way, though, to distinguish different RAM components:
-Logisim will attempt to load the same file into every RAM that it can find.</p>
-
-<h2>Options for the <tt>-tty</tt> parameter</h2>
-
-<p>In our examples thus far, we've always used <q><tt>-tty&nbsp;table</tt></q>
-to indicate that a table of output values should be displayed. You can
-customize the behavior in other ways by listing one or more options,
-separated by commas. For instance, you might write
-<q><tt>-tty&nbsp;table,halt,speed</tt></q>,
-and the program will perform all three behaviors listed below.
-(The order in which they are listed does not matter.)</p>
-
-<dl>
-
-<dt><tt>halt</tt></dt>
-<dd><p>After the simulation ends, a one-line message is displayed explaining
-why the simulation ended. Error conditions - such as a detected oscillation -
-are displayed in any case.</p></dd>
-
-<dt><tt>speed</tt></dt>
-<dd><p>If you use <tt>speed</tt> in conjunction with <q><tt>-tty</tt></q>,
-then after completing the simulation Logisim will display a summary of
-how quickly the circuit was simulated, such as:</p>
-
-<blockquote><tt>714 Hz (509 ticks in 712 milliseconds)</tt></blockquote>
-
-<p>Note that displaying information during the simulation
-makes the simulation go much slower. As just one comparison, the same circuit and image
-ran at 714&nbsp;Hz above with just the <tt>speed</tt> option
-but 490&nbsp;Hz with the <tt>table</tt> option as well.</p></dd>
-
-<dt><tt>stats</tt></dt>
-<dd><p>Shows a tab-delimited table containing statistics about components
-used by the top-level <q>main</q> circuit in the project. The table includes
-four columns:</p>
-<ul>
-<li>Unique: The number of times that component appears in the circuit's hierarchy,
-where each subcircuit within the hierarchy is counted only once.</li>
-<li>Recursive: The number of times that component appears in the circuit's hierarchy,
-where we count each subcircuit as many times as it appears in the hierarchy.</li>
-<li>Component: The name of the component.</li>
-<li>Library: The name of the library from which the component came.</li>
-</ul>
-<p>The distinction between <q>Unique</q> and <q>Recursive</q> is explained
-further under <q><a href="../menu/project.html">Project menu</a></q> section.
-If the file uses circuits from a loaded Logisim library, those components are
-considered to be <q>black boxes</q>: The contents of the library's circuits are
-not included in the unique and recursive counts.</p>
-
-<p>(This feature can be useful for instructors who assign students to build
-projects using a subset of Logisim's libraries.)</p></dd>
-
-<dt><tt>table</tt></dt>
-<dd><p>(as already discussed)</p></dd>
-
-<dt><tt>tty</tt></dt>
-<dd><p>Any TTY components send their output to the display (standard output),
-and any information typed at the keyboard is sent to all Keyboard components
-in the circuit.
-These components are included even if they are nested deeply
-in the subcircuit hierarchy.</p></dd>
-
-<p><strong>Next:</strong>&nbsp;<a href="multi.html">Testing multiple files</a>.</p>
-
-</body>
-</html>
-=======
-<!DOCTYPE html PUBLIC "-//W3C//DTD HTML 4.01 Transitional//EN">
-<html>
-  <head>
-    <meta name="viewport" content="width=device-width, initial-scale=1.0">
-    <meta name="created" content="2018-10-23T06:18:10.521000000">
-    <meta name="changed" content="2018-10-23T06:18:42.262000000">
-    <meta http-equiv="content-type" content="text/html; charset=utf-8">
-    <meta http-equiv="Content-Language" content="en">
-    <title>
-      Other verification options
-    </title>
-    <link rel="stylesheet" type="text/css" href="../../style.css">
-  </head>
-  <body>
-    <div class="maindiv">
-      <h1>
-        Other verification options
-      </h1>
-      <p>
-        There are a some additional options related to command-line execution.
-      </p>
-      <h2>
-        The <tt>-load</tt> command-line parameter
-      </h2>
-      <p>
-        A more complex circuit might include a RAM component that needs to be loaded with a program in order for the circuit to have anything to do. You can specify a memory image file at the command line, which will be loaded into any RAM component in the circuit before simulation begins. (This does not work when loading the GUI - it is only for command-line execution.)
-      </p>
-      <blockquote>
-        <tt>java -jar logisim-filename.jar cpu.circ -tty table -load mem-image.txt</tt>
-      </blockquote>
-      <p>
-        The order of the parameters is not important (except the <tt>table</tt> parameter must be immediately after <tt>-tty</tt>, and the memory image's filename must be immediately after <tt>-load</tt>). The memory image file should be in <a href="../mem/menu.html">Logisim's memory image format</a>.
-      </p>
-      <p>
-        Logisim searches for RAM recursively, so this will still work if RAM is nested within a subcircuit. There is no way, though, to distinguish different RAM components: Logisim will attempt to load the same file into every RAM that it can find.
-      </p>
-      <h2>
-        Options for the <tt>-tty</tt> parameter
-      </h2>
-      <p>
-        In our examples thus far, we've always used <tt><b>-tty&nbsp;table</b></tt> to indicate that a table of output values should be displayed. You can customize the behavior in other ways by listing one or more options, separated by commas. For instance, you might write <q><tt>-tty&nbsp;table,halt,speed</tt></q>, and the program will perform all three behaviors listed below. (The order in which they are listed does not matter.)
-      </p>
-      <dl>
-        <dt>
-          <tt>halt</tt>
-        </dt>
-        <dd>
-          <p>
-            After the simulation ends, a one-line message is displayed explaining why the simulation ended. Error conditions - such as a detected oscillation - are displayed in any case.
-          </p>
-        </dd>
-        <dt>
-          <tt>speed</tt>
-        </dt>
-        <dd>
-          <p>
-            If you use <tt>speed</tt> in conjunction with <tt>-tty</tt>, then after completing the simulation Logisim will display a summary of how quickly the circuit was simulated, such as:
-          </p>
-          <blockquote>
-            <tt>714 Hz (509 ticks in 712 milliseconds)</tt>&lt; /blockquote&gt;
-            <p>
-              Note that displaying information during the simulation makes the simulation go much slower. As just one comparison, the same circuit and image ran at 714&nbsp;Hz above with just the <tt>speed</tt> option but 490&nbsp;Hz with the <tt>table</tt> option as well.
-            </p>
-          </blockquote>
-        </dd>
-        <dt>
-          <tt>stats</tt>
-        </dt>
-        <dd>
-          <p>
-            Shows a tab-delimited table containing statistics about components used by the top-level "main" circuit in the project. The table includes four columns:
-          </p>
-          <ul>
-            <li>Unique: The number of times that component appears in the circuit's hierarchy, where each subcircuit within the hierarchy is counted only once.
-            </li>
-            <li>Recursive: The number of times that component appears in the circuit's hierarchy, where we count each subcircuit as many times as it appears in the hierarchy.
-            </li>
-            <li>Component: The name of the component.
-            </li>
-            <li>Library: The name of the library from which the component came.
-            </li>
-          </ul>
-          <p>
-            The distinction between "Unique" and "Recursive" is explained further under <q><a href="../menu/project.html">Project menu</a></q> section. If the file uses circuits from a loaded Logisim library, those components are considered to be "black boxes": The contents of the library's circuits are not included in the unique and recursive counts.
-          </p>
-          <p>
-            (This feature can be useful for instructors who assign students to build projects using a subset of Logisim's libraries.)
-          </p>
-        </dd>
-        <dt>
-          <tt>table</tt>
-        </dt>
-        <dd>
-          <p>
-            (as already discussed)
-          </p>
-        </dd>
-        <dt>
-          <tt>tty</tt>
-        </dt>
-        <dd>
-          <p>
-            Any TTY components send their output to the display (standard output), and any information typed at the keyboard is sent to all Keyboard components in the circuit. These components are included even if they are nested deeply in the subcircuit hierarchy.
-          </p>
-        </dd>
-        <dd>
-          <p>
-            <b>Next:</b> <a href="multi.html">Testing multiple files</a>.
-          </p>
-        </dd>
-      </dl>
-    </div>
-  </body>
-</html>
->>>>>>> 5ecb02a1
+<!DOCTYPE html PUBLIC "-//W3C//DTD HTML 4.01 Transitional//EN">
+<html>
+  <head>
+    <meta name="viewport" content="width=device-width, initial-scale=1.0">
+    <meta name="created" content="2018-10-23T06:18:10.521000000">
+    <meta name="changed" content="2018-10-23T06:18:42.262000000">
+    <meta http-equiv="content-type" content="text/html; charset=utf-8">
+    <meta http-equiv="Content-Language" content="en">
+    <title>
+      Other verification options
+    </title>
+    <link rel="stylesheet" type="text/css" href="../../style.css">
+  </head>
+  <body>
+    <div class="maindiv">
+      <h1>
+        Other verification options
+      </h1>
+      <p>
+        There are a some additional options related to command-line execution.
+      </p>
+      <h2>
+        The <tt>-load</tt> command-line parameter
+      </h2>
+      <p>
+        A more complex circuit might include a RAM component that needs to be loaded with a program in order for the circuit to have anything to do. You can specify a memory image file at the command line, which will be loaded into any RAM component in the circuit before simulation begins. (This does not work when loading the GUI - it is only for command-line execution.)
+      </p>
+      <blockquote>
+        <tt>java -jar logisim-filename.jar cpu.circ -tty table -load mem-image.txt</tt>
+      </blockquote>
+      <p>
+        The order of the parameters is not important (except the <tt>table</tt> parameter must be immediately after <tt>-tty</tt>, and the memory image's filename must be immediately after <tt>-load</tt>). The memory image file should be in <a href="../mem/menu.html">Logisim's memory image format</a>.
+      </p>
+      <p>
+        Logisim searches for RAM recursively, so this will still work if RAM is nested within a subcircuit. There is no way, though, to distinguish different RAM components: Logisim will attempt to load the same file into every RAM that it can find.
+      </p>
+      <h2>
+        Options for the <tt>-tty</tt> parameter
+      </h2>
+      <p>
+        In our examples thus far, we've always used <tt><b>-tty&nbsp;table</b></tt> to indicate that a table of output values should be displayed. You can customize the behavior in other ways by listing one or more options, separated by commas. For instance, you might write <q><tt>-tty&nbsp;table,halt,speed</tt></q>, and the program will perform all three behaviors listed below. (The order in which they are listed does not matter.)
+      </p>
+      <dl>
+        <dt>
+          <tt>halt</tt>
+        </dt>
+        <dd>
+          <p>
+            After the simulation ends, a one-line message is displayed explaining why the simulation ended. Error conditions - such as a detected oscillation - are displayed in any case.
+          </p>
+        </dd>
+        <dt>
+          <tt>speed</tt>
+        </dt>
+        <dd>
+          <p>
+            If you use <tt>speed</tt> in conjunction with <tt>-tty</tt>, then after completing the simulation Logisim will display a summary of how quickly the circuit was simulated, such as:
+          </p>
+          <blockquote>
+            <tt>714 Hz (509 ticks in 712 milliseconds)</tt>&lt; /blockquote&gt;
+            <p>
+              Note that displaying information during the simulation makes the simulation go much slower. As just one comparison, the same circuit and image ran at 714&nbsp;Hz above with just the <tt>speed</tt> option but 490&nbsp;Hz with the <tt>table</tt> option as well.
+            </p>
+          </blockquote>
+        </dd>
+        <dt>
+          <tt>stats</tt>
+        </dt>
+        <dd>
+          <p>
+            Shows a tab-delimited table containing statistics about components used by the top-level "main" circuit in the project. The table includes four columns:
+          </p>
+          <ul>
+            <li>Unique: The number of times that component appears in the circuit's hierarchy, where each subcircuit within the hierarchy is counted only once.
+            </li>
+            <li>Recursive: The number of times that component appears in the circuit's hierarchy, where we count each subcircuit as many times as it appears in the hierarchy.
+            </li>
+            <li>Component: The name of the component.
+            </li>
+            <li>Library: The name of the library from which the component came.
+            </li>
+          </ul>
+          <p>
+            The distinction between "Unique" and "Recursive" is explained further under <q><a href="../menu/project.html">Project menu</a></q> section. If the file uses circuits from a loaded Logisim library, those components are considered to be "black boxes": The contents of the library's circuits are not included in the unique and recursive counts.
+          </p>
+          <p>
+            (This feature can be useful for instructors who assign students to build projects using a subset of Logisim's libraries.)
+          </p>
+        </dd>
+        <dt>
+          <tt>table</tt>
+        </dt>
+        <dd>
+          <p>
+            (as already discussed)
+          </p>
+        </dd>
+        <dt>
+          <tt>tty</tt>
+        </dt>
+        <dd>
+          <p>
+            Any TTY components send their output to the display (standard output), and any information typed at the keyboard is sent to all Keyboard components in the circuit. These components are included even if they are nested deeply in the subcircuit hierarchy.
+          </p>
+        </dd>
+        <dd>
+          <p>
+            <b>Next:</b> <a href="multi.html">Testing multiple files</a>.
+          </p>
+        </dd>
+      </dl>
+    </div>
+  </body>
+</html>