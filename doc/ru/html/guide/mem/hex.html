<<<<<<< HEAD
<html>
<head>
    <meta http-equiv="content-type" content="text/html; charset=UTF-8">
	<title>Шестнадцатеричный редактор</title>
</head>
<body bgcolor="FFFFFF">

<h1>Шестнадцатеричный редактор</h1>

<p>Logisim включает в себя встроенный шестнадцатеричный редактор для просмотра и редактирования содержимого памяти. Для доступа к нему вызовите всплывающее меню компонента памяти и выберите Редактировать содержимое... . Для компонентов ПЗУ, содержимое памяти которых - часть значения атрибута, вы можете получить доступ к шестнадцатеричному редактору, нажав на соответствующее значение атрибута.</p>

<center><img src="../../../img-guide/mem-hex.png" width="392" height="160"></center>

<p>Числа, выделенные курсивом слева, отображают адреса памяти, записанные в шестнадцатеричной форме. Другие числа отображают значения, начиная с этого адреса памяти; шестнадцатеричный редактор может отображать 4, 8 или 16 значений в каждой строке, в зависимости от того, что вписывается в окно. Чтобы помочь в подсчёте, каждая группа из четырех значений имеет больший промежуток между ними.</p>

<p>Вы можете перемещаться по памяти с помощью полосы прокрутки или с помощью клавиатуры (клавиши со стрелками, Home, End, Page Up, и Page Down). Ввод шестнадцатеричных символов будет изменять выбранное значение.</p>

<p>Вы можете выбрать диапазон значений перетаскиванием мыши, щелчком мыши с нажатой Shift, или перемещаясь по памяти с помощью клавиатуры с нажатой Shift. Значения могут быть копированы и вставлены с помощью меню Правка; также, буфер обмена может быть передан в другие приложения.</p>

<p><strong>Далее:</strong> <em><a href="../index.html"><em>Руководство пользователя</em></a></em>.</p>

</body>
</html>
=======
<!DOCTYPE html PUBLIC "-//W3C//DTD HTML 4.0//EN">
<html>
  <head>
    <meta name="viewport" content="width=device-width, initial-scale=1.0">
    <meta name="created" content="2018-10-23T06:18:10.521000000">
    <meta name="changed" content="2018-10-23T06:18:42.262000000">
    <meta http-equiv="content-type" content="text/html; charset=utf-8">
    <meta http-equiv="Content-Language" content="ru">
    <title>Шестнадцатеричный редактор</title>
    <link rel="stylesheet" type="text/css" href="../../style.css">
  </head>
  <body>
    <div class="maindiv">

<h1>Шестнадцатеричный редактор</h1>

<p>Logisim включает в себя встроенный шестнадцатеричный редактор для просмотра и редактирования содержимого памяти. Для доступа к нему вызовите всплывающее меню компонента памяти и выберите Редактировать содержимое... . Для компонентов ПЗУ, содержимое памяти которых - часть значения атрибута, вы можете получить доступ к шестнадцатеричному редактору, нажав на соответствующее значение атрибута.</p>

<center><img src="../../../img-guide/mem-hex.png" width="392" height="160"></center>

<p>Числа, выделенные курсивом слева, отображают адреса памяти, записанные в шестнадцатеричной форме. Другие числа отображают значения, начиная с этого адреса памяти; шестнадцатеричный редактор может отображать 4, 8 или 16 значений в каждой строке, в зависимости от того, что вписывается в окно. Чтобы помочь в подсчёте, каждая группа из четырех значений имеет больший промежуток между ними.</p>

<p>Вы можете перемещаться по памяти с помощью полосы прокрутки или с помощью клавиатуры (клавиши со стрелками, Home, End, Page Up, и Page Down). Ввод шестнадцатеричных символов будет изменять выбранное значение.</p>

<p>Вы можете выбрать диапазон значений перетаскиванием мыши, щелчком мыши с нажатой Shift, или перемещаясь по памяти с помощью клавиатуры с нажатой Shift. Значения могут быть копированы и вставлены с помощью меню Правка; также, буфер обмена может быть передан в другие приложения.</p>

<p><strong>Далее:</strong> <em><a href="../index.html"><em>Руководство пользователя</em></a></em>.</p>
</div>
</body>
</html>
>>>>>>> 5ecb02a1
<|MERGE_RESOLUTION|>--- conflicted
+++ resolved
@@ -1,56 +1,30 @@
-<<<<<<< HEAD
-<html>
-<head>
-    <meta http-equiv="content-type" content="text/html; charset=UTF-8">
-	<title>Шестнадцатеричный редактор</title>
-</head>
-<body bgcolor="FFFFFF">
-
-<h1>Шестнадцатеричный редактор</h1>
-
-<p>Logisim включает в себя встроенный шестнадцатеричный редактор для просмотра и редактирования содержимого памяти. Для доступа к нему вызовите всплывающее меню компонента памяти и выберите Редактировать содержимое... . Для компонентов ПЗУ, содержимое памяти которых - часть значения атрибута, вы можете получить доступ к шестнадцатеричному редактору, нажав на соответствующее значение атрибута.</p>
-
-<center><img src="../../../img-guide/mem-hex.png" width="392" height="160"></center>
-
-<p>Числа, выделенные курсивом слева, отображают адреса памяти, записанные в шестнадцатеричной форме. Другие числа отображают значения, начиная с этого адреса памяти; шестнадцатеричный редактор может отображать 4, 8 или 16 значений в каждой строке, в зависимости от того, что вписывается в окно. Чтобы помочь в подсчёте, каждая группа из четырех значений имеет больший промежуток между ними.</p>
-
-<p>Вы можете перемещаться по памяти с помощью полосы прокрутки или с помощью клавиатуры (клавиши со стрелками, Home, End, Page Up, и Page Down). Ввод шестнадцатеричных символов будет изменять выбранное значение.</p>
-
-<p>Вы можете выбрать диапазон значений перетаскиванием мыши, щелчком мыши с нажатой Shift, или перемещаясь по памяти с помощью клавиатуры с нажатой Shift. Значения могут быть копированы и вставлены с помощью меню Правка; также, буфер обмена может быть передан в другие приложения.</p>
-
-<p><strong>Далее:</strong> <em><a href="../index.html"><em>Руководство пользователя</em></a></em>.</p>
-
-</body>
-</html>
-=======
-<!DOCTYPE html PUBLIC "-//W3C//DTD HTML 4.0//EN">
-<html>
-  <head>
-    <meta name="viewport" content="width=device-width, initial-scale=1.0">
-    <meta name="created" content="2018-10-23T06:18:10.521000000">
-    <meta name="changed" content="2018-10-23T06:18:42.262000000">
-    <meta http-equiv="content-type" content="text/html; charset=utf-8">
-    <meta http-equiv="Content-Language" content="ru">
-    <title>Шестнадцатеричный редактор</title>
-    <link rel="stylesheet" type="text/css" href="../../style.css">
-  </head>
-  <body>
-    <div class="maindiv">
-
-<h1>Шестнадцатеричный редактор</h1>
-
-<p>Logisim включает в себя встроенный шестнадцатеричный редактор для просмотра и редактирования содержимого памяти. Для доступа к нему вызовите всплывающее меню компонента памяти и выберите Редактировать содержимое... . Для компонентов ПЗУ, содержимое памяти которых - часть значения атрибута, вы можете получить доступ к шестнадцатеричному редактору, нажав на соответствующее значение атрибута.</p>
-
-<center><img src="../../../img-guide/mem-hex.png" width="392" height="160"></center>
-
-<p>Числа, выделенные курсивом слева, отображают адреса памяти, записанные в шестнадцатеричной форме. Другие числа отображают значения, начиная с этого адреса памяти; шестнадцатеричный редактор может отображать 4, 8 или 16 значений в каждой строке, в зависимости от того, что вписывается в окно. Чтобы помочь в подсчёте, каждая группа из четырех значений имеет больший промежуток между ними.</p>
-
-<p>Вы можете перемещаться по памяти с помощью полосы прокрутки или с помощью клавиатуры (клавиши со стрелками, Home, End, Page Up, и Page Down). Ввод шестнадцатеричных символов будет изменять выбранное значение.</p>
-
-<p>Вы можете выбрать диапазон значений перетаскиванием мыши, щелчком мыши с нажатой Shift, или перемещаясь по памяти с помощью клавиатуры с нажатой Shift. Значения могут быть копированы и вставлены с помощью меню Правка; также, буфер обмена может быть передан в другие приложения.</p>
-
-<p><strong>Далее:</strong> <em><a href="../index.html"><em>Руководство пользователя</em></a></em>.</p>
-</div>
-</body>
-</html>
->>>>>>> 5ecb02a1
+<!DOCTYPE html PUBLIC "-//W3C//DTD HTML 4.0//EN">
+<html>
+  <head>
+    <meta name="viewport" content="width=device-width, initial-scale=1.0">
+    <meta name="created" content="2018-10-23T06:18:10.521000000">
+    <meta name="changed" content="2018-10-23T06:18:42.262000000">
+    <meta http-equiv="content-type" content="text/html; charset=utf-8">
+    <meta http-equiv="Content-Language" content="ru">
+    <title>Шестнадцатеричный редактор</title>
+    <link rel="stylesheet" type="text/css" href="../../style.css">
+  </head>
+  <body>
+    <div class="maindiv">
+
+<h1>Шестнадцатеричный редактор</h1>
+
+<p>Logisim включает в себя встроенный шестнадцатеричный редактор для просмотра и редактирования содержимого памяти. Для доступа к нему вызовите всплывающее меню компонента памяти и выберите Редактировать содержимое... . Для компонентов ПЗУ, содержимое памяти которых - часть значения атрибута, вы можете получить доступ к шестнадцатеричному редактору, нажав на соответствующее значение атрибута.</p>
+
+<center><img src="../../../img-guide/mem-hex.png" width="392" height="160"></center>
+
+<p>Числа, выделенные курсивом слева, отображают адреса памяти, записанные в шестнадцатеричной форме. Другие числа отображают значения, начиная с этого адреса памяти; шестнадцатеричный редактор может отображать 4, 8 или 16 значений в каждой строке, в зависимости от того, что вписывается в окно. Чтобы помочь в подсчёте, каждая группа из четырех значений имеет больший промежуток между ними.</p>
+
+<p>Вы можете перемещаться по памяти с помощью полосы прокрутки или с помощью клавиатуры (клавиши со стрелками, Home, End, Page Up, и Page Down). Ввод шестнадцатеричных символов будет изменять выбранное значение.</p>
+
+<p>Вы можете выбрать диапазон значений перетаскиванием мыши, щелчком мыши с нажатой Shift, или перемещаясь по памяти с помощью клавиатуры с нажатой Shift. Значения могут быть копированы и вставлены с помощью меню Правка; также, буфер обмена может быть передан в другие приложения.</p>
+
+<p><strong>Далее:</strong> <em><a href="../index.html"><em>Руководство пользователя</em></a></em>.</p>
+</div>
+</body>
+</html>