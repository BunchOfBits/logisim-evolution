--- conflicted
+++ resolved
@@ -1,48 +1,25 @@
-<<<<<<< HEAD
-<html>
-<head>
-    <meta http-equiv="content-type" content="text/html; charset=UTF-8">
-<title>Просчёт значений</title>
-</head>
-
-<body bgcolor="FFFFFF">
-
-<h1>Просчёт значений</h1>
-
-<p>Алгоритм Logisim для моделирования прохождения значений через схемы - это не то, о чём вам обычно приходится беспокоиться. Достаточно сказать, что алгоритм является достаточно сложным, чтобы учитывать задержки элементов, но не достаточно реалистичным, чтобы учитывать сложные явления, такие как колебание напряжения или состояние гонки.</p>
-
-<p>Вы все ещё хотите знать больше?
-<blockquote><a href="delays.html">Задержки логических элементов</a> <br><a href="oscillate.html">Ошибки при возбуждении</a> <br><a href="shortcome.html">Недостатки</a>
-</blockquote></p>
-
-<p><strong>Далее:</strong> <a href="delays.html">Задержки логических элементов</a>.</p>
-
-</body>
-</html>
-=======
-<!DOCTYPE html PUBLIC "-//W3C//DTD HTML 4.0//EN">
-<html>
-  <head>
-    <meta name="viewport" content="width=device-width, initial-scale=1.0">
-    <meta name="created" content="2018-10-23T06:18:10.521000000">
-    <meta name="changed" content="2018-10-23T06:18:42.262000000">
-    <meta http-equiv="content-type" content="text/html; charset=utf-8">
-    <meta http-equiv="Content-Language" content="ru">
-    <title>Просчёт значений</title>
-    <link rel="stylesheet" type="text/css" href="../../style.css">
-  </head>
-  <body>
-    <div class="maindiv">
-
-<h1>Просчёт значений</h1>
-
-<p>Алгоритм Logisim для моделирования прохождения значений через схемы - это не то, о чём вам обычно приходится беспокоиться. Достаточно сказать, что алгоритм является достаточно сложным, чтобы учитывать задержки элементов, но не достаточно реалистичным, чтобы учитывать сложные явления, такие как колебание напряжения или состояние гонки.</p>
-
-<p>Вы все ещё хотите знать больше?
-<blockquote><a href="delays.html">Задержки логических элементов</a> <br><a href="oscillate.html">Ошибки при возбуждении</a> <br><a href="shortcome.html">Недостатки</a>
-</blockquote></p>
-
-<p><strong>Далее:</strong> <a href="delays.html">Задержки логических элементов</a>.</p>
-
-</div></body></html>
->>>>>>> 5ecb02a1
+<!DOCTYPE html PUBLIC "-//W3C//DTD HTML 4.0//EN">
+<html>
+  <head>
+    <meta name="viewport" content="width=device-width, initial-scale=1.0">
+    <meta name="created" content="2018-10-23T06:18:10.521000000">
+    <meta name="changed" content="2018-10-23T06:18:42.262000000">
+    <meta http-equiv="content-type" content="text/html; charset=utf-8">
+    <meta http-equiv="Content-Language" content="ru">
+    <title>Просчёт значений</title>
+    <link rel="stylesheet" type="text/css" href="../../style.css">
+  </head>
+  <body>
+    <div class="maindiv">
+
+<h1>Просчёт значений</h1>
+
+<p>Алгоритм Logisim для моделирования прохождения значений через схемы - это не то, о чём вам обычно приходится беспокоиться. Достаточно сказать, что алгоритм является достаточно сложным, чтобы учитывать задержки элементов, но не достаточно реалистичным, чтобы учитывать сложные явления, такие как колебание напряжения или состояние гонки.</p>
+
+<p>Вы все ещё хотите знать больше?
+<blockquote><a href="delays.html">Задержки логических элементов</a> <br><a href="oscillate.html">Ошибки при возбуждении</a> <br><a href="shortcome.html">Недостатки</a>
+</blockquote></p>
+
+<p><strong>Далее:</strong> <a href="delays.html">Задержки логических элементов</a>.</p>
+
+</div></body></html>