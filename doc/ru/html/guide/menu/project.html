<<<<<<< HEAD
<html>
<head>
    <meta http-equiv="content-type" content="text/html; charset=UTF-8">
	<title>Меню Проект</title>
</head>
<body bgcolor="FFFFFF">

<h1>Меню Проект</h1>

<dl>

<dt><strong>Добавить схему...</strong></dt>
<dd><p>Добавляет новую схему в текущий проект. Logisim потребует вас дать название новой схеме. Имя не должно совпадать с именем существующей в проекте схемы.</p></dd>

<dt><strong>Загрузить библиотеку</strong></dt>
<dd><p>Загружает <a href="../attrlib/explore.html">библиотеку</a> в проект. Вы можете загружать три типа библиотек, как описано <a
href="../attrlib/explore.html">в другом месте <em>Руководства пользователя</em></a>.</p></dd>

<dt><strong>Выгрузить библиотеки</strong></dt>
<dd><p>Выгружает текущие библиотеки из проекта. Logisim не разрешит вам выгрузить библиотеки, используемые в данный момент, включая библиотеки, содержащие компоненты, находящиеся в схеме проекта, или содержащие инструменты, присутствующие в панели инструментов, или привязанные к мыши.</p></dd>

<dt><strong>Переместить схему вверх</strong></dt>
<dd><p>Перемещает отображаемую в данный момент схему на одну позицию вверх в списке схем проекта, показанном в панели проводника.</p></dd></dd>

<dt><strong>Переместить схему вниз</strong></dt>
<dd><p>Перемещает отображаемую в данный момент схему на одну позицию вниз в списке схем проекта, показанном в панели проводника.</p></dd></dd>

<dt><strong>Сделать главной схемой</strong></dt>
<dd><p>Устанавливает отображаемую в данный момент схему как <q>главную схему</q> проекта. (Этот пункт меню будет недоступен, если текущая схема - уже главная схема проекта.) Единственным значением главной схемы является то, что эта схема появляется первой, когда открывается файл проекта.</p></dd>

<dt><strong>Вернуть внешний вид по умолчанию</strong></dt>
<dd><p>Если вы изменили внешний вид схемы, то этот пункт меню вернёт внешний вид по умолчанию: прямоугольник с выемкой. Этот пункт меню включен только при редактировании внешнего вида схемы.</p></dd>

<dt><strong>Показать инструменты</strong></dt>
<dd><p>Изменяет панель проводника для отображения списка схем проекта и загруженных библиотек.</p></dd>

<dt><strong>Показать дерево моделирования</strong></dt>
<dd><p>Изменяет панель проводника для отображения иерархии подсхем в текущем моделировании.</p></dd>

<dt><strong>Редактировать чертёж схемы</strong></dt>
<dd><p>Переключает вас на режим редактирования чертежа расположения компонентов, который определяет, как работает схема. Этот пункт меню обычно недоступен, поскольку как правило вы и так редактируете чертёж.</p></dd>

<dt><strong>Редактировать внешний вид схемы</strong></dt>
<dd><p>Переключает вас на режим редактирования того, как будет выглядеть схема, когда она используется как подсхема внутри другой схемы. По умолчанию схема представляется в виде прямоугольника с серой <q>выемкой</q> на северном крае, но этот пункт меню позволяет вам нарисовать другой внешний вид для подсхемы.</p></dd>

<dt><strong>Удалить схему</strong></dt>
<dd><p>Удаляет отображаемую в данный момент схему из проекта. Logisim не позволит вам удалить схемы, которые используются в качестве подсхем, и он не позволит вам удалить последнюю в проекте схему.</p></dd>

<dt><strong>Анализировать схему</strong></dt>
<dd><p>Вычисляет таблицу истинности и логические выражения, соответствующие текущей схеме, отображая их в <a href="../analyze/index.html">окне Комбинационный анализ</a>. Процесс анализа будет иметь смысл только для комбинационных схем. Полное описание процесса анализа расположено <a href="../analyze/open.html">в разделе Комбинационный анализ</a>.</p></dd>

<dt><strong>Получить статистику схемы</strong></dt>
<dd><p>Показывает диалог, содержащий статистические данные о компонентах, используемых в рассматриваемой схеме. Диалог включает таблицу с пятью столбцами:</p>
<ul>
<li>Компонент: название компонента.</li>
<li>Библиотека: название библиотеки, из которой взят компонент.</li>
<li>Непосредственно: сколько раз компонент непосредственно встречается в рассматриваемой схеме.</li>
<li>Уникальных: сколько раз компонент встречается в иерархии схемы, при условии, что каждая подсхема в иерархии считается только один раз.</li>
<li>Рекурсивно: сколько раз компонент встречается в иерархии схемы, при условии, что каждая подсхема считается столько раз, сколько она встречается в иерархии.</li>
</ul>
<p>Различие между <q>Уникальных</q> и <q>Рекурсивно</q> проще всего объяснить, рассматривая мультиплексор 4:1, построенный с использованием трёх мультиплексоров 2:1, как в разделе <q><a href="../subcirc/using.html">Использование подсхем</a></q>. Мультиплексор 2:1 содержит два элемента И (а схема 4:1 не содержит ни одного), так что количество <q>Уникальных</q> элементов И будет 2; но если вы строили мультиплексор 4:1 с использованием этой схемы, вам потребовалось 2 элемента И для каждого из трёх мультиплексоров 2:1, так что количество <q>Рекурсивно</q> равно 6.</p>

<p>Если вы используете схемы из загруженной библиотеки Logisim, то эти компоненты считаются <q>чёрными ящиками</q>: содержимое схем библиотеки не включается в количество уникальных и подсчитанных рекурсивно.</p></dd>

<dt><strong>Параметры...</strong></dt>
<dd><p>Открывает <a href="../opts/index.html">окно Параметры проекта</a>.</p></dd>

</dl>

<p><strong>Далее:</strong> <a href="simulate.html">Меню Моделировать</a>.</p>

</body>
</html>
=======
<!DOCTYPE html PUBLIC "-//W3C//DTD HTML 4.0//EN">
<html>
  <head>
    <meta name="viewport" content="width=device-width, initial-scale=1.0">
    <meta name="created" content="2018-10-23T06:18:10.521000000">
    <meta name="changed" content="2018-10-23T06:18:42.262000000">
    <meta http-equiv="content-type" content="text/html; charset=utf-8">
    <meta http-equiv="Content-Language" content="ru">
    <title>Меню Проект</title>
    <link rel="stylesheet" type="text/css" href="../../style.css">
  </head>
  <body>
    <div class="maindiv">

<h1>Меню Проект</h1>

<dl>

<dt><strong>Добавить схему...</strong></dt>
<dd><p>Добавляет новую схему в текущий проект. Logisim потребует вас дать название новой схеме. Имя не должно совпадать с именем существующей в проекте схемы.</p></dd>

<dt><strong>Загрузить библиотеку</strong></dt>
<dd><p>Загружает <a href="../attrlib/explore.html">библиотеку</a> в проект. Вы можете загружать три типа библиотек, как описано <a
href="../attrlib/explore.html">в другом месте <em>Руководства пользователя</em></a>.</p></dd>

<dt><strong>Выгрузить библиотеки</strong></dt>
<dd><p>Выгружает текущие библиотеки из проекта. Logisim не разрешит вам выгрузить библиотеки, используемые в данный момент, включая библиотеки, содержащие компоненты, находящиеся в схеме проекта, или содержащие инструменты, присутствующие в панели инструментов, или привязанные к мыши.</p></dd>

<dt><strong>Переместить схему вверх</strong></dt>
<dd><p>Перемещает отображаемую в данный момент схему на одну позицию вверх в списке схем проекта, показанном в панели проводника.</p></dd></dd>

<dt><strong>Переместить схему вниз</strong></dt>
<dd><p>Перемещает отображаемую в данный момент схему на одну позицию вниз в списке схем проекта, показанном в панели проводника.</p></dd></dd>

<dt><strong>Сделать главной схемой</strong></dt>
<dd><p>Устанавливает отображаемую в данный момент схему как <q>главную схему</q> проекта. (Этот пункт меню будет недоступен, если текущая схема - уже главная схема проекта.) Единственным значением главной схемы является то, что эта схема появляется первой, когда открывается файл проекта.</p></dd>

<dt><strong>Вернуть внешний вид по умолчанию</strong></dt>
<dd><p>Если вы изменили внешний вид схемы, то этот пункт меню вернёт внешний вид по умолчанию: прямоугольник с выемкой. Этот пункт меню включен только при редактировании внешнего вида схемы.</p></dd>

<dt><strong>Показать инструменты</strong></dt>
<dd><p>Изменяет панель проводника для отображения списка схем проекта и загруженных библиотек.</p></dd>

<dt><strong>Показать дерево моделирования</strong></dt>
<dd><p>Изменяет панель проводника для отображения иерархии подсхем в текущем моделировании.</p></dd>

<dt><strong>Редактировать чертёж схемы</strong></dt>
<dd><p>Переключает вас на режим редактирования чертежа расположения компонентов, который определяет, как работает схема. Этот пункт меню обычно недоступен, поскольку как правило вы и так редактируете чертёж.</p></dd>

<dt><strong>Редактировать внешний вид схемы</strong></dt>
<dd><p>Переключает вас на режим редактирования того, как будет выглядеть схема, когда она используется как подсхема внутри другой схемы. По умолчанию схема представляется в виде прямоугольника с серой <q>выемкой</q> на северном крае, но этот пункт меню позволяет вам нарисовать другой внешний вид для подсхемы.</p></dd>

<dt><strong>Удалить схему</strong></dt>
<dd><p>Удаляет отображаемую в данный момент схему из проекта. Logisim не позволит вам удалить схемы, которые используются в качестве подсхем, и он не позволит вам удалить последнюю в проекте схему.</p></dd>

<dt><strong>Анализировать схему</strong></dt>
<dd><p>Вычисляет таблицу истинности и логические выражения, соответствующие текущей схеме, отображая их в <a href="../analyze/index.html">окне Комбинационный анализ</a>. Процесс анализа будет иметь смысл только для комбинационных схем. Полное описание процесса анализа расположено <a href="../analyze/open.html">в разделе Комбинационный анализ</a>.</p></dd>

<dt><strong>Получить статистику схемы</strong></dt>
<dd><p>Показывает диалог, содержащий статистические данные о компонентах, используемых в рассматриваемой схеме. Диалог включает таблицу с пятью столбцами:</p>
<ul>
<li>Компонент: название компонента.</li>
<li>Библиотека: название библиотеки, из которой взят компонент.</li>
<li>Непосредственно: сколько раз компонент непосредственно встречается в рассматриваемой схеме.</li>
<li>Уникальных: сколько раз компонент встречается в иерархии схемы, при условии, что каждая подсхема в иерархии считается только один раз.</li>
<li>Рекурсивно: сколько раз компонент встречается в иерархии схемы, при условии, что каждая подсхема считается столько раз, сколько она встречается в иерархии.</li>
</ul>
<p>Различие между <q>Уникальных</q> и <q>Рекурсивно</q> проще всего объяснить, рассматривая мультиплексор 4:1, построенный с использованием трёх мультиплексоров 2:1, как в разделе <q><a href="../subcirc/using.html">Использование подсхем</a></q>. Мультиплексор 2:1 содержит два элемента И (а схема 4:1 не содержит ни одного), так что количество <q>Уникальных</q> элементов И будет 2; но если вы строили мультиплексор 4:1 с использованием этой схемы, вам потребовалось 2 элемента И для каждого из трёх мультиплексоров 2:1, так что количество <q>Рекурсивно</q> равно 6.</p>

<p>Если вы используете схемы из загруженной библиотеки Logisim, то эти компоненты считаются <q>чёрными ящиками</q>: содержимое схем библиотеки не включается в количество уникальных и подсчитанных рекурсивно.</p></dd>

<dt><strong>Параметры...</strong></dt>
<dd><p>Открывает <a href="../opts/index.html">окно Параметры проекта</a>.</p></dd>

</dl>

<p><strong>Далее:</strong> <a href="simulate.html">Меню Моделировать</a>.</p>
</div>
</body>
</html>
>>>>>>> 5ecb02a1
<|MERGE_RESOLUTION|>--- conflicted
+++ resolved
@@ -1,156 +1,80 @@
-<<<<<<< HEAD
-<html>
-<head>
-    <meta http-equiv="content-type" content="text/html; charset=UTF-8">
-	<title>Меню Проект</title>
-</head>
-<body bgcolor="FFFFFF">
-
-<h1>Меню Проект</h1>
-
-<dl>
-
-<dt><strong>Добавить схему...</strong></dt>
-<dd><p>Добавляет новую схему в текущий проект. Logisim потребует вас дать название новой схеме. Имя не должно совпадать с именем существующей в проекте схемы.</p></dd>
-
-<dt><strong>Загрузить библиотеку</strong></dt>
-<dd><p>Загружает <a href="../attrlib/explore.html">библиотеку</a> в проект. Вы можете загружать три типа библиотек, как описано <a
-href="../attrlib/explore.html">в другом месте <em>Руководства пользователя</em></a>.</p></dd>
-
-<dt><strong>Выгрузить библиотеки</strong></dt>
-<dd><p>Выгружает текущие библиотеки из проекта. Logisim не разрешит вам выгрузить библиотеки, используемые в данный момент, включая библиотеки, содержащие компоненты, находящиеся в схеме проекта, или содержащие инструменты, присутствующие в панели инструментов, или привязанные к мыши.</p></dd>
-
-<dt><strong>Переместить схему вверх</strong></dt>
-<dd><p>Перемещает отображаемую в данный момент схему на одну позицию вверх в списке схем проекта, показанном в панели проводника.</p></dd></dd>
-
-<dt><strong>Переместить схему вниз</strong></dt>
-<dd><p>Перемещает отображаемую в данный момент схему на одну позицию вниз в списке схем проекта, показанном в панели проводника.</p></dd></dd>
-
-<dt><strong>Сделать главной схемой</strong></dt>
-<dd><p>Устанавливает отображаемую в данный момент схему как <q>главную схему</q> проекта. (Этот пункт меню будет недоступен, если текущая схема - уже главная схема проекта.) Единственным значением главной схемы является то, что эта схема появляется первой, когда открывается файл проекта.</p></dd>
-
-<dt><strong>Вернуть внешний вид по умолчанию</strong></dt>
-<dd><p>Если вы изменили внешний вид схемы, то этот пункт меню вернёт внешний вид по умолчанию: прямоугольник с выемкой. Этот пункт меню включен только при редактировании внешнего вида схемы.</p></dd>
-
-<dt><strong>Показать инструменты</strong></dt>
-<dd><p>Изменяет панель проводника для отображения списка схем проекта и загруженных библиотек.</p></dd>
-
-<dt><strong>Показать дерево моделирования</strong></dt>
-<dd><p>Изменяет панель проводника для отображения иерархии подсхем в текущем моделировании.</p></dd>
-
-<dt><strong>Редактировать чертёж схемы</strong></dt>
-<dd><p>Переключает вас на режим редактирования чертежа расположения компонентов, который определяет, как работает схема. Этот пункт меню обычно недоступен, поскольку как правило вы и так редактируете чертёж.</p></dd>
-
-<dt><strong>Редактировать внешний вид схемы</strong></dt>
-<dd><p>Переключает вас на режим редактирования того, как будет выглядеть схема, когда она используется как подсхема внутри другой схемы. По умолчанию схема представляется в виде прямоугольника с серой <q>выемкой</q> на северном крае, но этот пункт меню позволяет вам нарисовать другой внешний вид для подсхемы.</p></dd>
-
-<dt><strong>Удалить схему</strong></dt>
-<dd><p>Удаляет отображаемую в данный момент схему из проекта. Logisim не позволит вам удалить схемы, которые используются в качестве подсхем, и он не позволит вам удалить последнюю в проекте схему.</p></dd>
-
-<dt><strong>Анализировать схему</strong></dt>
-<dd><p>Вычисляет таблицу истинности и логические выражения, соответствующие текущей схеме, отображая их в <a href="../analyze/index.html">окне Комбинационный анализ</a>. Процесс анализа будет иметь смысл только для комбинационных схем. Полное описание процесса анализа расположено <a href="../analyze/open.html">в разделе Комбинационный анализ</a>.</p></dd>
-
-<dt><strong>Получить статистику схемы</strong></dt>
-<dd><p>Показывает диалог, содержащий статистические данные о компонентах, используемых в рассматриваемой схеме. Диалог включает таблицу с пятью столбцами:</p>
-<ul>
-<li>Компонент: название компонента.</li>
-<li>Библиотека: название библиотеки, из которой взят компонент.</li>
-<li>Непосредственно: сколько раз компонент непосредственно встречается в рассматриваемой схеме.</li>
-<li>Уникальных: сколько раз компонент встречается в иерархии схемы, при условии, что каждая подсхема в иерархии считается только один раз.</li>
-<li>Рекурсивно: сколько раз компонент встречается в иерархии схемы, при условии, что каждая подсхема считается столько раз, сколько она встречается в иерархии.</li>
-</ul>
-<p>Различие между <q>Уникальных</q> и <q>Рекурсивно</q> проще всего объяснить, рассматривая мультиплексор 4:1, построенный с использованием трёх мультиплексоров 2:1, как в разделе <q><a href="../subcirc/using.html">Использование подсхем</a></q>. Мультиплексор 2:1 содержит два элемента И (а схема 4:1 не содержит ни одного), так что количество <q>Уникальных</q> элементов И будет 2; но если вы строили мультиплексор 4:1 с использованием этой схемы, вам потребовалось 2 элемента И для каждого из трёх мультиплексоров 2:1, так что количество <q>Рекурсивно</q> равно 6.</p>
-
-<p>Если вы используете схемы из загруженной библиотеки Logisim, то эти компоненты считаются <q>чёрными ящиками</q>: содержимое схем библиотеки не включается в количество уникальных и подсчитанных рекурсивно.</p></dd>
-
-<dt><strong>Параметры...</strong></dt>
-<dd><p>Открывает <a href="../opts/index.html">окно Параметры проекта</a>.</p></dd>
-
-</dl>
-
-<p><strong>Далее:</strong> <a href="simulate.html">Меню Моделировать</a>.</p>
-
-</body>
-</html>
-=======
-<!DOCTYPE html PUBLIC "-//W3C//DTD HTML 4.0//EN">
-<html>
-  <head>
-    <meta name="viewport" content="width=device-width, initial-scale=1.0">
-    <meta name="created" content="2018-10-23T06:18:10.521000000">
-    <meta name="changed" content="2018-10-23T06:18:42.262000000">
-    <meta http-equiv="content-type" content="text/html; charset=utf-8">
-    <meta http-equiv="Content-Language" content="ru">
-    <title>Меню Проект</title>
-    <link rel="stylesheet" type="text/css" href="../../style.css">
-  </head>
-  <body>
-    <div class="maindiv">
-
-<h1>Меню Проект</h1>
-
-<dl>
-
-<dt><strong>Добавить схему...</strong></dt>
-<dd><p>Добавляет новую схему в текущий проект. Logisim потребует вас дать название новой схеме. Имя не должно совпадать с именем существующей в проекте схемы.</p></dd>
-
-<dt><strong>Загрузить библиотеку</strong></dt>
-<dd><p>Загружает <a href="../attrlib/explore.html">библиотеку</a> в проект. Вы можете загружать три типа библиотек, как описано <a
-href="../attrlib/explore.html">в другом месте <em>Руководства пользователя</em></a>.</p></dd>
-
-<dt><strong>Выгрузить библиотеки</strong></dt>
-<dd><p>Выгружает текущие библиотеки из проекта. Logisim не разрешит вам выгрузить библиотеки, используемые в данный момент, включая библиотеки, содержащие компоненты, находящиеся в схеме проекта, или содержащие инструменты, присутствующие в панели инструментов, или привязанные к мыши.</p></dd>
-
-<dt><strong>Переместить схему вверх</strong></dt>
-<dd><p>Перемещает отображаемую в данный момент схему на одну позицию вверх в списке схем проекта, показанном в панели проводника.</p></dd></dd>
-
-<dt><strong>Переместить схему вниз</strong></dt>
-<dd><p>Перемещает отображаемую в данный момент схему на одну позицию вниз в списке схем проекта, показанном в панели проводника.</p></dd></dd>
-
-<dt><strong>Сделать главной схемой</strong></dt>
-<dd><p>Устанавливает отображаемую в данный момент схему как <q>главную схему</q> проекта. (Этот пункт меню будет недоступен, если текущая схема - уже главная схема проекта.) Единственным значением главной схемы является то, что эта схема появляется первой, когда открывается файл проекта.</p></dd>
-
-<dt><strong>Вернуть внешний вид по умолчанию</strong></dt>
-<dd><p>Если вы изменили внешний вид схемы, то этот пункт меню вернёт внешний вид по умолчанию: прямоугольник с выемкой. Этот пункт меню включен только при редактировании внешнего вида схемы.</p></dd>
-
-<dt><strong>Показать инструменты</strong></dt>
-<dd><p>Изменяет панель проводника для отображения списка схем проекта и загруженных библиотек.</p></dd>
-
-<dt><strong>Показать дерево моделирования</strong></dt>
-<dd><p>Изменяет панель проводника для отображения иерархии подсхем в текущем моделировании.</p></dd>
-
-<dt><strong>Редактировать чертёж схемы</strong></dt>
-<dd><p>Переключает вас на режим редактирования чертежа расположения компонентов, который определяет, как работает схема. Этот пункт меню обычно недоступен, поскольку как правило вы и так редактируете чертёж.</p></dd>
-
-<dt><strong>Редактировать внешний вид схемы</strong></dt>
-<dd><p>Переключает вас на режим редактирования того, как будет выглядеть схема, когда она используется как подсхема внутри другой схемы. По умолчанию схема представляется в виде прямоугольника с серой <q>выемкой</q> на северном крае, но этот пункт меню позволяет вам нарисовать другой внешний вид для подсхемы.</p></dd>
-
-<dt><strong>Удалить схему</strong></dt>
-<dd><p>Удаляет отображаемую в данный момент схему из проекта. Logisim не позволит вам удалить схемы, которые используются в качестве подсхем, и он не позволит вам удалить последнюю в проекте схему.</p></dd>
-
-<dt><strong>Анализировать схему</strong></dt>
-<dd><p>Вычисляет таблицу истинности и логические выражения, соответствующие текущей схеме, отображая их в <a href="../analyze/index.html">окне Комбинационный анализ</a>. Процесс анализа будет иметь смысл только для комбинационных схем. Полное описание процесса анализа расположено <a href="../analyze/open.html">в разделе Комбинационный анализ</a>.</p></dd>
-
-<dt><strong>Получить статистику схемы</strong></dt>
-<dd><p>Показывает диалог, содержащий статистические данные о компонентах, используемых в рассматриваемой схеме. Диалог включает таблицу с пятью столбцами:</p>
-<ul>
-<li>Компонент: название компонента.</li>
-<li>Библиотека: название библиотеки, из которой взят компонент.</li>
-<li>Непосредственно: сколько раз компонент непосредственно встречается в рассматриваемой схеме.</li>
-<li>Уникальных: сколько раз компонент встречается в иерархии схемы, при условии, что каждая подсхема в иерархии считается только один раз.</li>
-<li>Рекурсивно: сколько раз компонент встречается в иерархии схемы, при условии, что каждая подсхема считается столько раз, сколько она встречается в иерархии.</li>
-</ul>
-<p>Различие между <q>Уникальных</q> и <q>Рекурсивно</q> проще всего объяснить, рассматривая мультиплексор 4:1, построенный с использованием трёх мультиплексоров 2:1, как в разделе <q><a href="../subcirc/using.html">Использование подсхем</a></q>. Мультиплексор 2:1 содержит два элемента И (а схема 4:1 не содержит ни одного), так что количество <q>Уникальных</q> элементов И будет 2; но если вы строили мультиплексор 4:1 с использованием этой схемы, вам потребовалось 2 элемента И для каждого из трёх мультиплексоров 2:1, так что количество <q>Рекурсивно</q> равно 6.</p>
-
-<p>Если вы используете схемы из загруженной библиотеки Logisim, то эти компоненты считаются <q>чёрными ящиками</q>: содержимое схем библиотеки не включается в количество уникальных и подсчитанных рекурсивно.</p></dd>
-
-<dt><strong>Параметры...</strong></dt>
-<dd><p>Открывает <a href="../opts/index.html">окно Параметры проекта</a>.</p></dd>
-
-</dl>
-
-<p><strong>Далее:</strong> <a href="simulate.html">Меню Моделировать</a>.</p>
-</div>
-</body>
-</html>
->>>>>>> 5ecb02a1
+<!DOCTYPE html PUBLIC "-//W3C//DTD HTML 4.0//EN">
+<html>
+  <head>
+    <meta name="viewport" content="width=device-width, initial-scale=1.0">
+    <meta name="created" content="2018-10-23T06:18:10.521000000">
+    <meta name="changed" content="2018-10-23T06:18:42.262000000">
+    <meta http-equiv="content-type" content="text/html; charset=utf-8">
+    <meta http-equiv="Content-Language" content="ru">
+    <title>Меню Проект</title>
+    <link rel="stylesheet" type="text/css" href="../../style.css">
+  </head>
+  <body>
+    <div class="maindiv">
+
+<h1>Меню Проект</h1>
+
+<dl>
+
+<dt><strong>Добавить схему...</strong></dt>
+<dd><p>Добавляет новую схему в текущий проект. Logisim потребует вас дать название новой схеме. Имя не должно совпадать с именем существующей в проекте схемы.</p></dd>
+
+<dt><strong>Загрузить библиотеку</strong></dt>
+<dd><p>Загружает <a href="../attrlib/explore.html">библиотеку</a> в проект. Вы можете загружать три типа библиотек, как описано <a
+href="../attrlib/explore.html">в другом месте <em>Руководства пользователя</em></a>.</p></dd>
+
+<dt><strong>Выгрузить библиотеки</strong></dt>
+<dd><p>Выгружает текущие библиотеки из проекта. Logisim не разрешит вам выгрузить библиотеки, используемые в данный момент, включая библиотеки, содержащие компоненты, находящиеся в схеме проекта, или содержащие инструменты, присутствующие в панели инструментов, или привязанные к мыши.</p></dd>
+
+<dt><strong>Переместить схему вверх</strong></dt>
+<dd><p>Перемещает отображаемую в данный момент схему на одну позицию вверх в списке схем проекта, показанном в панели проводника.</p></dd></dd>
+
+<dt><strong>Переместить схему вниз</strong></dt>
+<dd><p>Перемещает отображаемую в данный момент схему на одну позицию вниз в списке схем проекта, показанном в панели проводника.</p></dd></dd>
+
+<dt><strong>Сделать главной схемой</strong></dt>
+<dd><p>Устанавливает отображаемую в данный момент схему как <q>главную схему</q> проекта. (Этот пункт меню будет недоступен, если текущая схема - уже главная схема проекта.) Единственным значением главной схемы является то, что эта схема появляется первой, когда открывается файл проекта.</p></dd>
+
+<dt><strong>Вернуть внешний вид по умолчанию</strong></dt>
+<dd><p>Если вы изменили внешний вид схемы, то этот пункт меню вернёт внешний вид по умолчанию: прямоугольник с выемкой. Этот пункт меню включен только при редактировании внешнего вида схемы.</p></dd>
+
+<dt><strong>Показать инструменты</strong></dt>
+<dd><p>Изменяет панель проводника для отображения списка схем проекта и загруженных библиотек.</p></dd>
+
+<dt><strong>Показать дерево моделирования</strong></dt>
+<dd><p>Изменяет панель проводника для отображения иерархии подсхем в текущем моделировании.</p></dd>
+
+<dt><strong>Редактировать чертёж схемы</strong></dt>
+<dd><p>Переключает вас на режим редактирования чертежа расположения компонентов, который определяет, как работает схема. Этот пункт меню обычно недоступен, поскольку как правило вы и так редактируете чертёж.</p></dd>
+
+<dt><strong>Редактировать внешний вид схемы</strong></dt>
+<dd><p>Переключает вас на режим редактирования того, как будет выглядеть схема, когда она используется как подсхема внутри другой схемы. По умолчанию схема представляется в виде прямоугольника с серой <q>выемкой</q> на северном крае, но этот пункт меню позволяет вам нарисовать другой внешний вид для подсхемы.</p></dd>
+
+<dt><strong>Удалить схему</strong></dt>
+<dd><p>Удаляет отображаемую в данный момент схему из проекта. Logisim не позволит вам удалить схемы, которые используются в качестве подсхем, и он не позволит вам удалить последнюю в проекте схему.</p></dd>
+
+<dt><strong>Анализировать схему</strong></dt>
+<dd><p>Вычисляет таблицу истинности и логические выражения, соответствующие текущей схеме, отображая их в <a href="../analyze/index.html">окне Комбинационный анализ</a>. Процесс анализа будет иметь смысл только для комбинационных схем. Полное описание процесса анализа расположено <a href="../analyze/open.html">в разделе Комбинационный анализ</a>.</p></dd>
+
+<dt><strong>Получить статистику схемы</strong></dt>
+<dd><p>Показывает диалог, содержащий статистические данные о компонентах, используемых в рассматриваемой схеме. Диалог включает таблицу с пятью столбцами:</p>
+<ul>
+<li>Компонент: название компонента.</li>
+<li>Библиотека: название библиотеки, из которой взят компонент.</li>
+<li>Непосредственно: сколько раз компонент непосредственно встречается в рассматриваемой схеме.</li>
+<li>Уникальных: сколько раз компонент встречается в иерархии схемы, при условии, что каждая подсхема в иерархии считается только один раз.</li>
+<li>Рекурсивно: сколько раз компонент встречается в иерархии схемы, при условии, что каждая подсхема считается столько раз, сколько она встречается в иерархии.</li>
+</ul>
+<p>Различие между <q>Уникальных</q> и <q>Рекурсивно</q> проще всего объяснить, рассматривая мультиплексор 4:1, построенный с использованием трёх мультиплексоров 2:1, как в разделе <q><a href="../subcirc/using.html">Использование подсхем</a></q>. Мультиплексор 2:1 содержит два элемента И (а схема 4:1 не содержит ни одного), так что количество <q>Уникальных</q> элементов И будет 2; но если вы строили мультиплексор 4:1 с использованием этой схемы, вам потребовалось 2 элемента И для каждого из трёх мультиплексоров 2:1, так что количество <q>Рекурсивно</q> равно 6.</p>
+
+<p>Если вы используете схемы из загруженной библиотеки Logisim, то эти компоненты считаются <q>чёрными ящиками</q>: содержимое схем библиотеки не включается в количество уникальных и подсчитанных рекурсивно.</p></dd>
+
+<dt><strong>Параметры...</strong></dt>
+<dd><p>Открывает <a href="../opts/index.html">окно Параметры проекта</a>.</p></dd>
+
+</dl>
+
+<p><strong>Далее:</strong> <a href="simulate.html">Меню Моделировать</a>.</p>
+</div>
+</body>
+</html>