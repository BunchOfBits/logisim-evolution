<<<<<<< HEAD
<html>
<head>
    <meta http-equiv="content-type" content="text/html; charset=UTF-8">
	<title>Пучки проводов</title>
</head>
<body bgcolor="FFFFFF">

<h1>Пучки проводов</h1>

<p>В простых схемах Logisim большинство проводов несут только один бит, но Logisim также позволяет вам создавать провода, связывающие вместе несколько битов. Количество битов, проходящих по проводу - это <strong>разрядность</strong> данного провода.</p>

<blockquote><a href="creating.html">Создание пучков</a> <br><a href="splitting.html">Разветвители</a> <br><a href="colors.html">Цвета проводов</a>
</blockquote>

<p><strong>Далее:</strong> <a href="creating.html">Создание пучков</a>.</p>

</body>
</html>
=======
<!DOCTYPE html PUBLIC "-//W3C//DTD HTML 4.01 Transitional//EN">
<html>
  <head>
    <meta name="viewport" content="width=device-width, initial-scale=1.0">
    <meta name="created" content="2018-10-23T06:18:10.521000000">
    <meta name="changed" content="2018-10-23T06:18:42.262000000">
    <meta http-equiv="content-type" content="text/html; charset=utf-8">
    <meta http-equiv="Content-Language" content="ru">
    <title>
      Пучки проводов
    </title>
    <link rel="stylesheet" type="text/css" href="../../../style.css">
  </head>
  <body>
    <div class="maindiv">
      <h1>
        Пучки проводов
      </h1>
      <p>
        В простых схемах Logisim большинство проводов несут только один бит, но Logisim также позволяет вам создавать провода, связывающие вместе несколько битов. Количество битов, проходящих по проводу - это <strong>разрядность</strong> данного провода.
      </p>
      <blockquote>
        <a href="creating.html">Создание пучков</a><br>
        <a href="splitting.html">Разветвители</a><br>
        <a href="colors.html">Цвета проводов</a>
      </blockquote>
      <p>
        <strong>Далее:</strong> <a href="creating.html">Создание пучков</a>.
      </p>
    </div>
  </body>
</html>
>>>>>>> 5ecb02a1
<|MERGE_RESOLUTION|>--- conflicted
+++ resolved
@@ -1,53 +1,32 @@
-<<<<<<< HEAD
-<html>
-<head>
-    <meta http-equiv="content-type" content="text/html; charset=UTF-8">
-	<title>Пучки проводов</title>
-</head>
-<body bgcolor="FFFFFF">
-
-<h1>Пучки проводов</h1>
-
-<p>В простых схемах Logisim большинство проводов несут только один бит, но Logisim также позволяет вам создавать провода, связывающие вместе несколько битов. Количество битов, проходящих по проводу - это <strong>разрядность</strong> данного провода.</p>
-
-<blockquote><a href="creating.html">Создание пучков</a> <br><a href="splitting.html">Разветвители</a> <br><a href="colors.html">Цвета проводов</a>
-</blockquote>
-
-<p><strong>Далее:</strong> <a href="creating.html">Создание пучков</a>.</p>
-
-</body>
-</html>
-=======
-<!DOCTYPE html PUBLIC "-//W3C//DTD HTML 4.01 Transitional//EN">
-<html>
-  <head>
-    <meta name="viewport" content="width=device-width, initial-scale=1.0">
-    <meta name="created" content="2018-10-23T06:18:10.521000000">
-    <meta name="changed" content="2018-10-23T06:18:42.262000000">
-    <meta http-equiv="content-type" content="text/html; charset=utf-8">
-    <meta http-equiv="Content-Language" content="ru">
-    <title>
-      Пучки проводов
-    </title>
-    <link rel="stylesheet" type="text/css" href="../../../style.css">
-  </head>
-  <body>
-    <div class="maindiv">
-      <h1>
-        Пучки проводов
-      </h1>
-      <p>
-        В простых схемах Logisim большинство проводов несут только один бит, но Logisim также позволяет вам создавать провода, связывающие вместе несколько битов. Количество битов, проходящих по проводу - это <strong>разрядность</strong> данного провода.
-      </p>
-      <blockquote>
-        <a href="creating.html">Создание пучков</a><br>
-        <a href="splitting.html">Разветвители</a><br>
-        <a href="colors.html">Цвета проводов</a>
-      </blockquote>
-      <p>
-        <strong>Далее:</strong> <a href="creating.html">Создание пучков</a>.
-      </p>
-    </div>
-  </body>
-</html>
->>>>>>> 5ecb02a1
+<!DOCTYPE html PUBLIC "-//W3C//DTD HTML 4.01 Transitional//EN">
+<html>
+  <head>
+    <meta name="viewport" content="width=device-width, initial-scale=1.0">
+    <meta name="created" content="2018-10-23T06:18:10.521000000">
+    <meta name="changed" content="2018-10-23T06:18:42.262000000">
+    <meta http-equiv="content-type" content="text/html; charset=utf-8">
+    <meta http-equiv="Content-Language" content="ru">
+    <title>
+      Пучки проводов
+    </title>
+    <link rel="stylesheet" type="text/css" href="../../../style.css">
+  </head>
+  <body>
+    <div class="maindiv">
+      <h1>
+        Пучки проводов
+      </h1>
+      <p>
+        В простых схемах Logisim большинство проводов несут только один бит, но Logisim также позволяет вам создавать провода, связывающие вместе несколько битов. Количество битов, проходящих по проводу - это <strong>разрядность</strong> данного провода.
+      </p>
+      <blockquote>
+        <a href="creating.html">Создание пучков</a><br>
+        <a href="splitting.html">Разветвители</a><br>
+        <a href="colors.html">Цвета проводов</a>
+      </blockquote>
+      <p>
+        <strong>Далее:</strong> <a href="creating.html">Создание пучков</a>.
+      </p>
+    </div>
+  </body>
+</html>