--- conflicted
+++ resolved
@@ -1,55 +1,29 @@
-<<<<<<< HEAD
-<html>
-<head>
-    <meta http-equiv="content-type" content="text/html; charset=UTF-8">
-	<title>Вкладка Экспериментальные</title>
-</head>
-<body bgcolor="FFFFFF">
-
-<h1>Вкладка Экспериментальные</h1>
-
-<center><img src="../../../img-guide/prefs-exp.png" width="424" height="206"></center>
-
-<p>Эти настройки включают возможности, которые считаются экспериментальными, включенные для налаживания обратной связи с пользователями.</p>
-
-<ul>
-
-<li><b>Ускорение графики:</b> один из пользователей Logisim отметил, что добавление <tt>-Dsun.java2d.d3d=True</tt> к командной строке кажется улучшает производительность графики Logisim, заставляя его использовать аппаратное ускорение графики. Этот выпадающий список пытается настроить Logisim так, чтобы эта возможность была включена; сообщения о том, влияет ли этот список на производительность, будут приветствоваться. Это не будет иметь никакого эффекта, пока Logisim не будет перезапущен.</p></li>
-
-</ul>
-
-<p><strong>Далее:</strong> <em><a href="cmdline.html">Параметры командной строки</a></em>.</p>
-
-</body>
-</html>
-=======
-<!DOCTYPE html PUBLIC "-//W3C//DTD HTML 4.0//EN">
-<html>
-  <head>
-    <meta name="viewport" content="width=device-width, initial-scale=1.0">
-    <meta name="created" content="2018-10-23T06:18:10.521000000">
-    <meta name="changed" content="2018-10-23T06:18:42.262000000">
-    <meta http-equiv="content-type" content="text/html; charset=utf-8">
-    <meta http-equiv="Content-Language" content="ru">
-    <title>Вкладка Экспериментальные</title>
-    <link rel="stylesheet" type="text/css" href="../../style.css">
-  </head>
-  <body>
-    <div class="maindiv">
-
-<h1>Вкладка Экспериментальные</h1>
-
-<center><img src="../../../img-guide/prefs-exp.png" width="424" height="206"></center>
-
-<p>Эти настройки включают возможности, которые считаются экспериментальными, включенные для налаживания обратной связи с пользователями.</p>
-
-<ul>
-
-<li><b>Ускорение графики:</b> один из пользователей Logisim отметил, что добавление <tt>-Dsun.java2d.d3d=True</tt> к командной строке кажется улучшает производительность графики Logisim, заставляя его использовать аппаратное ускорение графики. Этот выпадающий список пытается настроить Logisim так, чтобы эта возможность была включена; сообщения о том, влияет ли этот список на производительность, будут приветствоваться. Это не будет иметь никакого эффекта, пока Logisim не будет перезапущен.</p></li>
-
-</ul>
-
-<p><strong>Далее:</strong> <em><a href="cmdline.html">Параметры командной строки</a></em>.</p>
-
-</div></body></html>
->>>>>>> 5ecb02a1
+<!DOCTYPE html PUBLIC "-//W3C//DTD HTML 4.0//EN">
+<html>
+  <head>
+    <meta name="viewport" content="width=device-width, initial-scale=1.0">
+    <meta name="created" content="2018-10-23T06:18:10.521000000">
+    <meta name="changed" content="2018-10-23T06:18:42.262000000">
+    <meta http-equiv="content-type" content="text/html; charset=utf-8">
+    <meta http-equiv="Content-Language" content="ru">
+    <title>Вкладка Экспериментальные</title>
+    <link rel="stylesheet" type="text/css" href="../../style.css">
+  </head>
+  <body>
+    <div class="maindiv">
+
+<h1>Вкладка Экспериментальные</h1>
+
+<center><img src="../../../img-guide/prefs-exp.png" width="424" height="206"></center>
+
+<p>Эти настройки включают возможности, которые считаются экспериментальными, включенные для налаживания обратной связи с пользователями.</p>
+
+<ul>
+
+<li><b>Ускорение графики:</b> один из пользователей Logisim отметил, что добавление <tt>-Dsun.java2d.d3d=True</tt> к командной строке кажется улучшает производительность графики Logisim, заставляя его использовать аппаратное ускорение графики. Этот выпадающий список пытается настроить Logisim так, чтобы эта возможность была включена; сообщения о том, влияет ли этот список на производительность, будут приветствоваться. Это не будет иметь никакого эффекта, пока Logisim не будет перезапущен.</p></li>
+
+</ul>
+
+<p><strong>Далее:</strong> <em><a href="cmdline.html">Параметры командной строки</a></em>.</p>
+
+</div></body></html>