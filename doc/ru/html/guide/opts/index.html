<<<<<<< HEAD
<html>
<head>
    <meta http-equiv="content-type" content="text/html; charset=UTF-8">
	<title>Параметры проекта</title>
</head>
<body bgcolor="FFFFFF">

<h1>Параметры проекта</h1>

<p>Logisim поддерживает две категории параметров конфигурации: <em>настройки приложения</em> и <em>параметры проекта</em>. Настройки приложения охватывают все открытые проекты, а параметры проекта специфичны для одного определённого проекта. В этом разделе рассматриваются параметры проекта; <a href="../prefs/">настройки приложения</a> описаны в другом разделе.</p>

<p>Вы можете просматривать и редактировать параметры проекта через пункт Параметры... из меню Проект. Это вызовет окно Параметры с несколькими вкладками.</p>
<center><img src="../../../img-guide/opts-simulate.png" width="533" height="260"></center>
<p>Мы будем обсуждать каждую из этих вкладок отдельно.</p>
<blockquote>
	<a href="simulate.html">Вкладка Моделирование</a> <br><a href="toolbar.html">Вкладка Панель инструментов</a> <br><a href="mouse.html">Вкладка Мышь</a>
</blockquote>

<p>В нижней части окна есть кнопка Вернуть все к шаблону. При её нажатии все параметры и атрибуты инструментов заменяются на настройки из текущего шаблона (выбранного в <a href="../prefs/">настройках приложения</a>).</p>

<p><strong>Далее:</strong> <a href="simulate.html">Вкладка Моделирование</a>.</p>

</body>
</html>
=======
<!DOCTYPE html PUBLIC "-//W3C//DTD HTML 4.0//EN">
<html>
  <head>
    <meta name="viewport" content="width=device-width, initial-scale=1.0">
    <meta name="created" content="2018-10-23T06:18:10.521000000">
    <meta name="changed" content="2018-10-23T06:18:42.262000000">
    <meta http-equiv="content-type" content="text/html; charset=utf-8">
    <meta http-equiv="Content-Language" content="ru">
    <title>Параметры проекта</title>
    <link rel="stylesheet" type="text/css" href="../../style.css">
  </head>
  <body>
    <div class="maindiv">

<h1>Параметры проекта</h1>

<p>Logisim поддерживает две категории параметров конфигурации: <em>настройки приложения</em> и <em>параметры проекта</em>. Настройки приложения охватывают все открытые проекты, а параметры проекта специфичны для одного определённого проекта. В этом разделе рассматриваются параметры проекта; <a href="../prefs/">настройки приложения</a> описаны в другом разделе.</p>

<p>Вы можете просматривать и редактировать параметры проекта через пункт Параметры... из меню Проект. Это вызовет окно Параметры с несколькими вкладками.</p>
<center><img src="../../../img-guide/opts-simulate.png" width="533" height="260"></center>
<p>Мы будем обсуждать каждую из этих вкладок отдельно.</p>
<blockquote>
	<a href="simulate.html">Вкладка Моделирование</a> <br><a href="toolbar.html">Вкладка Панель инструментов</a> <br><a href="mouse.html">Вкладка Мышь</a>
</blockquote>

<p>В нижней части окна есть кнопка Вернуть все к шаблону. При её нажатии все параметры и атрибуты инструментов заменяются на настройки из текущего шаблона (выбранного в <a href="../prefs/">настройках приложения</a>).</p>

<p><strong>Далее:</strong> <a href="simulate.html">Вкладка Моделирование</a>.</p>
</div>
</body>
</html>
>>>>>>> 5ecb02a1
<|MERGE_RESOLUTION|>--- conflicted
+++ resolved
@@ -1,58 +1,31 @@
-<<<<<<< HEAD
-<html>
-<head>
-    <meta http-equiv="content-type" content="text/html; charset=UTF-8">
-	<title>Параметры проекта</title>
-</head>
-<body bgcolor="FFFFFF">
-
-<h1>Параметры проекта</h1>
-
-<p>Logisim поддерживает две категории параметров конфигурации: <em>настройки приложения</em> и <em>параметры проекта</em>. Настройки приложения охватывают все открытые проекты, а параметры проекта специфичны для одного определённого проекта. В этом разделе рассматриваются параметры проекта; <a href="../prefs/">настройки приложения</a> описаны в другом разделе.</p>
-
-<p>Вы можете просматривать и редактировать параметры проекта через пункт Параметры... из меню Проект. Это вызовет окно Параметры с несколькими вкладками.</p>
-<center><img src="../../../img-guide/opts-simulate.png" width="533" height="260"></center>
-<p>Мы будем обсуждать каждую из этих вкладок отдельно.</p>
-<blockquote>
-	<a href="simulate.html">Вкладка Моделирование</a> <br><a href="toolbar.html">Вкладка Панель инструментов</a> <br><a href="mouse.html">Вкладка Мышь</a>
-</blockquote>
-
-<p>В нижней части окна есть кнопка Вернуть все к шаблону. При её нажатии все параметры и атрибуты инструментов заменяются на настройки из текущего шаблона (выбранного в <a href="../prefs/">настройках приложения</a>).</p>
-
-<p><strong>Далее:</strong> <a href="simulate.html">Вкладка Моделирование</a>.</p>
-
-</body>
-</html>
-=======
-<!DOCTYPE html PUBLIC "-//W3C//DTD HTML 4.0//EN">
-<html>
-  <head>
-    <meta name="viewport" content="width=device-width, initial-scale=1.0">
-    <meta name="created" content="2018-10-23T06:18:10.521000000">
-    <meta name="changed" content="2018-10-23T06:18:42.262000000">
-    <meta http-equiv="content-type" content="text/html; charset=utf-8">
-    <meta http-equiv="Content-Language" content="ru">
-    <title>Параметры проекта</title>
-    <link rel="stylesheet" type="text/css" href="../../style.css">
-  </head>
-  <body>
-    <div class="maindiv">
-
-<h1>Параметры проекта</h1>
-
-<p>Logisim поддерживает две категории параметров конфигурации: <em>настройки приложения</em> и <em>параметры проекта</em>. Настройки приложения охватывают все открытые проекты, а параметры проекта специфичны для одного определённого проекта. В этом разделе рассматриваются параметры проекта; <a href="../prefs/">настройки приложения</a> описаны в другом разделе.</p>
-
-<p>Вы можете просматривать и редактировать параметры проекта через пункт Параметры... из меню Проект. Это вызовет окно Параметры с несколькими вкладками.</p>
-<center><img src="../../../img-guide/opts-simulate.png" width="533" height="260"></center>
-<p>Мы будем обсуждать каждую из этих вкладок отдельно.</p>
-<blockquote>
-	<a href="simulate.html">Вкладка Моделирование</a> <br><a href="toolbar.html">Вкладка Панель инструментов</a> <br><a href="mouse.html">Вкладка Мышь</a>
-</blockquote>
-
-<p>В нижней части окна есть кнопка Вернуть все к шаблону. При её нажатии все параметры и атрибуты инструментов заменяются на настройки из текущего шаблона (выбранного в <a href="../prefs/">настройках приложения</a>).</p>
-
-<p><strong>Далее:</strong> <a href="simulate.html">Вкладка Моделирование</a>.</p>
-</div>
-</body>
-</html>
->>>>>>> 5ecb02a1
+<!DOCTYPE html PUBLIC "-//W3C//DTD HTML 4.0//EN">
+<html>
+  <head>
+    <meta name="viewport" content="width=device-width, initial-scale=1.0">
+    <meta name="created" content="2018-10-23T06:18:10.521000000">
+    <meta name="changed" content="2018-10-23T06:18:42.262000000">
+    <meta http-equiv="content-type" content="text/html; charset=utf-8">
+    <meta http-equiv="Content-Language" content="ru">
+    <title>Параметры проекта</title>
+    <link rel="stylesheet" type="text/css" href="../../style.css">
+  </head>
+  <body>
+    <div class="maindiv">
+
+<h1>Параметры проекта</h1>
+
+<p>Logisim поддерживает две категории параметров конфигурации: <em>настройки приложения</em> и <em>параметры проекта</em>. Настройки приложения охватывают все открытые проекты, а параметры проекта специфичны для одного определённого проекта. В этом разделе рассматриваются параметры проекта; <a href="../prefs/">настройки приложения</a> описаны в другом разделе.</p>
+
+<p>Вы можете просматривать и редактировать параметры проекта через пункт Параметры... из меню Проект. Это вызовет окно Параметры с несколькими вкладками.</p>
+<center><img src="../../../img-guide/opts-simulate.png" width="533" height="260"></center>
+<p>Мы будем обсуждать каждую из этих вкладок отдельно.</p>
+<blockquote>
+	<a href="simulate.html">Вкладка Моделирование</a> <br><a href="toolbar.html">Вкладка Панель инструментов</a> <br><a href="mouse.html">Вкладка Мышь</a>
+</blockquote>
+
+<p>В нижней части окна есть кнопка Вернуть все к шаблону. При её нажатии все параметры и атрибуты инструментов заменяются на настройки из текущего шаблона (выбранного в <a href="../prefs/">настройках приложения</a>).</p>
+
+<p><strong>Далее:</strong> <a href="simulate.html">Вкладка Моделирование</a>.</p>
+</div>
+</body>
+</html>