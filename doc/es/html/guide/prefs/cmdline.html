--- conflicted
+++ resolved
@@ -1,326 +1,246 @@
-<<<<<<< HEAD
-<html>
-<head>
-	<title>Command-line options</title>
-</head>
-<body bgcolor="FFFFFF">
-
-<h1>Command-line options</h1>
-
-<p>You can configure many of Logisim's application preferences via command
-line options.  This can be particularly useful in a laboratory of
-single-student computers where you want Logisim to start up the same
-for students every time, regardless of how previous students may have
-configured the program.</p>
-
-<p>The overall command-line syntax is as follows.</p>
-<blockquote><pre>
-java -jar <em><b>jarFileName</b></em> <em>[options]</em> <em>[filenames]</em>
-</pre></blockquote>
-<p>The optional additional files named on the command line will be
-opened as separate windows within Logisim.</p>
-
-<p>The following example starts Logisim in its basic configuration.
-<blockquote><pre>
-java -jar <em><b>jarFileName</b></em> -plain -gates shaped -locale en
-</pre></blockquote></p>
-
-<p>Supported options include the following.
-<dl>
-
-<dt><tt>-plain</tt></dt>
-<dt><tt>-empty</tt></dt>
-<dt><tt>-template <b><em>templateFile</em></b></tt></dt>
-<dd><p>Configures the template for Logisim to use.</p></dd>
-
-<dt><tt>-gates <em>[<b>shaped</b>|<b>rectangular</b>]</em></tt></dt>
-<dd><p>Configures which type of gate to use.</p></dd>
-
-<dt><tt>-locale <em><b>localeIdentifier</b></em></tt></dt>
-<dd><p>Configures which translation to use. As of this writing, the
-supported locales include:</p>
-<center><table>
-<tr><th><tt>de</tt></th><td>German</td></tr>
-<tr><th><tt>en</tt></th><td>English</td></tr>
-<tr><th><tt>es</tt></th><td>Spanish</td></tr>
-<tr><th><tt>ru</tt></th><td>Russian</td></tr>
-<tr><th><tt>el</tt></th><td>Greek</td></tr>
-</table></center></dd>
-
-<dt><tt>-accents <em>[<b>yes</b>|<b>no</b>]</em></tt></dt>
-<dd><p>This is only relevant for languages that use characters
-outside the 7-bit ASCII character set; this would include
-languages using accented characters, and it would not
-include English.
-If <em>no</em>, characters outside the 7-bit ASCII character
-set are replaced with equivalents appropriate to the language;
-this would be useful for Java/OS combinations where such characters
-are not supported well.</p></dd>
-
-<dt><tt>-clearprops</tt></dt>
-<dd><p>Clear all application preferences at startup, so Logisim will act as
-if it were being executed on the host system for the first time.</p></dd>
-
-<dt><tt>-nosplash</tt></dt>
-<dd><p>Hides the initial Logisim splash screen.</p></dd>
-
-<dt><tt>-help</tt></dt>
-<dd><p>Displays a summary of the command line options.</p></dd>
-
-<dt><tt>-version</tt></dt>
-<dd><p>Displays the Logisim version number.</p></dd>
-
-</dl></p>
-
-<p><strong>Next:</strong> <em><a href="../index.html">User's Guide</a></em>.</p>
-
-</body>
-</html>
-=======
-<!DOCTYPE html PUBLIC "-//W3C//DTD HTML 4.01 Transitional//EN">
-<html>
-  <head>
-    <meta name="viewport" content="width=device-width, initial-scale=1.0">
-    <meta name="created" content="2018-10-23T06:18:10.521000000">
-    <meta name="changed" content="2018-10-23T06:18:42.262000000">
-    <meta http-equiv="content-type" content="text/html; charset=utf-8">
-    <meta http-equiv="Content-Language" content="es">
-    <title>
-      Command-line options
-    </title>
-    <link rel="stylesheet" type="text/css" href="../../style.css">
-  </head>
-  <body>
-    <div class="maindiv">
-      <h1>
-        Command-line options
-      </h1>
-      <p>
-        You can configure many of Logisim's application preferences via command line options. This can be particularly useful in a laboratory of single-student computers where you want Logisim to start up the same for students every time, regardless of how previous students may have configured the program.
-      </p>
-      <p>
-        The overall command-line syntax is as follows.
-      </p>
-      <blockquote>
-        <pre>java -jar <em><b>jarFileName</b></em> <em>[options]</em> <em>[filenames]</em>
-</pre>
-      </blockquote>
-      <p>
-        The optional additional files named on the command line will be opened as separate windows within Logisim.
-      </p>
-      <p>
-        The following example starts Logisim in its basic configuration.
-      </p>
-      <blockquote>
-        <pre>java -jar <em><b>jarFileName</b></em> -plain -gates shaped -locale en
-</pre>
-      </blockquote>
-      <p>
-        Supported options include the following.
-      </p>
-      <dl>
-        <dt>
-          <tt>-plain</tt>
-        </dt>
-        <dt>
-          <tt>-empty</tt>
-        </dt>
-        <dt>
-          <tt>-template <b><em>templateFile</em></b></tt>
-        </dt>
-        <dd>
-          <p>
-            Configures the template for Logisim to use.
-          </p>
-        </dd>
-        <dt>
-          <tt>-gates <em>[<b>shaped</b>|<b>rectangular</b>]</em></tt>
-        </dt>
-        <dd>
-          <p>
-            Configures which type of gate to use.
-          </p>
-        </dd>
-        <dt>
-          <tt>-locale <em><b>localeIdentifier</b></em></tt>
-        </dt>
-        <dd>
-          <p>
-            Configures which translation to use. As of this writing, the supported locales include:
-          </p>
-          <center>
-            <table>
-              <tbody>
-                <tr>
-                  <th>
-                    <tt>de</tt>
-                  </th>
-                  <td>
-                    German
-                  </td>
-                </tr>
-                <tr>
-                  <th>
-                    <tt>el</tt>
-                  </th>
-                  <td>
-                    Greek
-                  </td>
-                </tr>
-                <tr>
-                  <th>
-                    <tt>en</tt>
-                  </th>
-                  <td>
-                    English
-                  </td>
-                </tr>
-                <tr>
-                  <th>
-                    <tt>es</tt>
-                  </th>
-                  <td>
-                    Spanish
-                  </td>
-                </tr>
-                <tr>
-                  <th>
-                    <tt>fr</tt>
-                  </th>
-                  <td>
-                    French
-                  </td>
-                </tr>
-                <tr>
-                  <th>
-                    <tt>pt</tt>
-                  </th>
-                  <td>
-                    Portugais
-                  </td>
-                </tr>
-                <tr>
-                  <th>
-                    <tt>ru</tt>
-                  </th>
-                  <td>
-                    Russian
-                  </td>
-                </tr>
-              </tbody>
-            </table>
-          </center>
-        </dd>
-        <dt>
-          <tt>-accents <em>[<b>yes</b>|<b>no</b>]</em></tt>
-        </dt>
-        <dd>
-          <p>
-            This is only relevant for languages that use characters outside the 7-bit ASCII character set; this would include languages using accented characters, and it would not include English. If <em>no</em>, characters outside the 7-bit ASCII character set are replaced with equivalents appropriate to the language; this would be useful for Java/OS combinations where such characters are not supported well.
-          </p>
-        </dd>
-        <dt>
-          <tt>-clearprops</tt>
-        </dt>
-        <dd>
-          <p>
-            Clear all application preferences at startup, so Logisim will act as if it were being executed on the host system for the first time.
-          </p>
-        </dd>
-        <dt>
-          <tt>-nosplash</tt>
-        </dt>
-        <dd>
-          <p>
-            Hides the initial Logisim splash screen.
-          </p>
-        </dd>
-        <dt>
-          <tt>-help</tt>
-        </dt>
-        <dd>
-          <p>
-            Displays a summary of the command line options.
-          </p>
-        </dd>
-        <dt>
-          <tt>-version</tt>
-        </dt>
-        <dd>
-          <p>
-            Displays the Logisim version number.
-          </p>
-        </dd>
-        <dt>
-          <tt>-noupdates</tt>
-        </dt>
-        <dd>
-          <p>
-            Do not update the software.
-          </p>
-        </dd>
-        <dt>
-          <tt>-analyze</tt>
-        </dt>
-        <dd>
-          <p>
-            Displays the combinatorial analysis menus.
-          </p>
-        </dd>
-        <dt>
-          <tt>-load file</tt>
-        </dt>
-        <dd>
-          <p>
-            Load an image in RAM (works only with -tty)
-          </p>
-        </dd>
-        <dt>
-          <tt>-sub file1 file2</tt>
-        </dt>
-        <dd>
-          <p>
-            load the file by replacing the library file (file1) with the library file (file2). More information in <a href="../verify/sub.html">Substituting libraries</a>
-          </p>
-        </dd>
-        <dt>
-          <tt>-tty</tt> [<b>table</b>|<b>speed</b>|<b>tty</b>|<b>halt</b>|<b>stats</b>]
-        </dt>
-        <dd>
-          <p>
-            run without GUI. More information in <a href="../verify/other.html">Other verification</a>
-          </p>
-        </dd>
-        <dd>
-          <p>
-            Undocumented Options
-          </p>
-        </dd>
-        <dt>
-          <tt>-test-circuit <b>testCircuitPathInput</b></tt>
-        </dt>
-        <dd></dd>
-        <dt>
-          <tt>-testvector</tt>
-        </dt>
-        <dd></dd>
-        <dt>
-          <tt>-test-fpga-implementation <b>inputpath</b> <b>Circuitimapfile</b> <b>cicuitimpname</b> <b>cicuitimpboard</b></tt>
-        </dt>
-        <dd></dd>
-        <dt>
-          <tt>-test-circ-gen <b>testCircPathInput</b> <b>testCircPathOutput</b></tt>
-        </dt>
-        <dd></dd>
-        <dt>
-          <tt>-questa<em>[<b>yes</b>|<b>no</b>]</em></tt>
-        </dt>
-        <dd></dd>
-      </dl>
-      <p>
-        <b>Next:</b> <a href="../index.html">User's Guide</a>.
-      </p>
-    </div>
-  </body>
-</html>
->>>>>>> 5ecb02a1
+<!DOCTYPE html PUBLIC "-//W3C//DTD HTML 4.01 Transitional//EN">
+<html>
+  <head>
+    <meta name="viewport" content="width=device-width, initial-scale=1.0">
+    <meta name="created" content="2018-10-23T06:18:10.521000000">
+    <meta name="changed" content="2018-10-23T06:18:42.262000000">
+    <meta http-equiv="content-type" content="text/html; charset=utf-8">
+    <meta http-equiv="Content-Language" content="es">
+    <title>
+      Command-line options
+    </title>
+    <link rel="stylesheet" type="text/css" href="../../style.css">
+  </head>
+  <body>
+    <div class="maindiv">
+      <h1>
+        Command-line options
+      </h1>
+      <p>
+        You can configure many of Logisim's application preferences via command line options. This can be particularly useful in a laboratory of single-student computers where you want Logisim to start up the same for students every time, regardless of how previous students may have configured the program.
+      </p>
+      <p>
+        The overall command-line syntax is as follows.
+      </p>
+      <blockquote>
+        <pre>java -jar <em><b>jarFileName</b></em> <em>[options]</em> <em>[filenames]</em>
+</pre>
+      </blockquote>
+      <p>
+        The optional additional files named on the command line will be opened as separate windows within Logisim.
+      </p>
+      <p>
+        The following example starts Logisim in its basic configuration.
+      </p>
+      <blockquote>
+        <pre>java -jar <em><b>jarFileName</b></em> -plain -gates shaped -locale en
+</pre>
+      </blockquote>
+      <p>
+        Supported options include the following.
+      </p>
+      <dl>
+        <dt>
+          <tt>-plain</tt>
+        </dt>
+        <dt>
+          <tt>-empty</tt>
+        </dt>
+        <dt>
+          <tt>-template <b><em>templateFile</em></b></tt>
+        </dt>
+        <dd>
+          <p>
+            Configures the template for Logisim to use.
+          </p>
+        </dd>
+        <dt>
+          <tt>-gates <em>[<b>shaped</b>|<b>rectangular</b>]</em></tt>
+        </dt>
+        <dd>
+          <p>
+            Configures which type of gate to use.
+          </p>
+        </dd>
+        <dt>
+          <tt>-locale <em><b>localeIdentifier</b></em></tt>
+        </dt>
+        <dd>
+          <p>
+            Configures which translation to use. As of this writing, the supported locales include:
+          </p>
+          <center>
+            <table>
+              <tbody>
+                <tr>
+                  <th>
+                    <tt>de</tt>
+                  </th>
+                  <td>
+                    German
+                  </td>
+                </tr>
+                <tr>
+                  <th>
+                    <tt>el</tt>
+                  </th>
+                  <td>
+                    Greek
+                  </td>
+                </tr>
+                <tr>
+                  <th>
+                    <tt>en</tt>
+                  </th>
+                  <td>
+                    English
+                  </td>
+                </tr>
+                <tr>
+                  <th>
+                    <tt>es</tt>
+                  </th>
+                  <td>
+                    Spanish
+                  </td>
+                </tr>
+                <tr>
+                  <th>
+                    <tt>fr</tt>
+                  </th>
+                  <td>
+                    French
+                  </td>
+                </tr>
+                <tr>
+                  <th>
+                    <tt>pt</tt>
+                  </th>
+                  <td>
+                    Portugais
+                  </td>
+                </tr>
+                <tr>
+                  <th>
+                    <tt>ru</tt>
+                  </th>
+                  <td>
+                    Russian
+                  </td>
+                </tr>
+              </tbody>
+            </table>
+          </center>
+        </dd>
+        <dt>
+          <tt>-accents <em>[<b>yes</b>|<b>no</b>]</em></tt>
+        </dt>
+        <dd>
+          <p>
+            This is only relevant for languages that use characters outside the 7-bit ASCII character set; this would include languages using accented characters, and it would not include English. If <em>no</em>, characters outside the 7-bit ASCII character set are replaced with equivalents appropriate to the language; this would be useful for Java/OS combinations where such characters are not supported well.
+          </p>
+        </dd>
+        <dt>
+          <tt>-clearprops</tt>
+        </dt>
+        <dd>
+          <p>
+            Clear all application preferences at startup, so Logisim will act as if it were being executed on the host system for the first time.
+          </p>
+        </dd>
+        <dt>
+          <tt>-nosplash</tt>
+        </dt>
+        <dd>
+          <p>
+            Hides the initial Logisim splash screen.
+          </p>
+        </dd>
+        <dt>
+          <tt>-help</tt>
+        </dt>
+        <dd>
+          <p>
+            Displays a summary of the command line options.
+          </p>
+        </dd>
+        <dt>
+          <tt>-version</tt>
+        </dt>
+        <dd>
+          <p>
+            Displays the Logisim version number.
+          </p>
+        </dd>
+        <dt>
+          <tt>-noupdates</tt>
+        </dt>
+        <dd>
+          <p>
+            Do not update the software.
+          </p>
+        </dd>
+        <dt>
+          <tt>-analyze</tt>
+        </dt>
+        <dd>
+          <p>
+            Displays the combinatorial analysis menus.
+          </p>
+        </dd>
+        <dt>
+          <tt>-load file</tt>
+        </dt>
+        <dd>
+          <p>
+            Load an image in RAM (works only with -tty)
+          </p>
+        </dd>
+        <dt>
+          <tt>-sub file1 file2</tt>
+        </dt>
+        <dd>
+          <p>
+            load the file by replacing the library file (file1) with the library file (file2). More information in <a href="../verify/sub.html">Substituting libraries</a>
+          </p>
+        </dd>
+        <dt>
+          <tt>-tty</tt> [<b>table</b>|<b>speed</b>|<b>tty</b>|<b>halt</b>|<b>stats</b>]
+        </dt>
+        <dd>
+          <p>
+            run without GUI. More information in <a href="../verify/other.html">Other verification</a>
+          </p>
+        </dd>
+        <dd>
+          <p>
+            Undocumented Options
+          </p>
+        </dd>
+        <dt>
+          <tt>-test-circuit <b>testCircuitPathInput</b></tt>
+        </dt>
+        <dd></dd>
+        <dt>
+          <tt>-testvector</tt>
+        </dt>
+        <dd></dd>
+        <dt>
+          <tt>-test-fpga-implementation <b>inputpath</b> <b>Circuitimapfile</b> <b>cicuitimpname</b> <b>cicuitimpboard</b></tt>
+        </dt>
+        <dd></dd>
+        <dt>
+          <tt>-test-circ-gen <b>testCircPathInput</b> <b>testCircPathOutput</b></tt>
+        </dt>
+        <dd></dd>
+        <dt>
+          <tt>-questa<em>[<b>yes</b>|<b>no</b>]</em></tt>
+        </dt>
+        <dd></dd>
+      </dl>
+      <p>
+        <b>Next:</b> <a href="../index.html">User's Guide</a>.
+      </p>
+    </div>
+  </body>
+</html>