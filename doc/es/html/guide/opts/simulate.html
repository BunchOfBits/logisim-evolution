<<<<<<< HEAD
<html>
<head>
	<title>The Simulation tab</title>
</head>
<body bgcolor="FFFFFF">

<h1>The Simulation tab</h1>

<p>The Simulation tab allows configuration of the algorithm used for
simulating circuits. These parameters apply to all circuits being
simulated in the same window, even for circuits that exist in other
libraries loaded within the project.</p>

<center><img src="../../../../en/img-guide/opts-simulate.png" width="376" height="334"></center>

<ul>

<li><p>The <strong>Iterations Until Oscillation</strong> drop-down menu
specifies how long to simulate a circuit before deciding that it is
oscillating. The number represents the number of clicks of the internal
hidden clock (a simple gate takes just one click). The default of 1,000
is good enough for almost all purposes, even for large circuits. But you
may want to increase the number of iterations if you are working with a
circuit where Logisim reports false oscillations. This is unlikely to be a
problem in practice, but one such a circumstance is a circuit that incorporates
many of the below latch circuits with random noise enabled. You may want to
decrease the number of iterations if you are working with a circuit that is
prone to oscillating and you are using an unusually slow processor.</p></li>

<li><p>The <strong>Gate Output When Undefined</strong> drop-down menu configures
how the built-in logic gates behave when some inputs are unconnected or are
floating. By default, Logisim ignores such inputs, allowing a gate to work over
fewer inputs than it was designed for. However, in real life, a gate will behave
unpredictably in such a situation, and so this drop-down menu allows one to
change the gates so that they treat such disconnected inputs as errors.</p></li>

<li><p>The <strong>Add Noise To Component Delays</strong> checkbox
allows you to enable or disable the random noise that is added to the
delays of components. The internal simulation uses a hidden clock for
its simulation, and to provide a somewhat realistic simulation, each
component (excluding wires and splitters) has a delay between when it
receives an input and when it emits an output. If this option is
enabled, Logisim will occassionally (about once every 16
component reactions) make a component take one click longer than
normal.</p>

<p>I recommend keeping this option off, as this technique does introduce rare
errors with normal circuits.</p></li>

</ul>

<p><strong>Next:</strong> <a href="toolbar.html">The Toolbar tab</a>.</p>

</body>
</html>
=======
<!DOCTYPE html PUBLIC "-//W3C//DTD HTML 4.01 Transitional//EN">
<html>
  <head>
    <meta name="viewport" content="width=device-width, initial-scale=1.0">
    <meta name="created" content="2018-10-23T06:18:10.521000000">
    <meta name="changed" content="2018-10-23T06:18:42.262000000">
    <meta http-equiv="content-type" content="text/html; charset=utf-8">
    <meta http-equiv="Content-Language" content="es">
    <title>
      The Simulation tab
    </title>
    <link rel="stylesheet" type="text/css" href="../../style.css">
  </head>
  <body>
    <div class="maindiv">
      <h1>
        The Simulation tab
      </h1>
      <p>
        The Simulation tab allows configuration of the algorithm used for simulating circuits. These parameters apply to all circuits being simulated in the same window, even for circuits that exist in other libraries loaded within the project.
      </p>
      <center>
        <img src="../../../img-guide/opts-simulate.png" alt="#########">
      </center>
      <ul>
        <li>
          <p>
            The <strong>The memories are initialized in a random state</strong> check box allows to determine how RAMs, registers (D, T, J-K) and counters are initialized. If the box is unchecked, all components will be initialized with a 0.<br>
            In the other case, when you open the project, drop a component or reset the simulation; register-type components will be initialized with an undefined value and RAMs will be initialized with a random series.
          </p>
        </li>
        <li>
          <p>
            The <strong>Iterations Until Oscillation</strong> drop-down menu specifies how long to simulate a circuit before deciding that it is oscillating. The number represents the number of clicks of the internal hidden clock (a simple gate takes just one click). The default of 1,000 is good enough for almost all purposes, even for large circuits.<br>
            But you may want to increase the number of iterations if you are working with a circuit where Logisim reports false oscillations. This is unlikely to be a problem in practice, but one such a circumstance is a circuit that incorporates many of the below latch circuits with random noise enabled. You may want to decrease the number of iterations if you are working with a circuit that is prone to oscillating and you are using an unusually slow processor.
          </p>
        </li>
        <li>
          <p>
            The <strong>Gate Output When Undefined</strong> drop-down menu configures how the built-in logic gates behave when some inputs are unconnected or are floating. By default, Logisim ignores such inputs, allowing a gate to work over fewer inputs than it was designed for. However, in real life, a gate will behave unpredictably in such a situation, and so this drop-down menu allows one to change the gates so that they treat such disconnected inputs as errors.
          </p>
        </li>
        <li>
          <p>
            The <strong>Add Noise To Component Delays</strong> checkbox allows you to enable or disable the random noise that is added to the delays of components. The internal simulation uses a hidden clock for its simulation, and to provide a somewhat realistic simulation, each component (excluding wires and splitters) has a delay between when it receives an input and when it emits an output. If this option is enabled, Logisim will occassionally (about once every 16 component reactions) make a component take one click longer than normal.
          </p>
          <p>
            I recommend keeping this option off, as this technique does introduce rare errors with normal circuits.
          </p>
        </li>
        <li>
          <p>
            The <strong>Duration of main tick (F2)</strong> drop-down menu. When you are in step mode in the simulation, determines the effect of the menu <b class="menu">|&nbsp;Simulate &nbsp;|</b>→<b class="menu">|&nbsp;'clk' Tick Once&nbsp;|</b> or the button <img class="intxt" src="../../../../icons/clock.gif" alt="#########"> in the timeline view. Advance of a complete period or half-period of the clock. The other clocks advance in concert and in proportion to their parameters.
          </p>
        </li>
      </ul>
      <p>
        <b>Next:</b> <a href="toolbar.html">The Toolbar tab</a>.
      </p>
    </div>
  </body>
</html>
>>>>>>> 5ecb02a1
<|MERGE_RESOLUTION|>--- conflicted
+++ resolved
@@ -1,120 +1,62 @@
-<<<<<<< HEAD
-<html>
-<head>
-	<title>The Simulation tab</title>
-</head>
-<body bgcolor="FFFFFF">
-
-<h1>The Simulation tab</h1>
-
-<p>The Simulation tab allows configuration of the algorithm used for
-simulating circuits. These parameters apply to all circuits being
-simulated in the same window, even for circuits that exist in other
-libraries loaded within the project.</p>
-
-<center><img src="../../../../en/img-guide/opts-simulate.png" width="376" height="334"></center>
-
-<ul>
-
-<li><p>The <strong>Iterations Until Oscillation</strong> drop-down menu
-specifies how long to simulate a circuit before deciding that it is
-oscillating. The number represents the number of clicks of the internal
-hidden clock (a simple gate takes just one click). The default of 1,000
-is good enough for almost all purposes, even for large circuits. But you
-may want to increase the number of iterations if you are working with a
-circuit where Logisim reports false oscillations. This is unlikely to be a
-problem in practice, but one such a circumstance is a circuit that incorporates
-many of the below latch circuits with random noise enabled. You may want to
-decrease the number of iterations if you are working with a circuit that is
-prone to oscillating and you are using an unusually slow processor.</p></li>
-
-<li><p>The <strong>Gate Output When Undefined</strong> drop-down menu configures
-how the built-in logic gates behave when some inputs are unconnected or are
-floating. By default, Logisim ignores such inputs, allowing a gate to work over
-fewer inputs than it was designed for. However, in real life, a gate will behave
-unpredictably in such a situation, and so this drop-down menu allows one to
-change the gates so that they treat such disconnected inputs as errors.</p></li>
-
-<li><p>The <strong>Add Noise To Component Delays</strong> checkbox
-allows you to enable or disable the random noise that is added to the
-delays of components. The internal simulation uses a hidden clock for
-its simulation, and to provide a somewhat realistic simulation, each
-component (excluding wires and splitters) has a delay between when it
-receives an input and when it emits an output. If this option is
-enabled, Logisim will occassionally (about once every 16
-component reactions) make a component take one click longer than
-normal.</p>
-
-<p>I recommend keeping this option off, as this technique does introduce rare
-errors with normal circuits.</p></li>
-
-</ul>
-
-<p><strong>Next:</strong> <a href="toolbar.html">The Toolbar tab</a>.</p>
-
-</body>
-</html>
-=======
-<!DOCTYPE html PUBLIC "-//W3C//DTD HTML 4.01 Transitional//EN">
-<html>
-  <head>
-    <meta name="viewport" content="width=device-width, initial-scale=1.0">
-    <meta name="created" content="2018-10-23T06:18:10.521000000">
-    <meta name="changed" content="2018-10-23T06:18:42.262000000">
-    <meta http-equiv="content-type" content="text/html; charset=utf-8">
-    <meta http-equiv="Content-Language" content="es">
-    <title>
-      The Simulation tab
-    </title>
-    <link rel="stylesheet" type="text/css" href="../../style.css">
-  </head>
-  <body>
-    <div class="maindiv">
-      <h1>
-        The Simulation tab
-      </h1>
-      <p>
-        The Simulation tab allows configuration of the algorithm used for simulating circuits. These parameters apply to all circuits being simulated in the same window, even for circuits that exist in other libraries loaded within the project.
-      </p>
-      <center>
-        <img src="../../../img-guide/opts-simulate.png" alt="#########">
-      </center>
-      <ul>
-        <li>
-          <p>
-            The <strong>The memories are initialized in a random state</strong> check box allows to determine how RAMs, registers (D, T, J-K) and counters are initialized. If the box is unchecked, all components will be initialized with a 0.<br>
-            In the other case, when you open the project, drop a component or reset the simulation; register-type components will be initialized with an undefined value and RAMs will be initialized with a random series.
-          </p>
-        </li>
-        <li>
-          <p>
-            The <strong>Iterations Until Oscillation</strong> drop-down menu specifies how long to simulate a circuit before deciding that it is oscillating. The number represents the number of clicks of the internal hidden clock (a simple gate takes just one click). The default of 1,000 is good enough for almost all purposes, even for large circuits.<br>
-            But you may want to increase the number of iterations if you are working with a circuit where Logisim reports false oscillations. This is unlikely to be a problem in practice, but one such a circumstance is a circuit that incorporates many of the below latch circuits with random noise enabled. You may want to decrease the number of iterations if you are working with a circuit that is prone to oscillating and you are using an unusually slow processor.
-          </p>
-        </li>
-        <li>
-          <p>
-            The <strong>Gate Output When Undefined</strong> drop-down menu configures how the built-in logic gates behave when some inputs are unconnected or are floating. By default, Logisim ignores such inputs, allowing a gate to work over fewer inputs than it was designed for. However, in real life, a gate will behave unpredictably in such a situation, and so this drop-down menu allows one to change the gates so that they treat such disconnected inputs as errors.
-          </p>
-        </li>
-        <li>
-          <p>
-            The <strong>Add Noise To Component Delays</strong> checkbox allows you to enable or disable the random noise that is added to the delays of components. The internal simulation uses a hidden clock for its simulation, and to provide a somewhat realistic simulation, each component (excluding wires and splitters) has a delay between when it receives an input and when it emits an output. If this option is enabled, Logisim will occassionally (about once every 16 component reactions) make a component take one click longer than normal.
-          </p>
-          <p>
-            I recommend keeping this option off, as this technique does introduce rare errors with normal circuits.
-          </p>
-        </li>
-        <li>
-          <p>
-            The <strong>Duration of main tick (F2)</strong> drop-down menu. When you are in step mode in the simulation, determines the effect of the menu <b class="menu">|&nbsp;Simulate &nbsp;|</b>→<b class="menu">|&nbsp;'clk' Tick Once&nbsp;|</b> or the button <img class="intxt" src="../../../../icons/clock.gif" alt="#########"> in the timeline view. Advance of a complete period or half-period of the clock. The other clocks advance in concert and in proportion to their parameters.
-          </p>
-        </li>
-      </ul>
-      <p>
-        <b>Next:</b> <a href="toolbar.html">The Toolbar tab</a>.
-      </p>
-    </div>
-  </body>
-</html>
->>>>>>> 5ecb02a1
+<!DOCTYPE html PUBLIC "-//W3C//DTD HTML 4.01 Transitional//EN">
+<html>
+  <head>
+    <meta name="viewport" content="width=device-width, initial-scale=1.0">
+    <meta name="created" content="2018-10-23T06:18:10.521000000">
+    <meta name="changed" content="2018-10-23T06:18:42.262000000">
+    <meta http-equiv="content-type" content="text/html; charset=utf-8">
+    <meta http-equiv="Content-Language" content="es">
+    <title>
+      The Simulation tab
+    </title>
+    <link rel="stylesheet" type="text/css" href="../../style.css">
+  </head>
+  <body>
+    <div class="maindiv">
+      <h1>
+        The Simulation tab
+      </h1>
+      <p>
+        The Simulation tab allows configuration of the algorithm used for simulating circuits. These parameters apply to all circuits being simulated in the same window, even for circuits that exist in other libraries loaded within the project.
+      </p>
+      <center>
+        <img src="../../../img-guide/opts-simulate.png" alt="#########">
+      </center>
+      <ul>
+        <li>
+          <p>
+            The <strong>The memories are initialized in a random state</strong> check box allows to determine how RAMs, registers (D, T, J-K) and counters are initialized. If the box is unchecked, all components will be initialized with a 0.<br>
+            In the other case, when you open the project, drop a component or reset the simulation; register-type components will be initialized with an undefined value and RAMs will be initialized with a random series.
+          </p>
+        </li>
+        <li>
+          <p>
+            The <strong>Iterations Until Oscillation</strong> drop-down menu specifies how long to simulate a circuit before deciding that it is oscillating. The number represents the number of clicks of the internal hidden clock (a simple gate takes just one click). The default of 1,000 is good enough for almost all purposes, even for large circuits.<br>
+            But you may want to increase the number of iterations if you are working with a circuit where Logisim reports false oscillations. This is unlikely to be a problem in practice, but one such a circumstance is a circuit that incorporates many of the below latch circuits with random noise enabled. You may want to decrease the number of iterations if you are working with a circuit that is prone to oscillating and you are using an unusually slow processor.
+          </p>
+        </li>
+        <li>
+          <p>
+            The <strong>Gate Output When Undefined</strong> drop-down menu configures how the built-in logic gates behave when some inputs are unconnected or are floating. By default, Logisim ignores such inputs, allowing a gate to work over fewer inputs than it was designed for. However, in real life, a gate will behave unpredictably in such a situation, and so this drop-down menu allows one to change the gates so that they treat such disconnected inputs as errors.
+          </p>
+        </li>
+        <li>
+          <p>
+            The <strong>Add Noise To Component Delays</strong> checkbox allows you to enable or disable the random noise that is added to the delays of components. The internal simulation uses a hidden clock for its simulation, and to provide a somewhat realistic simulation, each component (excluding wires and splitters) has a delay between when it receives an input and when it emits an output. If this option is enabled, Logisim will occassionally (about once every 16 component reactions) make a component take one click longer than normal.
+          </p>
+          <p>
+            I recommend keeping this option off, as this technique does introduce rare errors with normal circuits.
+          </p>
+        </li>
+        <li>
+          <p>
+            The <strong>Duration of main tick (F2)</strong> drop-down menu. When you are in step mode in the simulation, determines the effect of the menu <b class="menu">|&nbsp;Simulate &nbsp;|</b>→<b class="menu">|&nbsp;'clk' Tick Once&nbsp;|</b> or the button <img class="intxt" src="../../../../icons/clock.gif" alt="#########"> in the timeline view. Advance of a complete period or half-period of the clock. The other clocks advance in concert and in proportion to their parameters.
+          </p>
+        </li>
+      </ul>
+      <p>
+        <b>Next:</b> <a href="toolbar.html">The Toolbar tab</a>.
+      </p>
+    </div>
+  </body>
+</html>