<<<<<<< HEAD
<html>
<head>
	<title>The Table tab</title>
</head>
<body bgcolor="FFFFFF">

<h1>The Table tab</h1>

<p>The Table tab displays the current log graphically.</p>

<center><img src="../../../../en/img-guide/log-table.png" width="466" height="387"></center>

<p>The table contains a column for each component in the selection. Each
row in the table displays a snapshot of the simulation after a
propagation of values has completed. Any duplicate rows are not added
into the log. Note that only the most recent 400 rows are displayed.
Some rows may have empty entries if the corresponding component was not
in the selection at the time that the row was computed.</p>

<p>The displayed table is for review only; it is not interactive.</p>

<p><strong>Next:</strong> <a href="file.html">The File tab</a>.</p>

</body>
</html>
=======
<html>
<head>
	<title>The Table tab</title>
</head>
<body bgcolor="FFFFFF">

<h1>The Table tab</h1>

<p>The Table tab displays the current log graphically.</p>

<center><img src="../../../img-guide/log-table.png" width="466" height="387"></center>

<p>The table contains a column for each component in the selection. Each
row in the table displays a snapshot of the simulation after a
propagation of values has completed. Any duplicate rows are not added
into the log. Note that only the most recent 400 rows are displayed.
Some rows may have empty entries if the corresponding component was not
in the selection at the time that the row was computed.</p>

<p>The displayed table is for review only; it is not interactive.</p>

<p><strong>Next:</strong> <a href="file.html">The File tab</a>.</p>

</body>
</html>
>>>>>>> 5ecb02a1
<|MERGE_RESOLUTION|>--- conflicted
+++ resolved
@@ -1,53 +1,25 @@
-<<<<<<< HEAD
-<html>
-<head>
-	<title>The Table tab</title>
-</head>
-<body bgcolor="FFFFFF">
-
-<h1>The Table tab</h1>
-
-<p>The Table tab displays the current log graphically.</p>
-
-<center><img src="../../../../en/img-guide/log-table.png" width="466" height="387"></center>
-
-<p>The table contains a column for each component in the selection. Each
-row in the table displays a snapshot of the simulation after a
-propagation of values has completed. Any duplicate rows are not added
-into the log. Note that only the most recent 400 rows are displayed.
-Some rows may have empty entries if the corresponding component was not
-in the selection at the time that the row was computed.</p>
-
-<p>The displayed table is for review only; it is not interactive.</p>
-
-<p><strong>Next:</strong> <a href="file.html">The File tab</a>.</p>
-
-</body>
-</html>
-=======
-<html>
-<head>
-	<title>The Table tab</title>
-</head>
-<body bgcolor="FFFFFF">
-
-<h1>The Table tab</h1>
-
-<p>The Table tab displays the current log graphically.</p>
-
-<center><img src="../../../img-guide/log-table.png" width="466" height="387"></center>
-
-<p>The table contains a column for each component in the selection. Each
-row in the table displays a snapshot of the simulation after a
-propagation of values has completed. Any duplicate rows are not added
-into the log. Note that only the most recent 400 rows are displayed.
-Some rows may have empty entries if the corresponding component was not
-in the selection at the time that the row was computed.</p>
-
-<p>The displayed table is for review only; it is not interactive.</p>
-
-<p><strong>Next:</strong> <a href="file.html">The File tab</a>.</p>
-
-</body>
-</html>
->>>>>>> 5ecb02a1
+<html>
+<head>
+	<title>The Table tab</title>
+</head>
+<body bgcolor="FFFFFF">
+
+<h1>The Table tab</h1>
+
+<p>The Table tab displays the current log graphically.</p>
+
+<center><img src="../../../img-guide/log-table.png" width="466" height="387"></center>
+
+<p>The table contains a column for each component in the selection. Each
+row in the table displays a snapshot of the simulation after a
+propagation of values has completed. Any duplicate rows are not added
+into the log. Note that only the most recent 400 rows are displayed.
+Some rows may have empty entries if the corresponding component was not
+in the selection at the time that the row was computed.</p>
+
+<p>The displayed table is for review only; it is not interactive.</p>
+
+<p><strong>Next:</strong> <a href="file.html">The File tab</a>.</p>
+
+</body>
+</html>