<<<<<<< HEAD
<html>
<head>
	<title>The File tab</title>
</head>
<body bgcolor="FFFFFF">

<h1>The File tab</h1>

<p>The File tab allows you to specify a file into which the log should
be placed.</p>

<center><img src="../../../../en/img-guide/log-file.png" width="466" height="387"></center>

<p>At the top is an indicator of whether file logging is in progress and
a button for enabling or disabling it. (Note that you cannot enable it
until a file is selected below.) The button allows you to pause and
restart file entry. When you switch in the project window to viewing
another simulation, the file logging is automatically halted; if you
return to the original one and want logging to continue, you will need
to re-enable the file logging manually using the button at top.</p>

<p>In the middle is an indicator of what file is being logged to. To
change it, use the Select... button. On selecting a file, file logging
will automatically start. If you select a pre-existing file, Logisim
will ask whether you want to overwrite the file or append the new
entries onto the end.</p>

<p>At bottom you can control whether a header line should be placed into
the file indicating which items are in the selection. If header lines
are added, then a new header line will be placed into the file whenever
the selection changes.</p>

<h2>File format</h2>

<p>Entries are placed into the file in tab-delimited format
corresponding closely to what appears under the Table tab. (One
difference is that any header lines will give the full path to
components lying in subcircuits.) The format is intentionally simple so
that you can feed it into another program for processing, such as a
Python/Perl script or a spreadsheet program.</p>

<p>So that a script can process the file at the same time as Logisim
is running, Logisim will flush the new records onto the disk every
500 ms. Note that Logisim may also intermittently close and later
re-open the file during the simulation, particularly if several seconds
have elapsed without any new records being added.</p>

<p><strong>Next:</strong> <em><a href="../index.html"><em>User's Guide</em></a></em>.</p>

</body>
</html>
=======
<html>
<head>
	<title>The File tab</title>
</head>
<body bgcolor="FFFFFF">

<h1>The File tab</h1>

<p>The File tab allows you to specify a file into which the log should
be placed.</p>

<center><img src="../../../img-guide/log-file.png" width="466" height="387"></center>

<p>At the top is an indicator of whether file logging is in progress and
a button for enabling or disabling it. (Note that you cannot enable it
until a file is selected below.) The button allows you to pause and
restart file entry. When you switch in the project window to viewing
another simulation, the file logging is automatically halted; if you
return to the original one and want logging to continue, you will need
to re-enable the file logging manually using the button at top.</p>

<p>In the middle is an indicator of what file is being logged to. To
change it, use the Select... button. On selecting a file, file logging
will automatically start. If you select a pre-existing file, Logisim
will ask whether you want to overwrite the file or append the new
entries onto the end.</p>

<p>At bottom you can control whether a header line should be placed into
the file indicating which items are in the selection. If header lines
are added, then a new header line will be placed into the file whenever
the selection changes.</p>

<h2>File format</h2>

<p>Entries are placed into the file in tab-delimited format
corresponding closely to what appears under the Table tab. (One
difference is that any header lines will give the full path to
components lying in subcircuits.) The format is intentionally simple so
that you can feed it into another program for processing, such as a
Python/Perl script or a spreadsheet program.</p>

<p>So that a script can process the file at the same time as Logisim
is running, Logisim will flush the new records onto the disk every
500 ms. Note that Logisim may also intermittently close and later
re-open the file during the simulation, particularly if several seconds
have elapsed without any new records being added.</p>

<p><strong>Next:</strong> <em><a href="../index.html"><em>User's Guide</em></a></em>.</p>

</body>
</html>
>>>>>>> 5ecb02a1
<|MERGE_RESOLUTION|>--- conflicted
+++ resolved
@@ -1,105 +1,51 @@
-<<<<<<< HEAD
-<html>
-<head>
-	<title>The File tab</title>
-</head>
-<body bgcolor="FFFFFF">
-
-<h1>The File tab</h1>
-
-<p>The File tab allows you to specify a file into which the log should
-be placed.</p>
-
-<center><img src="../../../../en/img-guide/log-file.png" width="466" height="387"></center>
-
-<p>At the top is an indicator of whether file logging is in progress and
-a button for enabling or disabling it. (Note that you cannot enable it
-until a file is selected below.) The button allows you to pause and
-restart file entry. When you switch in the project window to viewing
-another simulation, the file logging is automatically halted; if you
-return to the original one and want logging to continue, you will need
-to re-enable the file logging manually using the button at top.</p>
-
-<p>In the middle is an indicator of what file is being logged to. To
-change it, use the Select... button. On selecting a file, file logging
-will automatically start. If you select a pre-existing file, Logisim
-will ask whether you want to overwrite the file or append the new
-entries onto the end.</p>
-
-<p>At bottom you can control whether a header line should be placed into
-the file indicating which items are in the selection. If header lines
-are added, then a new header line will be placed into the file whenever
-the selection changes.</p>
-
-<h2>File format</h2>
-
-<p>Entries are placed into the file in tab-delimited format
-corresponding closely to what appears under the Table tab. (One
-difference is that any header lines will give the full path to
-components lying in subcircuits.) The format is intentionally simple so
-that you can feed it into another program for processing, such as a
-Python/Perl script or a spreadsheet program.</p>
-
-<p>So that a script can process the file at the same time as Logisim
-is running, Logisim will flush the new records onto the disk every
-500 ms. Note that Logisim may also intermittently close and later
-re-open the file during the simulation, particularly if several seconds
-have elapsed without any new records being added.</p>
-
-<p><strong>Next:</strong> <em><a href="../index.html"><em>User's Guide</em></a></em>.</p>
-
-</body>
-</html>
-=======
-<html>
-<head>
-	<title>The File tab</title>
-</head>
-<body bgcolor="FFFFFF">
-
-<h1>The File tab</h1>
-
-<p>The File tab allows you to specify a file into which the log should
-be placed.</p>
-
-<center><img src="../../../img-guide/log-file.png" width="466" height="387"></center>
-
-<p>At the top is an indicator of whether file logging is in progress and
-a button for enabling or disabling it. (Note that you cannot enable it
-until a file is selected below.) The button allows you to pause and
-restart file entry. When you switch in the project window to viewing
-another simulation, the file logging is automatically halted; if you
-return to the original one and want logging to continue, you will need
-to re-enable the file logging manually using the button at top.</p>
-
-<p>In the middle is an indicator of what file is being logged to. To
-change it, use the Select... button. On selecting a file, file logging
-will automatically start. If you select a pre-existing file, Logisim
-will ask whether you want to overwrite the file or append the new
-entries onto the end.</p>
-
-<p>At bottom you can control whether a header line should be placed into
-the file indicating which items are in the selection. If header lines
-are added, then a new header line will be placed into the file whenever
-the selection changes.</p>
-
-<h2>File format</h2>
-
-<p>Entries are placed into the file in tab-delimited format
-corresponding closely to what appears under the Table tab. (One
-difference is that any header lines will give the full path to
-components lying in subcircuits.) The format is intentionally simple so
-that you can feed it into another program for processing, such as a
-Python/Perl script or a spreadsheet program.</p>
-
-<p>So that a script can process the file at the same time as Logisim
-is running, Logisim will flush the new records onto the disk every
-500 ms. Note that Logisim may also intermittently close and later
-re-open the file during the simulation, particularly if several seconds
-have elapsed without any new records being added.</p>
-
-<p><strong>Next:</strong> <em><a href="../index.html"><em>User's Guide</em></a></em>.</p>
-
-</body>
-</html>
->>>>>>> 5ecb02a1
+<html>
+<head>
+	<title>The File tab</title>
+</head>
+<body bgcolor="FFFFFF">
+
+<h1>The File tab</h1>
+
+<p>The File tab allows you to specify a file into which the log should
+be placed.</p>
+
+<center><img src="../../../img-guide/log-file.png" width="466" height="387"></center>
+
+<p>At the top is an indicator of whether file logging is in progress and
+a button for enabling or disabling it. (Note that you cannot enable it
+until a file is selected below.) The button allows you to pause and
+restart file entry. When you switch in the project window to viewing
+another simulation, the file logging is automatically halted; if you
+return to the original one and want logging to continue, you will need
+to re-enable the file logging manually using the button at top.</p>
+
+<p>In the middle is an indicator of what file is being logged to. To
+change it, use the Select... button. On selecting a file, file logging
+will automatically start. If you select a pre-existing file, Logisim
+will ask whether you want to overwrite the file or append the new
+entries onto the end.</p>
+
+<p>At bottom you can control whether a header line should be placed into
+the file indicating which items are in the selection. If header lines
+are added, then a new header line will be placed into the file whenever
+the selection changes.</p>
+
+<h2>File format</h2>
+
+<p>Entries are placed into the file in tab-delimited format
+corresponding closely to what appears under the Table tab. (One
+difference is that any header lines will give the full path to
+components lying in subcircuits.) The format is intentionally simple so
+that you can feed it into another program for processing, such as a
+Python/Perl script or a spreadsheet program.</p>
+
+<p>So that a script can process the file at the same time as Logisim
+is running, Logisim will flush the new records onto the disk every
+500 ms. Note that Logisim may also intermittently close and later
+re-open the file during the simulation, particularly if several seconds
+have elapsed without any new records being added.</p>
+
+<p><strong>Next:</strong> <em><a href="../index.html"><em>User's Guide</em></a></em>.</p>
+
+</body>
+</html>