<<<<<<< HEAD
<html>
<head>
<title>AND/OR/NAND/NOR Gate</title>
</head>

<body bgcolor="FFFFFF">

<table><tr><td>
<img  align="center" src="../../../../en/icons/andGate.gif" width="32" height="32">
<img  align="center" src="../../../../en/icons/orGate.gif" width="32" height="32">
<img  align="center" src="../../../../en/icons/nandGate.gif" width="32" height="32">
<img  align="center" src="../../../../en/icons/norGate.gif" width="32" height="32"><br>
<img  align="center" src="../../../../en/icons/andGateRect.gif" width="32" height="32">
<img  align="center" src="../../../../en/icons/orGateRect.gif" width="32" height="32">
<img  align="center" src="../../../../en/icons/nandGateRect.gif" width="32" height="32">
<img  align="center" src="../../../../en/icons/norGateRect.gif" width="32" height="32">
</td><td valign="center"><h1><em>AND/OR/NAND/NOR Gate</em></h1></table>

<p><table>
<tr><td><strong>Library:</strong></td>
	<td><a href="index.html">Gates</a></td></tr>
<tr><td><strong>Introduced:</strong></td>
	<td>2.0 Beta 1</td></tr>
<tr><td valign="top"><strong>Appearance:</strong></td>
	<td valign="top"><table>
	<tr><th></th>
		<th width="50">AND</th>
		<th width="50">OR</th>
		<th width="50">NAND</th>
		<th width="50">NOR</th></tr>
	<tr><th valign="middle" height="65" align="left">Shaped:</th>
	    <td rowspan="3" colspan="4">
	       <img src="../../../../en/img-libs/gates-basic.png" width="294" height="206">
	    </td></tr>
	<tr><th valign="middle" height="65" align="left">Rectangular:</th></tr>
	<tr><th valign="middle" height="65" align="left">DIN 40700:</th></tr>
	</table></td>
</table></p>

<h2>Behavior</h2>

<p>The AND, OR, NAND, and NOT gates each compute the respective
function of the inputs, and emit the result on the output.</p>

<p>By default, any inputs that are left unconnected are ignored
&mdash; that's if the input truly has nothing attached to it,
not even a wire.
In this way, you can insert a 5-input gate but only attach two inputs,
and it will work as a 2-input gate;
this relieves you from having to worry about configuring
the number of inputs every time you create a gate.
(If all inputs are unconnected, the output is the error value <em>X</em>.)
Some users, though, prefer that Logisim insist that all inputs be connected,
since this is what corresponds to real-world gates.
You can enable this behavior by going to the Project &gt; Options&hellip; menu item,
selecting the Simulation tab, and
selecting <q>Error for undefined inputs</q> for
<q>Gate Output When Undefined.</q></p>

<p>The two-input truth table for the gates is the following.
(The letter <em>X</em> represents the error value,
and the letter <em>Z</em> represents the floating value.)</p>

<center><table>
<tr><td><table>
<tr><th colspan="4" align="center"><b>AND</b></th></tr>
<tr><td></td><th align="center">0</th><th align="center">1</th><th align="center">X/Z</th></tr>
<tr><th align="center">0</th><td align="center">0</td><td align="center">0</td><td align="center">0</td></tr>
<tr><th align="center">1</th><td align="center">0</td><td align="center">1</td><td align="center">X</td></tr>
<tr><th align="center">X/Z</th><td align="center">0</td><td align="center">X</td><td align="center">X</td></tr>
</table></td><td>&nbsp;&nbsp;&nbsp;</td><td><table>
<tr><th colspan="4" align="center"><b>OR</b></th></tr>
<tr><td></td><th align="center">0</th><th align="center">1</th><th align="center">X/Z</th></tr>
<tr><th align="center">0</th><td align="center">0</td><td align="center">1</td><td align="center">X</td></tr>
<tr><th align="center">1</th><td align="center">1</td><td align="center">1</td><td align="center">1</td></tr>
<tr><th align="center">X/Z</th><td align="center">X</td><td align="center">1</td><td align="center">X</td></tr>
</table></td></tr><tr><td><table>
<tr><th colspan="4" align="center"><b>NAND</b></th></tr>
<tr><td></td><th align="center">0</th><th align="center">1</th><th align="center">X/Z</th></tr>
<tr><th align="center">0</th><td align="center">1</td><td align="center">1</td><td align="center">1</td></tr>
<tr><th align="center">1</th><td align="center">1</td><td align="center">0</td><td align="center">X</td></tr>
<tr><th align="center">X/Z</th><td align="center">1</td><td align="center">X</td><td align="center">X</td></tr>
</table></td><td>&nbsp;&nbsp;&nbsp;</td><td><table>
<tr><th colspan="4" align="center"><b>NOR</b></th></tr>
<tr><td></td><th align="center">0</th><th align="center">1</th><th align="center">X/Z</th></tr>
<tr><th align="center">0</th><td align="center">1</td><td align="center">0</td><td align="center">X</td></tr>
<tr><th align="center">1</th><td align="center">0</td><td align="center">0</td><td align="center">0</td></tr>
<tr><th align="center">X/Z</th><td align="center">X</td><td align="center">0</td><td align="center">X</td></tr>
</table></td></tr></table></center>

<p>In short, these components work as expected as long as all inputs
are either 0 or 1.
If an input is neither 0 nor 1 (it is floating or it is the error value)
then the component treats it as both 0 <em>and</em> 1:
If the output would be the same both ways
(as when an AND gate has one input that is definitely 0
and a questionable second input), that will be the output value;
but if the output changes depending on whether it is 0 or 1,
the output is the error value.</p>

<p>The multi-bit versions of each gate will perform its one-bit
transformation bitwise on its inputs.</p>

<h2>Pins (assuming component faces east)</h2>

<dl>

<dt>West edge (inputs, bit width according to Data Bits attribute)</dt>
<dd><p>The inputs into the component. There will be as many of these as
specified in the Number of Inputs attribute.</p>

<p>Note that if you are using shaped gates, the west side of OR and NOR
gates will be curved. Nonetheless, the input pins are in a line. Logisim
will draw short stubs illustrating this; and if you overshoot a stub, it
will silently assume that you did not mean to overshoot it. In "printer
view", these stubs will not be drawn unless they are connected to
wires.</p></dd>

<dt>East edge (output, bit width according to Data Bits attribute)</dt>
<dd><p>The gate's output, whose value is computed based on the current
inputs as described above.</p></dd>

</dl>

<h2>Attributes</h2>

<p>When the component is selected or being added,
the digits '0' through '9' alter its <q>Number of Inputs</q> attribute,
Alt-0 through Alt-9 alter its <q>Data Bits</q> attribute,
and the arrow keys alter its <q>Facing</q> attribute.</p>

<dl>

<dt>Facing</dt>
<dd>The direction of the component (its output relative to its inputs).</dd>

<dt>Data Bits</dt>
<dd>The bit width of the component's inputs and outputs.</dd>

<dt>Gate Size</dt>
<dd>Determines whether to draw a wider or narrower version of the
component. This does not affect the number of inputs, which is specified
by the Number of Inputs attribute. However, if shaped gates are selected,
then the gate will be drawn with <q>wings</q> to accommodate additional inputs
beyond what the shape naturally accommodates.</dd>

<dt>Number of Inputs</dt>
<dd>Determines how many pins to have for the component on its west
side.</dd>

<dt>Output Value</dt>
<dd>Indicates how false and true results should be translated into output values.
By default, false is indicated by a low voltage (0) and true by a high voltage (1),
but one or the other can be replaced by a high-impedance (<q>floating</q>) value
instead. This allows wired-or and wired-and connections, as illustrated below:
At left, the buffers' Output Value attribute is floating/1 and the resistor pulls to 0,
giving wired-or behavior;
at right, the buffers' Output Value attribute is 0/floating and the resistor pulls to 1,
giving wired-and behavior.

<center><img src="../../../../en/img-libs/wand-wor.png" width="220" height="91"></center></dd> 

<dt>Label</dt>
<dd>The text within the label associated with the gate.</dd>

<dt>Label Font</dt>
<dd>The font with which to render the label.</dd>

<dt>Negate <var>x</var></dt>
<dd>If <q>yes</q>, the input is negated before it is fed into the gate.
The inputs are counted top-down if the facing is east or west,
and they are counted left-to-right if the facing is north or south.</dd>

</dl>

<h2>Poke Tool Behavior</h2>

<p>None.</p>

<h2>Text Tool Behavior</h2>

<p>Allows the label associated with the gate to be edited.</p>

<p><a href="../index.html">Back to <em>Library Reference</em></a></p>

</body>
</html>
=======
<html>
<head>
<title>AND/OR/NAND/NOR Gate</title>
</head>

<body bgcolor="FFFFFF">

<table><tr><td>
<img  align="center" src="../../../../icons/andGate.gif" width="32" height="32">
<img  align="center" src="../../../../icons/orGate.gif" width="32" height="32">
<img  align="center" src="../../../../icons/nandGate.gif" width="32" height="32">
<img  align="center" src="../../../../icons/norGate.gif" width="32" height="32"><br>
<img  align="center" src="../../../../icons/andGateRect.gif" width="32" height="32">
<img  align="center" src="../../../../icons/orGateRect.gif" width="32" height="32">
<img  align="center" src="../../../../icons/nandGateRect.gif" width="32" height="32">
<img  align="center" src="../../../../icons/norGateRect.gif" width="32" height="32">
</td><td valign="center"><h1><em>AND/OR/NAND/NOR Gate</em></h1></table>

<p><table>
<tr><td><strong>Library:</strong></td>
	<td><a href="index.html">Gates</a></td></tr>
<tr><td><strong>Introduced:</strong></td>
	<td>2.0 Beta 1</td></tr>
<tr><td valign="top"><strong>Appearance:</strong></td>
	<td valign="top"><table>
	<tr><th></th>
		<th width="50">AND</th>
		<th width="50">OR</th>
		<th width="50">NAND</th>
		<th width="50">NOR</th></tr>
	<tr><th valign="middle" height="65" align="left">Shaped:</th>
	    <td rowspan="3" colspan="4">
	       <img src="../../../../img-libs/gates-basic.png" width="294" height="206">
	    </td></tr>
	<tr><th valign="middle" height="65" align="left">Rectangular:</th></tr>
	<tr><th valign="middle" height="65" align="left">DIN 40700:</th></tr>
	</table></td>
</table></p>

<h2>Behavior</h2>

<p>The AND, OR, NAND, and NOT gates each compute the respective
function of the inputs, and emit the result on the output.</p>

<p>By default, any inputs that are left unconnected are ignored
&mdash; that's if the input truly has nothing attached to it,
not even a wire.
In this way, you can insert a 5-input gate but only attach two inputs,
and it will work as a 2-input gate;
this relieves you from having to worry about configuring
the number of inputs every time you create a gate.
(If all inputs are unconnected, the output is the error value <em>X</em>.)
Some users, though, prefer that Logisim insist that all inputs be connected,
since this is what corresponds to real-world gates.
You can enable this behavior by going to the Project &gt; Options&hellip; menu item,
selecting the Simulation tab, and
selecting <q>Error for undefined inputs</q> for
<q>Gate Output When Undefined.</q></p>

<p>The two-input truth table for the gates is the following.
(The letter <em>X</em> represents the error value,
and the letter <em>Z</em> represents the floating value.)</p>

<center><table>
<tr><td><table>
<tr><th colspan="4" align="center"><b>AND</b></th></tr>
<tr><td></td><th align="center">0</th><th align="center">1</th><th align="center">X/Z</th></tr>
<tr><th align="center">0</th><td align="center">0</td><td align="center">0</td><td align="center">0</td></tr>
<tr><th align="center">1</th><td align="center">0</td><td align="center">1</td><td align="center">X</td></tr>
<tr><th align="center">X/Z</th><td align="center">0</td><td align="center">X</td><td align="center">X</td></tr>
</table></td><td>&nbsp;&nbsp;&nbsp;</td><td><table>
<tr><th colspan="4" align="center"><b>OR</b></th></tr>
<tr><td></td><th align="center">0</th><th align="center">1</th><th align="center">X/Z</th></tr>
<tr><th align="center">0</th><td align="center">0</td><td align="center">1</td><td align="center">X</td></tr>
<tr><th align="center">1</th><td align="center">1</td><td align="center">1</td><td align="center">1</td></tr>
<tr><th align="center">X/Z</th><td align="center">X</td><td align="center">1</td><td align="center">X</td></tr>
</table></td></tr><tr><td><table>
<tr><th colspan="4" align="center"><b>NAND</b></th></tr>
<tr><td></td><th align="center">0</th><th align="center">1</th><th align="center">X/Z</th></tr>
<tr><th align="center">0</th><td align="center">1</td><td align="center">1</td><td align="center">1</td></tr>
<tr><th align="center">1</th><td align="center">1</td><td align="center">0</td><td align="center">X</td></tr>
<tr><th align="center">X/Z</th><td align="center">1</td><td align="center">X</td><td align="center">X</td></tr>
</table></td><td>&nbsp;&nbsp;&nbsp;</td><td><table>
<tr><th colspan="4" align="center"><b>NOR</b></th></tr>
<tr><td></td><th align="center">0</th><th align="center">1</th><th align="center">X/Z</th></tr>
<tr><th align="center">0</th><td align="center">1</td><td align="center">0</td><td align="center">X</td></tr>
<tr><th align="center">1</th><td align="center">0</td><td align="center">0</td><td align="center">0</td></tr>
<tr><th align="center">X/Z</th><td align="center">X</td><td align="center">0</td><td align="center">X</td></tr>
</table></td></tr></table></center>

<p>In short, these components work as expected as long as all inputs
are either 0 or 1.
If an input is neither 0 nor 1 (it is floating or it is the error value)
then the component treats it as both 0 <em>and</em> 1:
If the output would be the same both ways
(as when an AND gate has one input that is definitely 0
and a questionable second input), that will be the output value;
but if the output changes depending on whether it is 0 or 1,
the output is the error value.</p>

<p>The multi-bit versions of each gate will perform its one-bit
transformation bitwise on its inputs.</p>

<h2>Pins (assuming component faces east)</h2>

<dl>

<dt>West edge (inputs, bit width according to Data Bits attribute)</dt>
<dd><p>The inputs into the component. There will be as many of these as
specified in the Number of Inputs attribute.</p>

<p>Note that if you are using shaped gates, the west side of OR and NOR
gates will be curved. Nonetheless, the input pins are in a line. Logisim
will draw short stubs illustrating this; and if you overshoot a stub, it
will silently assume that you did not mean to overshoot it. In "printer
view", these stubs will not be drawn unless they are connected to
wires.</p></dd>

<dt>East edge (output, bit width according to Data Bits attribute)</dt>
<dd><p>The gate's output, whose value is computed based on the current
inputs as described above.</p></dd>

</dl>

<h2>Attributes</h2>

<p>When the component is selected or being added,
the digits '0' through '9' alter its <q>Number of Inputs</q> attribute,
Alt-0 through Alt-9 alter its <q>Data Bits</q> attribute,
and the arrow keys alter its <q>Facing</q> attribute.</p>

<dl>

<dt>Facing</dt>
<dd>The direction of the component (its output relative to its inputs).</dd>

<dt>Data Bits</dt>
<dd>The bit width of the component's inputs and outputs.</dd>

<dt>Gate Size</dt>
<dd>Determines whether to draw a wider or narrower version of the
component. This does not affect the number of inputs, which is specified
by the Number of Inputs attribute. However, if shaped gates are selected,
then the gate will be drawn with <q>wings</q> to accommodate additional inputs
beyond what the shape naturally accommodates.</dd>

<dt>Number of Inputs</dt>
<dd>Determines how many pins to have for the component on its west
side.</dd>

<dt>Output Value</dt>
<dd>Indicates how false and true results should be translated into output values.
By default, false is indicated by a low voltage (0) and true by a high voltage (1),
but one or the other can be replaced by a high-impedance (<q>floating</q>) value
instead. This allows wired-or and wired-and connections, as illustrated below:
At left, the buffers' Output Value attribute is floating/1 and the resistor pulls to 0,
giving wired-or behavior;
at right, the buffers' Output Value attribute is 0/floating and the resistor pulls to 1,
giving wired-and behavior.

<center><img src="../../../../img-libs/wand-wor.png" width="220" height="91"></center></dd> 

<dt>Label</dt>
<dd>The text within the label associated with the gate.</dd>

<dt>Label Font</dt>
<dd>The font with which to render the label.</dd>

<dt>Negate <var>x</var></dt>
<dd>If <q>yes</q>, the input is negated before it is fed into the gate.
The inputs are counted top-down if the facing is east or west,
and they are counted left-to-right if the facing is north or south.</dd>

</dl>

<h2>Poke Tool Behavior</h2>

<p>None.</p>

<h2>Text Tool Behavior</h2>

<p>Allows the label associated with the gate to be edited.</p>

<p><a href="../index.html">Back to <em>Library Reference</em></a></p>

</body>
</html>
>>>>>>> 5ecb02a1
<|MERGE_RESOLUTION|>--- conflicted
+++ resolved
@@ -1,377 +1,187 @@
-<<<<<<< HEAD
-<html>
-<head>
-<title>AND/OR/NAND/NOR Gate</title>
-</head>
-
-<body bgcolor="FFFFFF">
-
-<table><tr><td>
-<img  align="center" src="../../../../en/icons/andGate.gif" width="32" height="32">
-<img  align="center" src="../../../../en/icons/orGate.gif" width="32" height="32">
-<img  align="center" src="../../../../en/icons/nandGate.gif" width="32" height="32">
-<img  align="center" src="../../../../en/icons/norGate.gif" width="32" height="32"><br>
-<img  align="center" src="../../../../en/icons/andGateRect.gif" width="32" height="32">
-<img  align="center" src="../../../../en/icons/orGateRect.gif" width="32" height="32">
-<img  align="center" src="../../../../en/icons/nandGateRect.gif" width="32" height="32">
-<img  align="center" src="../../../../en/icons/norGateRect.gif" width="32" height="32">
-</td><td valign="center"><h1><em>AND/OR/NAND/NOR Gate</em></h1></table>
-
-<p><table>
-<tr><td><strong>Library:</strong></td>
-	<td><a href="index.html">Gates</a></td></tr>
-<tr><td><strong>Introduced:</strong></td>
-	<td>2.0 Beta 1</td></tr>
-<tr><td valign="top"><strong>Appearance:</strong></td>
-	<td valign="top"><table>
-	<tr><th></th>
-		<th width="50">AND</th>
-		<th width="50">OR</th>
-		<th width="50">NAND</th>
-		<th width="50">NOR</th></tr>
-	<tr><th valign="middle" height="65" align="left">Shaped:</th>
-	    <td rowspan="3" colspan="4">
-	       <img src="../../../../en/img-libs/gates-basic.png" width="294" height="206">
-	    </td></tr>
-	<tr><th valign="middle" height="65" align="left">Rectangular:</th></tr>
-	<tr><th valign="middle" height="65" align="left">DIN 40700:</th></tr>
-	</table></td>
-</table></p>
-
-<h2>Behavior</h2>
-
-<p>The AND, OR, NAND, and NOT gates each compute the respective
-function of the inputs, and emit the result on the output.</p>
-
-<p>By default, any inputs that are left unconnected are ignored
-&mdash; that's if the input truly has nothing attached to it,
-not even a wire.
-In this way, you can insert a 5-input gate but only attach two inputs,
-and it will work as a 2-input gate;
-this relieves you from having to worry about configuring
-the number of inputs every time you create a gate.
-(If all inputs are unconnected, the output is the error value <em>X</em>.)
-Some users, though, prefer that Logisim insist that all inputs be connected,
-since this is what corresponds to real-world gates.
-You can enable this behavior by going to the Project &gt; Options&hellip; menu item,
-selecting the Simulation tab, and
-selecting <q>Error for undefined inputs</q> for
-<q>Gate Output When Undefined.</q></p>
-
-<p>The two-input truth table for the gates is the following.
-(The letter <em>X</em> represents the error value,
-and the letter <em>Z</em> represents the floating value.)</p>
-
-<center><table>
-<tr><td><table>
-<tr><th colspan="4" align="center"><b>AND</b></th></tr>
-<tr><td></td><th align="center">0</th><th align="center">1</th><th align="center">X/Z</th></tr>
-<tr><th align="center">0</th><td align="center">0</td><td align="center">0</td><td align="center">0</td></tr>
-<tr><th align="center">1</th><td align="center">0</td><td align="center">1</td><td align="center">X</td></tr>
-<tr><th align="center">X/Z</th><td align="center">0</td><td align="center">X</td><td align="center">X</td></tr>
-</table></td><td>&nbsp;&nbsp;&nbsp;</td><td><table>
-<tr><th colspan="4" align="center"><b>OR</b></th></tr>
-<tr><td></td><th align="center">0</th><th align="center">1</th><th align="center">X/Z</th></tr>
-<tr><th align="center">0</th><td align="center">0</td><td align="center">1</td><td align="center">X</td></tr>
-<tr><th align="center">1</th><td align="center">1</td><td align="center">1</td><td align="center">1</td></tr>
-<tr><th align="center">X/Z</th><td align="center">X</td><td align="center">1</td><td align="center">X</td></tr>
-</table></td></tr><tr><td><table>
-<tr><th colspan="4" align="center"><b>NAND</b></th></tr>
-<tr><td></td><th align="center">0</th><th align="center">1</th><th align="center">X/Z</th></tr>
-<tr><th align="center">0</th><td align="center">1</td><td align="center">1</td><td align="center">1</td></tr>
-<tr><th align="center">1</th><td align="center">1</td><td align="center">0</td><td align="center">X</td></tr>
-<tr><th align="center">X/Z</th><td align="center">1</td><td align="center">X</td><td align="center">X</td></tr>
-</table></td><td>&nbsp;&nbsp;&nbsp;</td><td><table>
-<tr><th colspan="4" align="center"><b>NOR</b></th></tr>
-<tr><td></td><th align="center">0</th><th align="center">1</th><th align="center">X/Z</th></tr>
-<tr><th align="center">0</th><td align="center">1</td><td align="center">0</td><td align="center">X</td></tr>
-<tr><th align="center">1</th><td align="center">0</td><td align="center">0</td><td align="center">0</td></tr>
-<tr><th align="center">X/Z</th><td align="center">X</td><td align="center">0</td><td align="center">X</td></tr>
-</table></td></tr></table></center>
-
-<p>In short, these components work as expected as long as all inputs
-are either 0 or 1.
-If an input is neither 0 nor 1 (it is floating or it is the error value)
-then the component treats it as both 0 <em>and</em> 1:
-If the output would be the same both ways
-(as when an AND gate has one input that is definitely 0
-and a questionable second input), that will be the output value;
-but if the output changes depending on whether it is 0 or 1,
-the output is the error value.</p>
-
-<p>The multi-bit versions of each gate will perform its one-bit
-transformation bitwise on its inputs.</p>
-
-<h2>Pins (assuming component faces east)</h2>
-
-<dl>
-
-<dt>West edge (inputs, bit width according to Data Bits attribute)</dt>
-<dd><p>The inputs into the component. There will be as many of these as
-specified in the Number of Inputs attribute.</p>
-
-<p>Note that if you are using shaped gates, the west side of OR and NOR
-gates will be curved. Nonetheless, the input pins are in a line. Logisim
-will draw short stubs illustrating this; and if you overshoot a stub, it
-will silently assume that you did not mean to overshoot it. In "printer
-view", these stubs will not be drawn unless they are connected to
-wires.</p></dd>
-
-<dt>East edge (output, bit width according to Data Bits attribute)</dt>
-<dd><p>The gate's output, whose value is computed based on the current
-inputs as described above.</p></dd>
-
-</dl>
-
-<h2>Attributes</h2>
-
-<p>When the component is selected or being added,
-the digits '0' through '9' alter its <q>Number of Inputs</q> attribute,
-Alt-0 through Alt-9 alter its <q>Data Bits</q> attribute,
-and the arrow keys alter its <q>Facing</q> attribute.</p>
-
-<dl>
-
-<dt>Facing</dt>
-<dd>The direction of the component (its output relative to its inputs).</dd>
-
-<dt>Data Bits</dt>
-<dd>The bit width of the component's inputs and outputs.</dd>
-
-<dt>Gate Size</dt>
-<dd>Determines whether to draw a wider or narrower version of the
-component. This does not affect the number of inputs, which is specified
-by the Number of Inputs attribute. However, if shaped gates are selected,
-then the gate will be drawn with <q>wings</q> to accommodate additional inputs
-beyond what the shape naturally accommodates.</dd>
-
-<dt>Number of Inputs</dt>
-<dd>Determines how many pins to have for the component on its west
-side.</dd>
-
-<dt>Output Value</dt>
-<dd>Indicates how false and true results should be translated into output values.
-By default, false is indicated by a low voltage (0) and true by a high voltage (1),
-but one or the other can be replaced by a high-impedance (<q>floating</q>) value
-instead. This allows wired-or and wired-and connections, as illustrated below:
-At left, the buffers' Output Value attribute is floating/1 and the resistor pulls to 0,
-giving wired-or behavior;
-at right, the buffers' Output Value attribute is 0/floating and the resistor pulls to 1,
-giving wired-and behavior.
-
-<center><img src="../../../../en/img-libs/wand-wor.png" width="220" height="91"></center></dd> 
-
-<dt>Label</dt>
-<dd>The text within the label associated with the gate.</dd>
-
-<dt>Label Font</dt>
-<dd>The font with which to render the label.</dd>
-
-<dt>Negate <var>x</var></dt>
-<dd>If <q>yes</q>, the input is negated before it is fed into the gate.
-The inputs are counted top-down if the facing is east or west,
-and they are counted left-to-right if the facing is north or south.</dd>
-
-</dl>
-
-<h2>Poke Tool Behavior</h2>
-
-<p>None.</p>
-
-<h2>Text Tool Behavior</h2>
-
-<p>Allows the label associated with the gate to be edited.</p>
-
-<p><a href="../index.html">Back to <em>Library Reference</em></a></p>
-
-</body>
-</html>
-=======
-<html>
-<head>
-<title>AND/OR/NAND/NOR Gate</title>
-</head>
-
-<body bgcolor="FFFFFF">
-
-<table><tr><td>
-<img  align="center" src="../../../../icons/andGate.gif" width="32" height="32">
-<img  align="center" src="../../../../icons/orGate.gif" width="32" height="32">
-<img  align="center" src="../../../../icons/nandGate.gif" width="32" height="32">
-<img  align="center" src="../../../../icons/norGate.gif" width="32" height="32"><br>
-<img  align="center" src="../../../../icons/andGateRect.gif" width="32" height="32">
-<img  align="center" src="../../../../icons/orGateRect.gif" width="32" height="32">
-<img  align="center" src="../../../../icons/nandGateRect.gif" width="32" height="32">
-<img  align="center" src="../../../../icons/norGateRect.gif" width="32" height="32">
-</td><td valign="center"><h1><em>AND/OR/NAND/NOR Gate</em></h1></table>
-
-<p><table>
-<tr><td><strong>Library:</strong></td>
-	<td><a href="index.html">Gates</a></td></tr>
-<tr><td><strong>Introduced:</strong></td>
-	<td>2.0 Beta 1</td></tr>
-<tr><td valign="top"><strong>Appearance:</strong></td>
-	<td valign="top"><table>
-	<tr><th></th>
-		<th width="50">AND</th>
-		<th width="50">OR</th>
-		<th width="50">NAND</th>
-		<th width="50">NOR</th></tr>
-	<tr><th valign="middle" height="65" align="left">Shaped:</th>
-	    <td rowspan="3" colspan="4">
-	       <img src="../../../../img-libs/gates-basic.png" width="294" height="206">
-	    </td></tr>
-	<tr><th valign="middle" height="65" align="left">Rectangular:</th></tr>
-	<tr><th valign="middle" height="65" align="left">DIN 40700:</th></tr>
-	</table></td>
-</table></p>
-
-<h2>Behavior</h2>
-
-<p>The AND, OR, NAND, and NOT gates each compute the respective
-function of the inputs, and emit the result on the output.</p>
-
-<p>By default, any inputs that are left unconnected are ignored
-&mdash; that's if the input truly has nothing attached to it,
-not even a wire.
-In this way, you can insert a 5-input gate but only attach two inputs,
-and it will work as a 2-input gate;
-this relieves you from having to worry about configuring
-the number of inputs every time you create a gate.
-(If all inputs are unconnected, the output is the error value <em>X</em>.)
-Some users, though, prefer that Logisim insist that all inputs be connected,
-since this is what corresponds to real-world gates.
-You can enable this behavior by going to the Project &gt; Options&hellip; menu item,
-selecting the Simulation tab, and
-selecting <q>Error for undefined inputs</q> for
-<q>Gate Output When Undefined.</q></p>
-
-<p>The two-input truth table for the gates is the following.
-(The letter <em>X</em> represents the error value,
-and the letter <em>Z</em> represents the floating value.)</p>
-
-<center><table>
-<tr><td><table>
-<tr><th colspan="4" align="center"><b>AND</b></th></tr>
-<tr><td></td><th align="center">0</th><th align="center">1</th><th align="center">X/Z</th></tr>
-<tr><th align="center">0</th><td align="center">0</td><td align="center">0</td><td align="center">0</td></tr>
-<tr><th align="center">1</th><td align="center">0</td><td align="center">1</td><td align="center">X</td></tr>
-<tr><th align="center">X/Z</th><td align="center">0</td><td align="center">X</td><td align="center">X</td></tr>
-</table></td><td>&nbsp;&nbsp;&nbsp;</td><td><table>
-<tr><th colspan="4" align="center"><b>OR</b></th></tr>
-<tr><td></td><th align="center">0</th><th align="center">1</th><th align="center">X/Z</th></tr>
-<tr><th align="center">0</th><td align="center">0</td><td align="center">1</td><td align="center">X</td></tr>
-<tr><th align="center">1</th><td align="center">1</td><td align="center">1</td><td align="center">1</td></tr>
-<tr><th align="center">X/Z</th><td align="center">X</td><td align="center">1</td><td align="center">X</td></tr>
-</table></td></tr><tr><td><table>
-<tr><th colspan="4" align="center"><b>NAND</b></th></tr>
-<tr><td></td><th align="center">0</th><th align="center">1</th><th align="center">X/Z</th></tr>
-<tr><th align="center">0</th><td align="center">1</td><td align="center">1</td><td align="center">1</td></tr>
-<tr><th align="center">1</th><td align="center">1</td><td align="center">0</td><td align="center">X</td></tr>
-<tr><th align="center">X/Z</th><td align="center">1</td><td align="center">X</td><td align="center">X</td></tr>
-</table></td><td>&nbsp;&nbsp;&nbsp;</td><td><table>
-<tr><th colspan="4" align="center"><b>NOR</b></th></tr>
-<tr><td></td><th align="center">0</th><th align="center">1</th><th align="center">X/Z</th></tr>
-<tr><th align="center">0</th><td align="center">1</td><td align="center">0</td><td align="center">X</td></tr>
-<tr><th align="center">1</th><td align="center">0</td><td align="center">0</td><td align="center">0</td></tr>
-<tr><th align="center">X/Z</th><td align="center">X</td><td align="center">0</td><td align="center">X</td></tr>
-</table></td></tr></table></center>
-
-<p>In short, these components work as expected as long as all inputs
-are either 0 or 1.
-If an input is neither 0 nor 1 (it is floating or it is the error value)
-then the component treats it as both 0 <em>and</em> 1:
-If the output would be the same both ways
-(as when an AND gate has one input that is definitely 0
-and a questionable second input), that will be the output value;
-but if the output changes depending on whether it is 0 or 1,
-the output is the error value.</p>
-
-<p>The multi-bit versions of each gate will perform its one-bit
-transformation bitwise on its inputs.</p>
-
-<h2>Pins (assuming component faces east)</h2>
-
-<dl>
-
-<dt>West edge (inputs, bit width according to Data Bits attribute)</dt>
-<dd><p>The inputs into the component. There will be as many of these as
-specified in the Number of Inputs attribute.</p>
-
-<p>Note that if you are using shaped gates, the west side of OR and NOR
-gates will be curved. Nonetheless, the input pins are in a line. Logisim
-will draw short stubs illustrating this; and if you overshoot a stub, it
-will silently assume that you did not mean to overshoot it. In "printer
-view", these stubs will not be drawn unless they are connected to
-wires.</p></dd>
-
-<dt>East edge (output, bit width according to Data Bits attribute)</dt>
-<dd><p>The gate's output, whose value is computed based on the current
-inputs as described above.</p></dd>
-
-</dl>
-
-<h2>Attributes</h2>
-
-<p>When the component is selected or being added,
-the digits '0' through '9' alter its <q>Number of Inputs</q> attribute,
-Alt-0 through Alt-9 alter its <q>Data Bits</q> attribute,
-and the arrow keys alter its <q>Facing</q> attribute.</p>
-
-<dl>
-
-<dt>Facing</dt>
-<dd>The direction of the component (its output relative to its inputs).</dd>
-
-<dt>Data Bits</dt>
-<dd>The bit width of the component's inputs and outputs.</dd>
-
-<dt>Gate Size</dt>
-<dd>Determines whether to draw a wider or narrower version of the
-component. This does not affect the number of inputs, which is specified
-by the Number of Inputs attribute. However, if shaped gates are selected,
-then the gate will be drawn with <q>wings</q> to accommodate additional inputs
-beyond what the shape naturally accommodates.</dd>
-
-<dt>Number of Inputs</dt>
-<dd>Determines how many pins to have for the component on its west
-side.</dd>
-
-<dt>Output Value</dt>
-<dd>Indicates how false and true results should be translated into output values.
-By default, false is indicated by a low voltage (0) and true by a high voltage (1),
-but one or the other can be replaced by a high-impedance (<q>floating</q>) value
-instead. This allows wired-or and wired-and connections, as illustrated below:
-At left, the buffers' Output Value attribute is floating/1 and the resistor pulls to 0,
-giving wired-or behavior;
-at right, the buffers' Output Value attribute is 0/floating and the resistor pulls to 1,
-giving wired-and behavior.
-
-<center><img src="../../../../img-libs/wand-wor.png" width="220" height="91"></center></dd> 
-
-<dt>Label</dt>
-<dd>The text within the label associated with the gate.</dd>
-
-<dt>Label Font</dt>
-<dd>The font with which to render the label.</dd>
-
-<dt>Negate <var>x</var></dt>
-<dd>If <q>yes</q>, the input is negated before it is fed into the gate.
-The inputs are counted top-down if the facing is east or west,
-and they are counted left-to-right if the facing is north or south.</dd>
-
-</dl>
-
-<h2>Poke Tool Behavior</h2>
-
-<p>None.</p>
-
-<h2>Text Tool Behavior</h2>
-
-<p>Allows the label associated with the gate to be edited.</p>
-
-<p><a href="../index.html">Back to <em>Library Reference</em></a></p>
-
-</body>
-</html>
->>>>>>> 5ecb02a1
+<html>
+<head>
+<title>AND/OR/NAND/NOR Gate</title>
+</head>
+
+<body bgcolor="FFFFFF">
+
+<table><tr><td>
+<img  align="center" src="../../../../icons/andGate.gif" width="32" height="32">
+<img  align="center" src="../../../../icons/orGate.gif" width="32" height="32">
+<img  align="center" src="../../../../icons/nandGate.gif" width="32" height="32">
+<img  align="center" src="../../../../icons/norGate.gif" width="32" height="32"><br>
+<img  align="center" src="../../../../icons/andGateRect.gif" width="32" height="32">
+<img  align="center" src="../../../../icons/orGateRect.gif" width="32" height="32">
+<img  align="center" src="../../../../icons/nandGateRect.gif" width="32" height="32">
+<img  align="center" src="../../../../icons/norGateRect.gif" width="32" height="32">
+</td><td valign="center"><h1><em>AND/OR/NAND/NOR Gate</em></h1></table>
+
+<p><table>
+<tr><td><strong>Library:</strong></td>
+	<td><a href="index.html">Gates</a></td></tr>
+<tr><td><strong>Introduced:</strong></td>
+	<td>2.0 Beta 1</td></tr>
+<tr><td valign="top"><strong>Appearance:</strong></td>
+	<td valign="top"><table>
+	<tr><th></th>
+		<th width="50">AND</th>
+		<th width="50">OR</th>
+		<th width="50">NAND</th>
+		<th width="50">NOR</th></tr>
+	<tr><th valign="middle" height="65" align="left">Shaped:</th>
+	    <td rowspan="3" colspan="4">
+	       <img src="../../../../img-libs/gates-basic.png" width="294" height="206">
+	    </td></tr>
+	<tr><th valign="middle" height="65" align="left">Rectangular:</th></tr>
+	<tr><th valign="middle" height="65" align="left">DIN 40700:</th></tr>
+	</table></td>
+</table></p>
+
+<h2>Behavior</h2>
+
+<p>The AND, OR, NAND, and NOT gates each compute the respective
+function of the inputs, and emit the result on the output.</p>
+
+<p>By default, any inputs that are left unconnected are ignored
+&mdash; that's if the input truly has nothing attached to it,
+not even a wire.
+In this way, you can insert a 5-input gate but only attach two inputs,
+and it will work as a 2-input gate;
+this relieves you from having to worry about configuring
+the number of inputs every time you create a gate.
+(If all inputs are unconnected, the output is the error value <em>X</em>.)
+Some users, though, prefer that Logisim insist that all inputs be connected,
+since this is what corresponds to real-world gates.
+You can enable this behavior by going to the Project &gt; Options&hellip; menu item,
+selecting the Simulation tab, and
+selecting <q>Error for undefined inputs</q> for
+<q>Gate Output When Undefined.</q></p>
+
+<p>The two-input truth table for the gates is the following.
+(The letter <em>X</em> represents the error value,
+and the letter <em>Z</em> represents the floating value.)</p>
+
+<center><table>
+<tr><td><table>
+<tr><th colspan="4" align="center"><b>AND</b></th></tr>
+<tr><td></td><th align="center">0</th><th align="center">1</th><th align="center">X/Z</th></tr>
+<tr><th align="center">0</th><td align="center">0</td><td align="center">0</td><td align="center">0</td></tr>
+<tr><th align="center">1</th><td align="center">0</td><td align="center">1</td><td align="center">X</td></tr>
+<tr><th align="center">X/Z</th><td align="center">0</td><td align="center">X</td><td align="center">X</td></tr>
+</table></td><td>&nbsp;&nbsp;&nbsp;</td><td><table>
+<tr><th colspan="4" align="center"><b>OR</b></th></tr>
+<tr><td></td><th align="center">0</th><th align="center">1</th><th align="center">X/Z</th></tr>
+<tr><th align="center">0</th><td align="center">0</td><td align="center">1</td><td align="center">X</td></tr>
+<tr><th align="center">1</th><td align="center">1</td><td align="center">1</td><td align="center">1</td></tr>
+<tr><th align="center">X/Z</th><td align="center">X</td><td align="center">1</td><td align="center">X</td></tr>
+</table></td></tr><tr><td><table>
+<tr><th colspan="4" align="center"><b>NAND</b></th></tr>
+<tr><td></td><th align="center">0</th><th align="center">1</th><th align="center">X/Z</th></tr>
+<tr><th align="center">0</th><td align="center">1</td><td align="center">1</td><td align="center">1</td></tr>
+<tr><th align="center">1</th><td align="center">1</td><td align="center">0</td><td align="center">X</td></tr>
+<tr><th align="center">X/Z</th><td align="center">1</td><td align="center">X</td><td align="center">X</td></tr>
+</table></td><td>&nbsp;&nbsp;&nbsp;</td><td><table>
+<tr><th colspan="4" align="center"><b>NOR</b></th></tr>
+<tr><td></td><th align="center">0</th><th align="center">1</th><th align="center">X/Z</th></tr>
+<tr><th align="center">0</th><td align="center">1</td><td align="center">0</td><td align="center">X</td></tr>
+<tr><th align="center">1</th><td align="center">0</td><td align="center">0</td><td align="center">0</td></tr>
+<tr><th align="center">X/Z</th><td align="center">X</td><td align="center">0</td><td align="center">X</td></tr>
+</table></td></tr></table></center>
+
+<p>In short, these components work as expected as long as all inputs
+are either 0 or 1.
+If an input is neither 0 nor 1 (it is floating or it is the error value)
+then the component treats it as both 0 <em>and</em> 1:
+If the output would be the same both ways
+(as when an AND gate has one input that is definitely 0
+and a questionable second input), that will be the output value;
+but if the output changes depending on whether it is 0 or 1,
+the output is the error value.</p>
+
+<p>The multi-bit versions of each gate will perform its one-bit
+transformation bitwise on its inputs.</p>
+
+<h2>Pins (assuming component faces east)</h2>
+
+<dl>
+
+<dt>West edge (inputs, bit width according to Data Bits attribute)</dt>
+<dd><p>The inputs into the component. There will be as many of these as
+specified in the Number of Inputs attribute.</p>
+
+<p>Note that if you are using shaped gates, the west side of OR and NOR
+gates will be curved. Nonetheless, the input pins are in a line. Logisim
+will draw short stubs illustrating this; and if you overshoot a stub, it
+will silently assume that you did not mean to overshoot it. In "printer
+view", these stubs will not be drawn unless they are connected to
+wires.</p></dd>
+
+<dt>East edge (output, bit width according to Data Bits attribute)</dt>
+<dd><p>The gate's output, whose value is computed based on the current
+inputs as described above.</p></dd>
+
+</dl>
+
+<h2>Attributes</h2>
+
+<p>When the component is selected or being added,
+the digits '0' through '9' alter its <q>Number of Inputs</q> attribute,
+Alt-0 through Alt-9 alter its <q>Data Bits</q> attribute,
+and the arrow keys alter its <q>Facing</q> attribute.</p>
+
+<dl>
+
+<dt>Facing</dt>
+<dd>The direction of the component (its output relative to its inputs).</dd>
+
+<dt>Data Bits</dt>
+<dd>The bit width of the component's inputs and outputs.</dd>
+
+<dt>Gate Size</dt>
+<dd>Determines whether to draw a wider or narrower version of the
+component. This does not affect the number of inputs, which is specified
+by the Number of Inputs attribute. However, if shaped gates are selected,
+then the gate will be drawn with <q>wings</q> to accommodate additional inputs
+beyond what the shape naturally accommodates.</dd>
+
+<dt>Number of Inputs</dt>
+<dd>Determines how many pins to have for the component on its west
+side.</dd>
+
+<dt>Output Value</dt>
+<dd>Indicates how false and true results should be translated into output values.
+By default, false is indicated by a low voltage (0) and true by a high voltage (1),
+but one or the other can be replaced by a high-impedance (<q>floating</q>) value
+instead. This allows wired-or and wired-and connections, as illustrated below:
+At left, the buffers' Output Value attribute is floating/1 and the resistor pulls to 0,
+giving wired-or behavior;
+at right, the buffers' Output Value attribute is 0/floating and the resistor pulls to 1,
+giving wired-and behavior.
+
+<center><img src="../../../../img-libs/wand-wor.png" width="220" height="91"></center></dd> 
+
+<dt>Label</dt>
+<dd>The text within the label associated with the gate.</dd>
+
+<dt>Label Font</dt>
+<dd>The font with which to render the label.</dd>
+
+<dt>Negate <var>x</var></dt>
+<dd>If <q>yes</q>, the input is negated before it is fed into the gate.
+The inputs are counted top-down if the facing is east or west,
+and they are counted left-to-right if the facing is north or south.</dd>
+
+</dl>
+
+<h2>Poke Tool Behavior</h2>
+
+<p>None.</p>
+
+<h2>Text Tool Behavior</h2>
+
+<p>Allows the label associated with the gate to be edited.</p>
+
+<p><a href="../index.html">Back to <em>Library Reference</em></a></p>
+
+</body>
+</html>