<<<<<<< HEAD
<html>
<head>
<title>7-Segment Display</title>
</head>

<body bgcolor="FFFFFF">

<h1><img  align="center" src="../../../../en/icons/7seg.gif" width="32" height="32">
<em>7-Segment Display</em></h1>

<p><table>
<tr><td><strong>Library:</strong></td>
	<td><a href="index.html">Input/Output</a></td></tr>
<tr><td><strong>Introduced:</strong></td>
	<td>2.1.3</td></tr>
<tr><td valign="top"><strong>Appearance:</strong></td>
	<td valign="top"><img src="../../../../en/img-libs/7seg.png" width="42" height="64"></td></tr>
</table></p>

<h2>Behavior</h2>

<p>Displays the values of its eight one-bit inputs. <q>Segments</q> are either
colored or light gray depending on the inputs. The correspondence is as
follows.
<center><img src="../../../../en/img-libs/io-segs.png" width="82" height="127"></center>
(Manufacturers vary as to how they map inputs to segments; the
correspondence used here is based on Texas Instruments'
TIL321.)</p>

<h2>Pins</h2>

<dl>

<dt>North edge, first from left (input, bit width 1)
<dd>Controls the middle horizontal segment.

<dt>North edge, second from left (input, bit width 1)
<dd>Controls the upper vertical segment on the left side.

<dt>North edge, third from left (input, bit width 1)
<dd>Controls the upper horizontal segment.

<dt>North edge, fourth from left (input, bit width 1)
<dd>Controls the upper vertical segment on the right side.

<dt>South edge, first from left (input, bit width 1)
<dd>Controls the lower vertical segment on the left side.

<dt>South edge, second from left (input, bit width 1)
<dd>Controls the bottom horizontal segment.

<dt>South edge, third from left (input, bit width 1)
<dd>Controls the lower vertical segment on the right side.

<dt>South edge, fourth from left (input, bit width 1)
<dd>Controls the decimal point.

</dl>

<h2>Attributes</h2>

<dl>

<dt>On Color</dt>
<dd>The color with which to draw the display segments and decimal point when
they are on.</dd>

<dt>Off Color</dt>
<dd>The color with which to draw the display segments and decimal point when
they are off.</dd>

<dt>Background</dt>
<dd>The color with which to draw the display's background (transparent by default).</dd>

<dt>Active On High?</dt>
<dd>If <q>yes</q>, then the segments light when the corresponding input is 1.
If <q>no</q>, they light when the corresponding input is 0.</dd>

</dl>

<h2>Poke Tool Behavior</h2>

<p>None.</p>

<h2>Text Tool Behavior</h2>

<p>None.</p>

<p><a href="../index.html">Back to <em>Library Reference</em></a></p>

</body>
</html>
=======
<html>
<head>
<title>7-Segment Display</title>
</head>

<body bgcolor="FFFFFF">

<h1><img  align="center" src="../../../../icons/7seg.gif" width="32" height="32">
<em>7-Segment Display</em></h1>

<p><table>
<tr><td><strong>Library:</strong></td>
	<td><a href="index.html">Input/Output</a></td></tr>
<tr><td><strong>Introduced:</strong></td>
	<td>2.1.3</td></tr>
<tr><td valign="top"><strong>Appearance:</strong></td>
	<td valign="top"><img src="../../../../img-libs/7seg.png" width="42" height="64"></td></tr>
</table></p>

<h2>Behavior</h2>

<p>Displays the values of its eight one-bit inputs. <q>Segments</q> are either
colored or light gray depending on the inputs. The correspondence is as
follows.
<center><img src="../../../../img-libs/io-segs.png" width="82" height="127"></center>
(Manufacturers vary as to how they map inputs to segments; the
correspondence used here is based on Texas Instruments'
TIL321.)</p>

<h2>Pins</h2>

<dl>

<dt>North edge, first from left (input, bit width 1)
<dd>Controls the middle horizontal segment.

<dt>North edge, second from left (input, bit width 1)
<dd>Controls the upper vertical segment on the left side.

<dt>North edge, third from left (input, bit width 1)
<dd>Controls the upper horizontal segment.

<dt>North edge, fourth from left (input, bit width 1)
<dd>Controls the upper vertical segment on the right side.

<dt>South edge, first from left (input, bit width 1)
<dd>Controls the lower vertical segment on the left side.

<dt>South edge, second from left (input, bit width 1)
<dd>Controls the bottom horizontal segment.

<dt>South edge, third from left (input, bit width 1)
<dd>Controls the lower vertical segment on the right side.

<dt>South edge, fourth from left (input, bit width 1)
<dd>Controls the decimal point.

</dl>

<h2>Attributes</h2>

<dl>

<dt>On Color</dt>
<dd>The color with which to draw the display segments and decimal point when
they are on.</dd>

<dt>Off Color</dt>
<dd>The color with which to draw the display segments and decimal point when
they are off.</dd>

<dt>Background</dt>
<dd>The color with which to draw the display's background (transparent by default).</dd>

<dt>Active On High?</dt>
<dd>If <q>yes</q>, then the segments light when the corresponding input is 1.
If <q>no</q>, they light when the corresponding input is 0.</dd>

</dl>

<h2>Poke Tool Behavior</h2>

<p>None.</p>

<h2>Text Tool Behavior</h2>

<p>None.</p>

<p><a href="../index.html">Back to <em>Library Reference</em></a></p>

</body>
</html>
>>>>>>> 5ecb02a1
<|MERGE_RESOLUTION|>--- conflicted
+++ resolved
@@ -1,187 +1,92 @@
-<<<<<<< HEAD
-<html>
-<head>
-<title>7-Segment Display</title>
-</head>
-
-<body bgcolor="FFFFFF">
-
-<h1><img  align="center" src="../../../../en/icons/7seg.gif" width="32" height="32">
-<em>7-Segment Display</em></h1>
-
-<p><table>
-<tr><td><strong>Library:</strong></td>
-	<td><a href="index.html">Input/Output</a></td></tr>
-<tr><td><strong>Introduced:</strong></td>
-	<td>2.1.3</td></tr>
-<tr><td valign="top"><strong>Appearance:</strong></td>
-	<td valign="top"><img src="../../../../en/img-libs/7seg.png" width="42" height="64"></td></tr>
-</table></p>
-
-<h2>Behavior</h2>
-
-<p>Displays the values of its eight one-bit inputs. <q>Segments</q> are either
-colored or light gray depending on the inputs. The correspondence is as
-follows.
-<center><img src="../../../../en/img-libs/io-segs.png" width="82" height="127"></center>
-(Manufacturers vary as to how they map inputs to segments; the
-correspondence used here is based on Texas Instruments'
-TIL321.)</p>
-
-<h2>Pins</h2>
-
-<dl>
-
-<dt>North edge, first from left (input, bit width 1)
-<dd>Controls the middle horizontal segment.
-
-<dt>North edge, second from left (input, bit width 1)
-<dd>Controls the upper vertical segment on the left side.
-
-<dt>North edge, third from left (input, bit width 1)
-<dd>Controls the upper horizontal segment.
-
-<dt>North edge, fourth from left (input, bit width 1)
-<dd>Controls the upper vertical segment on the right side.
-
-<dt>South edge, first from left (input, bit width 1)
-<dd>Controls the lower vertical segment on the left side.
-
-<dt>South edge, second from left (input, bit width 1)
-<dd>Controls the bottom horizontal segment.
-
-<dt>South edge, third from left (input, bit width 1)
-<dd>Controls the lower vertical segment on the right side.
-
-<dt>South edge, fourth from left (input, bit width 1)
-<dd>Controls the decimal point.
-
-</dl>
-
-<h2>Attributes</h2>
-
-<dl>
-
-<dt>On Color</dt>
-<dd>The color with which to draw the display segments and decimal point when
-they are on.</dd>
-
-<dt>Off Color</dt>
-<dd>The color with which to draw the display segments and decimal point when
-they are off.</dd>
-
-<dt>Background</dt>
-<dd>The color with which to draw the display's background (transparent by default).</dd>
-
-<dt>Active On High?</dt>
-<dd>If <q>yes</q>, then the segments light when the corresponding input is 1.
-If <q>no</q>, they light when the corresponding input is 0.</dd>
-
-</dl>
-
-<h2>Poke Tool Behavior</h2>
-
-<p>None.</p>
-
-<h2>Text Tool Behavior</h2>
-
-<p>None.</p>
-
-<p><a href="../index.html">Back to <em>Library Reference</em></a></p>
-
-</body>
-</html>
-=======
-<html>
-<head>
-<title>7-Segment Display</title>
-</head>
-
-<body bgcolor="FFFFFF">
-
-<h1><img  align="center" src="../../../../icons/7seg.gif" width="32" height="32">
-<em>7-Segment Display</em></h1>
-
-<p><table>
-<tr><td><strong>Library:</strong></td>
-	<td><a href="index.html">Input/Output</a></td></tr>
-<tr><td><strong>Introduced:</strong></td>
-	<td>2.1.3</td></tr>
-<tr><td valign="top"><strong>Appearance:</strong></td>
-	<td valign="top"><img src="../../../../img-libs/7seg.png" width="42" height="64"></td></tr>
-</table></p>
-
-<h2>Behavior</h2>
-
-<p>Displays the values of its eight one-bit inputs. <q>Segments</q> are either
-colored or light gray depending on the inputs. The correspondence is as
-follows.
-<center><img src="../../../../img-libs/io-segs.png" width="82" height="127"></center>
-(Manufacturers vary as to how they map inputs to segments; the
-correspondence used here is based on Texas Instruments'
-TIL321.)</p>
-
-<h2>Pins</h2>
-
-<dl>
-
-<dt>North edge, first from left (input, bit width 1)
-<dd>Controls the middle horizontal segment.
-
-<dt>North edge, second from left (input, bit width 1)
-<dd>Controls the upper vertical segment on the left side.
-
-<dt>North edge, third from left (input, bit width 1)
-<dd>Controls the upper horizontal segment.
-
-<dt>North edge, fourth from left (input, bit width 1)
-<dd>Controls the upper vertical segment on the right side.
-
-<dt>South edge, first from left (input, bit width 1)
-<dd>Controls the lower vertical segment on the left side.
-
-<dt>South edge, second from left (input, bit width 1)
-<dd>Controls the bottom horizontal segment.
-
-<dt>South edge, third from left (input, bit width 1)
-<dd>Controls the lower vertical segment on the right side.
-
-<dt>South edge, fourth from left (input, bit width 1)
-<dd>Controls the decimal point.
-
-</dl>
-
-<h2>Attributes</h2>
-
-<dl>
-
-<dt>On Color</dt>
-<dd>The color with which to draw the display segments and decimal point when
-they are on.</dd>
-
-<dt>Off Color</dt>
-<dd>The color with which to draw the display segments and decimal point when
-they are off.</dd>
-
-<dt>Background</dt>
-<dd>The color with which to draw the display's background (transparent by default).</dd>
-
-<dt>Active On High?</dt>
-<dd>If <q>yes</q>, then the segments light when the corresponding input is 1.
-If <q>no</q>, they light when the corresponding input is 0.</dd>
-
-</dl>
-
-<h2>Poke Tool Behavior</h2>
-
-<p>None.</p>
-
-<h2>Text Tool Behavior</h2>
-
-<p>None.</p>
-
-<p><a href="../index.html">Back to <em>Library Reference</em></a></p>
-
-</body>
-</html>
->>>>>>> 5ecb02a1
+<html>
+<head>
+<title>7-Segment Display</title>
+</head>
+
+<body bgcolor="FFFFFF">
+
+<h1><img  align="center" src="../../../../icons/7seg.gif" width="32" height="32">
+<em>7-Segment Display</em></h1>
+
+<p><table>
+<tr><td><strong>Library:</strong></td>
+	<td><a href="index.html">Input/Output</a></td></tr>
+<tr><td><strong>Introduced:</strong></td>
+	<td>2.1.3</td></tr>
+<tr><td valign="top"><strong>Appearance:</strong></td>
+	<td valign="top"><img src="../../../../img-libs/7seg.png" width="42" height="64"></td></tr>
+</table></p>
+
+<h2>Behavior</h2>
+
+<p>Displays the values of its eight one-bit inputs. <q>Segments</q> are either
+colored or light gray depending on the inputs. The correspondence is as
+follows.
+<center><img src="../../../../img-libs/io-segs.png" width="82" height="127"></center>
+(Manufacturers vary as to how they map inputs to segments; the
+correspondence used here is based on Texas Instruments'
+TIL321.)</p>
+
+<h2>Pins</h2>
+
+<dl>
+
+<dt>North edge, first from left (input, bit width 1)
+<dd>Controls the middle horizontal segment.
+
+<dt>North edge, second from left (input, bit width 1)
+<dd>Controls the upper vertical segment on the left side.
+
+<dt>North edge, third from left (input, bit width 1)
+<dd>Controls the upper horizontal segment.
+
+<dt>North edge, fourth from left (input, bit width 1)
+<dd>Controls the upper vertical segment on the right side.
+
+<dt>South edge, first from left (input, bit width 1)
+<dd>Controls the lower vertical segment on the left side.
+
+<dt>South edge, second from left (input, bit width 1)
+<dd>Controls the bottom horizontal segment.
+
+<dt>South edge, third from left (input, bit width 1)
+<dd>Controls the lower vertical segment on the right side.
+
+<dt>South edge, fourth from left (input, bit width 1)
+<dd>Controls the decimal point.
+
+</dl>
+
+<h2>Attributes</h2>
+
+<dl>
+
+<dt>On Color</dt>
+<dd>The color with which to draw the display segments and decimal point when
+they are on.</dd>
+
+<dt>Off Color</dt>
+<dd>The color with which to draw the display segments and decimal point when
+they are off.</dd>
+
+<dt>Background</dt>
+<dd>The color with which to draw the display's background (transparent by default).</dd>
+
+<dt>Active On High?</dt>
+<dd>If <q>yes</q>, then the segments light when the corresponding input is 1.
+If <q>no</q>, they light when the corresponding input is 0.</dd>
+
+</dl>
+
+<h2>Poke Tool Behavior</h2>
+
+<p>None.</p>
+
+<h2>Text Tool Behavior</h2>
+
+<p>None.</p>
+
+<p><a href="../index.html">Back to <em>Library Reference</em></a></p>
+
+</body>
+</html>