<<<<<<< HEAD
<html>
<head>
	<title>Creating bundles</title>
</head>
<body bgcolor="FFFFFF">

<h1>Creating bundles</h1>

<p>Every input and output on every component in the circuit has a
bit width associated with it. Often the bit width is 1, and there is no way
of changing that, but many of Logisim's built-in components
include attributes allowing you to customize the bit widths of
their inputs and outputs.</p>

<p>The below screen shot illustrates a simple circuit
for finding the bitwise AND of two three-bit inputs. Notice how the three-bit
output is the bitwise AND of the two inputs. All components have been
customized to deal with three-bit data via its Data Bits attribute; the screen
shot shows the AND gate attributes, including the Data Bits attribute of 3.</p>
<center><img src="../../../../en/img-guide/bundles-create.png" width="502" height="251"></center>

<p>All components in Logisim define a bit width for each of input and output.
In contrast, a wire's bit width is undefined:
Instead, the wire's width adapts to the components to which it
is attached.
If a wire connects two components demanding different bit widths,
Logisim will complain of "Incompatible widths" and indicate the
offending locations in orange.
In the below, the output pin's Data Bits attribute has been
changed to 1, and so Logisim complains that the wire cannot
connect a three-bit value to a one-bit value.</p>
<center><img src="../../../../en/img-guide/bundles-error.png" width="502" height="251"></center>
<p>Wires that connect incompatible locations (drawn in orange)
do not carry values.</p>

<p>For single-bit wires, you can see at a glance what value the wire carries
because Logisim colors the wire light or dark green depending the value.
It does not display values for multi-bit wires: They are simply
black. You can, though, probe a wire by clicking it using the
poke tool (<img src="../../../../en/icons/poke.gif" width="16" height="16">).</p>
<center><img src="../../../../en/img-guide/bundles-probe.png" width="502" height="251"></center>
<p>This probing feature is helpful for debugging circuits using
wire bundles.</p>

<p><strong>Next:</strong> <a href="splitting.html">Splitters</a>.</p>

</body>
</html>
=======
<!DOCTYPE html PUBLIC "-//W3C//DTD HTML 4.01 Transitional//EN">
<html>
  <head>
    <meta name="viewport" content="width=device-width, initial-scale=1.0">
    <meta name="created" content="2018-10-23T06:18:10.521000000">
    <meta name="changed" content="2018-10-23T06:18:42.262000000">
    <meta http-equiv="content-type" content="text/html; charset=utf-8">
    <meta http-equiv="Content-Language" content="en">
    <title>
      Creating bundles
    </title>
    <link rel="stylesheet" type="text/css" href="../../style.css">
  </head>
  <body>
    <div class="maindiv">
      <h1>
        Creating bundles
      </h1>
      <p>
        Every input and output on every component in the circuit has a bit width associated with it. Often the bit width is 1, and there is no way of changing that, but many of Logisim's built-in components include attributes allowing you to customize the bit widths of their inputs and outputs.
      </p>
      <p>
        The below screen shot illustrates a simple circuit for finding the bitwise AND of two three-bit inputs. Notice how the three-bit output is the bitwise AND of the two inputs. All components have been customized to deal with three-bit data via its <b class="propertie">Data Bits</b> attribute; the screen shot shows the AND gate attributes, including the Data Bits attribute of 3.
      </p>
      <center>
        <img src="../../../img-guide/bundles-create.png" alt="#########">
      </center>
      <p>
        All components in Logisim define a bit width for each of input and output. In contrast, a wire's bit width is undefined: Instead, the wire's width adapts to the components to which it is attached. If a wire connects two components demanding different bit widths, Logisim will complain of "Incompatible widths" and indicate the offending locations in orange. In the below, the output pin's Data Bits attribute has been changed to 1, and so Logisim complains that the wire cannot connect a three-bit value to a one-bit value.
      </p>
      <center>
        <img class=notscal src="../../../img-guide/bundles-error.png" alt="#########">
      </center>
      <p>
        Wires that connect incompatible locations (drawn in orange) do not carry values.
      </p>
      <p>
        For single-bit wires, you can see at a glance what value the wire carries because Logisim colors the wire light or dark green depending the value. It does not display values for multi-bit wires: They are simply black. You can, though, probe a wire by clicking it using the <b class="propertie">"poke"</b> tool (<img class="intxt" src="../../../../icons/poke.gif" alt="#########">).
      </p>
      <center>
        <img class=notscal src="../../../../img-guide/bundles-probe.png" alt="#########">
      </center>
      <p>
        This probing feature is helpful for debugging circuits using wire bundles.
      </p>
      <p>
        <b>Next:</b> <a href="splitting.html">Splitters</a>.
      </p>
    </div>
  </body>
</html>
>>>>>>> 5ecb02a1
<|MERGE_RESOLUTION|>--- conflicted
+++ resolved
@@ -1,102 +1,51 @@
-<<<<<<< HEAD
-<html>
-<head>
-	<title>Creating bundles</title>
-</head>
-<body bgcolor="FFFFFF">
-
-<h1>Creating bundles</h1>
-
-<p>Every input and output on every component in the circuit has a
-bit width associated with it. Often the bit width is 1, and there is no way
-of changing that, but many of Logisim's built-in components
-include attributes allowing you to customize the bit widths of
-their inputs and outputs.</p>
-
-<p>The below screen shot illustrates a simple circuit
-for finding the bitwise AND of two three-bit inputs. Notice how the three-bit
-output is the bitwise AND of the two inputs. All components have been
-customized to deal with three-bit data via its Data Bits attribute; the screen
-shot shows the AND gate attributes, including the Data Bits attribute of 3.</p>
-<center><img src="../../../../en/img-guide/bundles-create.png" width="502" height="251"></center>
-
-<p>All components in Logisim define a bit width for each of input and output.
-In contrast, a wire's bit width is undefined:
-Instead, the wire's width adapts to the components to which it
-is attached.
-If a wire connects two components demanding different bit widths,
-Logisim will complain of "Incompatible widths" and indicate the
-offending locations in orange.
-In the below, the output pin's Data Bits attribute has been
-changed to 1, and so Logisim complains that the wire cannot
-connect a three-bit value to a one-bit value.</p>
-<center><img src="../../../../en/img-guide/bundles-error.png" width="502" height="251"></center>
-<p>Wires that connect incompatible locations (drawn in orange)
-do not carry values.</p>
-
-<p>For single-bit wires, you can see at a glance what value the wire carries
-because Logisim colors the wire light or dark green depending the value.
-It does not display values for multi-bit wires: They are simply
-black. You can, though, probe a wire by clicking it using the
-poke tool (<img src="../../../../en/icons/poke.gif" width="16" height="16">).</p>
-<center><img src="../../../../en/img-guide/bundles-probe.png" width="502" height="251"></center>
-<p>This probing feature is helpful for debugging circuits using
-wire bundles.</p>
-
-<p><strong>Next:</strong> <a href="splitting.html">Splitters</a>.</p>
-
-</body>
-</html>
-=======
-<!DOCTYPE html PUBLIC "-//W3C//DTD HTML 4.01 Transitional//EN">
-<html>
-  <head>
-    <meta name="viewport" content="width=device-width, initial-scale=1.0">
-    <meta name="created" content="2018-10-23T06:18:10.521000000">
-    <meta name="changed" content="2018-10-23T06:18:42.262000000">
-    <meta http-equiv="content-type" content="text/html; charset=utf-8">
-    <meta http-equiv="Content-Language" content="en">
-    <title>
-      Creating bundles
-    </title>
-    <link rel="stylesheet" type="text/css" href="../../style.css">
-  </head>
-  <body>
-    <div class="maindiv">
-      <h1>
-        Creating bundles
-      </h1>
-      <p>
-        Every input and output on every component in the circuit has a bit width associated with it. Often the bit width is 1, and there is no way of changing that, but many of Logisim's built-in components include attributes allowing you to customize the bit widths of their inputs and outputs.
-      </p>
-      <p>
-        The below screen shot illustrates a simple circuit for finding the bitwise AND of two three-bit inputs. Notice how the three-bit output is the bitwise AND of the two inputs. All components have been customized to deal with three-bit data via its <b class="propertie">Data Bits</b> attribute; the screen shot shows the AND gate attributes, including the Data Bits attribute of 3.
-      </p>
-      <center>
-        <img src="../../../img-guide/bundles-create.png" alt="#########">
-      </center>
-      <p>
-        All components in Logisim define a bit width for each of input and output. In contrast, a wire's bit width is undefined: Instead, the wire's width adapts to the components to which it is attached. If a wire connects two components demanding different bit widths, Logisim will complain of "Incompatible widths" and indicate the offending locations in orange. In the below, the output pin's Data Bits attribute has been changed to 1, and so Logisim complains that the wire cannot connect a three-bit value to a one-bit value.
-      </p>
-      <center>
-        <img class=notscal src="../../../img-guide/bundles-error.png" alt="#########">
-      </center>
-      <p>
-        Wires that connect incompatible locations (drawn in orange) do not carry values.
-      </p>
-      <p>
-        For single-bit wires, you can see at a glance what value the wire carries because Logisim colors the wire light or dark green depending the value. It does not display values for multi-bit wires: They are simply black. You can, though, probe a wire by clicking it using the <b class="propertie">"poke"</b> tool (<img class="intxt" src="../../../../icons/poke.gif" alt="#########">).
-      </p>
-      <center>
-        <img class=notscal src="../../../../img-guide/bundles-probe.png" alt="#########">
-      </center>
-      <p>
-        This probing feature is helpful for debugging circuits using wire bundles.
-      </p>
-      <p>
-        <b>Next:</b> <a href="splitting.html">Splitters</a>.
-      </p>
-    </div>
-  </body>
-</html>
->>>>>>> 5ecb02a1
+<!DOCTYPE html PUBLIC "-//W3C//DTD HTML 4.01 Transitional//EN">
+<html>
+  <head>
+    <meta name="viewport" content="width=device-width, initial-scale=1.0">
+    <meta name="created" content="2018-10-23T06:18:10.521000000">
+    <meta name="changed" content="2018-10-23T06:18:42.262000000">
+    <meta http-equiv="content-type" content="text/html; charset=utf-8">
+    <meta http-equiv="Content-Language" content="en">
+    <title>
+      Creating bundles
+    </title>
+    <link rel="stylesheet" type="text/css" href="../../style.css">
+  </head>
+  <body>
+    <div class="maindiv">
+      <h1>
+        Creating bundles
+      </h1>
+      <p>
+        Every input and output on every component in the circuit has a bit width associated with it. Often the bit width is 1, and there is no way of changing that, but many of Logisim's built-in components include attributes allowing you to customize the bit widths of their inputs and outputs.
+      </p>
+      <p>
+        The below screen shot illustrates a simple circuit for finding the bitwise AND of two three-bit inputs. Notice how the three-bit output is the bitwise AND of the two inputs. All components have been customized to deal with three-bit data via its <b class="propertie">Data Bits</b> attribute; the screen shot shows the AND gate attributes, including the Data Bits attribute of 3.
+      </p>
+      <center>
+        <img src="../../../img-guide/bundles-create.png" alt="#########">
+      </center>
+      <p>
+        All components in Logisim define a bit width for each of input and output. In contrast, a wire's bit width is undefined: Instead, the wire's width adapts to the components to which it is attached. If a wire connects two components demanding different bit widths, Logisim will complain of "Incompatible widths" and indicate the offending locations in orange. In the below, the output pin's Data Bits attribute has been changed to 1, and so Logisim complains that the wire cannot connect a three-bit value to a one-bit value.
+      </p>
+      <center>
+        <img class=notscal src="../../../img-guide/bundles-error.png" alt="#########">
+      </center>
+      <p>
+        Wires that connect incompatible locations (drawn in orange) do not carry values.
+      </p>
+      <p>
+        For single-bit wires, you can see at a glance what value the wire carries because Logisim colors the wire light or dark green depending the value. It does not display values for multi-bit wires: They are simply black. You can, though, probe a wire by clicking it using the <b class="propertie">"poke"</b> tool (<img class="intxt" src="../../../../icons/poke.gif" alt="#########">).
+      </p>
+      <center>
+        <img class=notscal src="../../../../img-guide/bundles-probe.png" alt="#########">
+      </center>
+      <p>
+        This probing feature is helpful for debugging circuits using wire bundles.
+      </p>
+      <p>
+        <b>Next:</b> <a href="splitting.html">Splitters</a>.
+      </p>
+    </div>
+  </body>
+</html>