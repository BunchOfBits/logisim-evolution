<<<<<<< HEAD
<html>
<head>
    <title>JAR Libraries</title>
</head>
<body bgcolor="FFFFFF">

<h1>JAR Libraries</h1>

<h2>Using JAR libraries</h2>

<p>Logisim has two types of circuit components: those that
are designed within Logisim as combinations of components, and those
primitive components that are written in Java. Logisim circuits are easier to design, but
they cannot support sophisticated user interaction, and they
are relatively inefficient.</p>

<p>Logisim contains a fairly thorough collection of built-in
libraries of Java components, but it can also load additional
libraries written by you or others. Once you have downloaded
a library, you can import it into your project by right-clicking
the project in the explorer pane (the top line) and choosing
Load Library &gt; JAR Library.... Then, Logisim will prompt you to select the JAR file.
(In some circumstances, you may have to type the starting class name when
prompted, which would be provided by the library developer. However, a developer
typically configures the JAR library to avoid this (by including a
<q>manifest</q> file in the JAR with a Library-Class attribute
specifying the main class name).)</p>

<h2>Creating JAR libraries</h2>

<p>The remainder of this section is dedicated to a series of
thoroughly commented examples illustrating how to develop Logisim
libraries yourself. You should only attempt this if you're
an experienced Java programmer. You will find the documentation
beyond these examples fairly meager.</p>

<p>You can download a JAR file that allows these examples to be
imported into Logisim via the Logisim Web site's Links section.
That JAR file also contains the source code
contained in these examples.</p>

<dl>

<dt><a href="incr.html">Gray Code Incrementer</a></dt>
<dd><p>Illustrates the essential components of any component type
using a simple example of a component that takes a multibit input
and computes the next Gray code value following it.</p></dd>

<dt><a href="library.html">Library Class</a></dt>
<dd><p>Illustrates how to define a library. This is the entry point
for any JAR file - the class whose name the user enters when
loading the JAR library.</p></dd>

<dt><a href="simpctr.html">Simple Gray Code Counter</a></dt>
<dd><p>Illustrates how to make a component that has internal state,
in particular an 8-bit counter that iterates through Gray codes.</p></dd>

<dt><a href="counter.html">Gray Code Counter</a></dt>
<dd><p>Demonstrates a complete, fairly sophisticated component with
which the user can interact. It implements a Gray code counter where the
number of bits remembered is customizable, and where the user can
edit the current value by clicking on it with the Poke Tool and
typing a value.</p>

<dt><a href="guide.html">Guidelines</a>
<dd>General information for those developing third-party libraries.</p>

</dl>

<h2>License</h2>

<p>The code in this example JAR library is released under the MIT license,
a more permissive license than the GPL, under which the rest of Logisim is
released.</p>

<p>Copyright (c) 2009, Carl Burch.</p>

<p>Permission is hereby granted, free of charge, to any person
obtaining a copy of this software and associated documentation
files (the "Software"), to deal in the Software without
restriction, including without limitation the rights to use,
copy, modify, merge, publish, distribute, sublicense, and/or sell
copies of the Software, and to permit persons to whom the
Software is furnished to do so, subject to the following
conditions:</p>

<p>The above copyright notice and this permission notice shall be
included in all copies or substantial portions of the Software.</p>

<p>THE SOFTWARE IS PROVIDED "AS IS", WITHOUT WARRANTY OF ANY KIND,
EXPRESS OR IMPLIED, INCLUDING BUT NOT LIMITED TO THE WARRANTIES
OF MERCHANTABILITY, FITNESS FOR A PARTICULAR PURPOSE AND
NONINFRINGEMENT. IN NO EVENT SHALL THE AUTHORS OR COPYRIGHT
HOLDERS BE LIABLE FOR ANY CLAIM, DAMAGES OR OTHER LIABILITY,
WHETHER IN AN ACTION OF CONTRACT, TORT OR OTHERWISE, ARISING
FROM, OUT OF OR IN CONNECTION WITH THE SOFTWARE OR THE USE OR
OTHER DEALINGS IN THE SOFTWARE.</p>

<p><strong>Next:</strong> <a href="incr.html">Gray Code Incrementer</a>.</p>

</body>
</html>
=======
<!DOCTYPE html PUBLIC "-//W3C//DTD HTML 4.0//EN">
<html>
  <head>
    <meta name="viewport" content="width=device-width, initial-scale=1.0">
    <meta name="created" content="2018-10-23T06:18:10.521000000">
    <meta name="changed" content="2018-10-23T06:18:42.262000000">
    <meta http-equiv="content-type" content="text/html; charset=utf-8">
    <meta http-equiv="Content-Language" content="en">
    <title>
      JAR Libraries
    </title>
    <link rel="stylesheet" type="text/css" href="../../style.css">
  </head>
  <body>
    <div class="maindiv">
      <h1>
        JAR Libraries
      </h1>
      <h2>
        Using JAR libraries
      </h2>
      <p>
        Logisim has two types of circuit components: those that are designed within Logisim as combinations of components, and those primitive components that are written in Java. Logisim circuits are easier to design, but they cannot support sophisticated user interaction, and they are relatively inefficient.
      </p>
      <p>
        Logisim contains a fairly thorough collection of built-in libraries of Java components, but it can also load additional libraries written by you or others. Once you have downloaded a library, you can import it into your project by right-clicking the project in the explorer pane (the top line) and choosing Load Library &gt; JAR Library.... Then, Logisim will prompt you to select the JAR file. (In some circumstances, you may have to type the starting class name when prompted, which would be provided by the library developer. However, a developer typically configures the JAR library to avoid this (by including a <q>manifest</q> file in the JAR with a Library-Class attribute specifying the main class name).)
      </p>
      <h2>
        Creating JAR libraries
      </h2>
      <p>
        The remainder of this section is dedicated to a series of thoroughly commented examples illustrating how to develop Logisim libraries yourself. You should only attempt this if you're an experienced Java programmer. You will find the documentation beyond these examples fairly meager.
      </p>
      <p>
        You can download a JAR file that allows these examples to be imported into Logisim via the Logisim Web site's Links section. That JAR file also contains the source code contained in these examples.
      </p>
      <dl>
        <dt>
          <a href="incr.html">Gray Code Incrementer</a>
        </dt>
        <dd>
          <p>
            Illustrates the essential components of any component type using a simple example of a component that takes a multibit input and computes the next Gray code value following it.
          </p>
        </dd>
        <dt>
          <a href="library.html">Library Class</a>
        </dt>
        <dd>
          <p>
            Illustrates how to define a library. This is the entry point for any JAR file - the class whose name the user enters when loading the JAR library.
          </p>
        </dd>
        <dt>
          <a href="simpctr.html">Simple Gray Code Counter</a>
        </dt>
        <dd>
          <p>
            Illustrates how to make a component that has internal state, in particular an 8-bit counter that iterates through Gray codes.
          </p>
        </dd>
        <dt>
          <a href="counter.html">Gray Code Counter</a>
        </dt>
        <dd>
          <p>
            Demonstrates a complete, fairly sophisticated component with which the user can interact. It implements a Gray code counter where the number of bits remembered is customizable, and where the user can edit the current value by clicking on it with the Poke Tool and typing a value.
          </p>
        </dd>
        <dt>
          <a href="guide.html">Guidelines</a>
        </dt>
        <dd>
          General information for those developing third-party libraries.
        </dd>
      </dl>
      <h2>
        License
      </h2>
      <p>
        The code in this example JAR library is released under the MIT license, a more permissive license than the GPL, under which the rest of Logisim is released.
      </p>
      <p>
        Copyright (c) 2009, Carl Burch.
      </p>
      <p>
        Permission is hereby granted, free of charge, to any person obtaining a copy of this software and associated documentation files (the "Software"), to deal in the Software without restriction, including without limitation the rights to use, copy, modify, merge, publish, distribute, sublicense, and/or sell copies of the Software, and to permit persons to whom the Software is furnished to do so, subject to the following conditions:
      </p>
      <p>
        The above copyright notice and this permission notice shall be included in all copies or substantial portions of the Software.
      </p>
      <p>
        THE SOFTWARE IS PROVIDED "AS IS", WITHOUT WARRANTY OF ANY KIND, EXPRESS OR IMPLIED, INCLUDING BUT NOT LIMITED TO THE WARRANTIES OF MERCHANTABILITY, FITNESS FOR A PARTICULAR PURPOSE AND NONINFRINGEMENT. IN NO EVENT SHALL THE AUTHORS OR COPYRIGHT HOLDERS BE LIABLE FOR ANY CLAIM, DAMAGES OR OTHER LIABILITY, WHETHER IN AN ACTION OF CONTRACT, TORT OR OTHERWISE, ARISING FROM, OUT OF OR IN CONNECTION WITH THE SOFTWARE OR THE USE OR OTHER DEALINGS IN THE SOFTWARE.
      </p>
      <p>
        <b>Next:</b> <a href="incr.html">Gray Code Incrementer</a>.
      </p>
    </div>
  </body>
</html>
>>>>>>> 5ecb02a1
<|MERGE_RESOLUTION|>--- conflicted
+++ resolved
@@ -1,205 +1,100 @@
-<<<<<<< HEAD
-<html>
-<head>
-    <title>JAR Libraries</title>
-</head>
-<body bgcolor="FFFFFF">
-
-<h1>JAR Libraries</h1>
-
-<h2>Using JAR libraries</h2>
-
-<p>Logisim has two types of circuit components: those that
-are designed within Logisim as combinations of components, and those
-primitive components that are written in Java. Logisim circuits are easier to design, but
-they cannot support sophisticated user interaction, and they
-are relatively inefficient.</p>
-
-<p>Logisim contains a fairly thorough collection of built-in
-libraries of Java components, but it can also load additional
-libraries written by you or others. Once you have downloaded
-a library, you can import it into your project by right-clicking
-the project in the explorer pane (the top line) and choosing
-Load Library &gt; JAR Library.... Then, Logisim will prompt you to select the JAR file.
-(In some circumstances, you may have to type the starting class name when
-prompted, which would be provided by the library developer. However, a developer
-typically configures the JAR library to avoid this (by including a
-<q>manifest</q> file in the JAR with a Library-Class attribute
-specifying the main class name).)</p>
-
-<h2>Creating JAR libraries</h2>
-
-<p>The remainder of this section is dedicated to a series of
-thoroughly commented examples illustrating how to develop Logisim
-libraries yourself. You should only attempt this if you're
-an experienced Java programmer. You will find the documentation
-beyond these examples fairly meager.</p>
-
-<p>You can download a JAR file that allows these examples to be
-imported into Logisim via the Logisim Web site's Links section.
-That JAR file also contains the source code
-contained in these examples.</p>
-
-<dl>
-
-<dt><a href="incr.html">Gray Code Incrementer</a></dt>
-<dd><p>Illustrates the essential components of any component type
-using a simple example of a component that takes a multibit input
-and computes the next Gray code value following it.</p></dd>
-
-<dt><a href="library.html">Library Class</a></dt>
-<dd><p>Illustrates how to define a library. This is the entry point
-for any JAR file - the class whose name the user enters when
-loading the JAR library.</p></dd>
-
-<dt><a href="simpctr.html">Simple Gray Code Counter</a></dt>
-<dd><p>Illustrates how to make a component that has internal state,
-in particular an 8-bit counter that iterates through Gray codes.</p></dd>
-
-<dt><a href="counter.html">Gray Code Counter</a></dt>
-<dd><p>Demonstrates a complete, fairly sophisticated component with
-which the user can interact. It implements a Gray code counter where the
-number of bits remembered is customizable, and where the user can
-edit the current value by clicking on it with the Poke Tool and
-typing a value.</p>
-
-<dt><a href="guide.html">Guidelines</a>
-<dd>General information for those developing third-party libraries.</p>
-
-</dl>
-
-<h2>License</h2>
-
-<p>The code in this example JAR library is released under the MIT license,
-a more permissive license than the GPL, under which the rest of Logisim is
-released.</p>
-
-<p>Copyright (c) 2009, Carl Burch.</p>
-
-<p>Permission is hereby granted, free of charge, to any person
-obtaining a copy of this software and associated documentation
-files (the "Software"), to deal in the Software without
-restriction, including without limitation the rights to use,
-copy, modify, merge, publish, distribute, sublicense, and/or sell
-copies of the Software, and to permit persons to whom the
-Software is furnished to do so, subject to the following
-conditions:</p>
-
-<p>The above copyright notice and this permission notice shall be
-included in all copies or substantial portions of the Software.</p>
-
-<p>THE SOFTWARE IS PROVIDED "AS IS", WITHOUT WARRANTY OF ANY KIND,
-EXPRESS OR IMPLIED, INCLUDING BUT NOT LIMITED TO THE WARRANTIES
-OF MERCHANTABILITY, FITNESS FOR A PARTICULAR PURPOSE AND
-NONINFRINGEMENT. IN NO EVENT SHALL THE AUTHORS OR COPYRIGHT
-HOLDERS BE LIABLE FOR ANY CLAIM, DAMAGES OR OTHER LIABILITY,
-WHETHER IN AN ACTION OF CONTRACT, TORT OR OTHERWISE, ARISING
-FROM, OUT OF OR IN CONNECTION WITH THE SOFTWARE OR THE USE OR
-OTHER DEALINGS IN THE SOFTWARE.</p>
-
-<p><strong>Next:</strong> <a href="incr.html">Gray Code Incrementer</a>.</p>
-
-</body>
-</html>
-=======
-<!DOCTYPE html PUBLIC "-//W3C//DTD HTML 4.0//EN">
-<html>
-  <head>
-    <meta name="viewport" content="width=device-width, initial-scale=1.0">
-    <meta name="created" content="2018-10-23T06:18:10.521000000">
-    <meta name="changed" content="2018-10-23T06:18:42.262000000">
-    <meta http-equiv="content-type" content="text/html; charset=utf-8">
-    <meta http-equiv="Content-Language" content="en">
-    <title>
-      JAR Libraries
-    </title>
-    <link rel="stylesheet" type="text/css" href="../../style.css">
-  </head>
-  <body>
-    <div class="maindiv">
-      <h1>
-        JAR Libraries
-      </h1>
-      <h2>
-        Using JAR libraries
-      </h2>
-      <p>
-        Logisim has two types of circuit components: those that are designed within Logisim as combinations of components, and those primitive components that are written in Java. Logisim circuits are easier to design, but they cannot support sophisticated user interaction, and they are relatively inefficient.
-      </p>
-      <p>
-        Logisim contains a fairly thorough collection of built-in libraries of Java components, but it can also load additional libraries written by you or others. Once you have downloaded a library, you can import it into your project by right-clicking the project in the explorer pane (the top line) and choosing Load Library &gt; JAR Library.... Then, Logisim will prompt you to select the JAR file. (In some circumstances, you may have to type the starting class name when prompted, which would be provided by the library developer. However, a developer typically configures the JAR library to avoid this (by including a <q>manifest</q> file in the JAR with a Library-Class attribute specifying the main class name).)
-      </p>
-      <h2>
-        Creating JAR libraries
-      </h2>
-      <p>
-        The remainder of this section is dedicated to a series of thoroughly commented examples illustrating how to develop Logisim libraries yourself. You should only attempt this if you're an experienced Java programmer. You will find the documentation beyond these examples fairly meager.
-      </p>
-      <p>
-        You can download a JAR file that allows these examples to be imported into Logisim via the Logisim Web site's Links section. That JAR file also contains the source code contained in these examples.
-      </p>
-      <dl>
-        <dt>
-          <a href="incr.html">Gray Code Incrementer</a>
-        </dt>
-        <dd>
-          <p>
-            Illustrates the essential components of any component type using a simple example of a component that takes a multibit input and computes the next Gray code value following it.
-          </p>
-        </dd>
-        <dt>
-          <a href="library.html">Library Class</a>
-        </dt>
-        <dd>
-          <p>
-            Illustrates how to define a library. This is the entry point for any JAR file - the class whose name the user enters when loading the JAR library.
-          </p>
-        </dd>
-        <dt>
-          <a href="simpctr.html">Simple Gray Code Counter</a>
-        </dt>
-        <dd>
-          <p>
-            Illustrates how to make a component that has internal state, in particular an 8-bit counter that iterates through Gray codes.
-          </p>
-        </dd>
-        <dt>
-          <a href="counter.html">Gray Code Counter</a>
-        </dt>
-        <dd>
-          <p>
-            Demonstrates a complete, fairly sophisticated component with which the user can interact. It implements a Gray code counter where the number of bits remembered is customizable, and where the user can edit the current value by clicking on it with the Poke Tool and typing a value.
-          </p>
-        </dd>
-        <dt>
-          <a href="guide.html">Guidelines</a>
-        </dt>
-        <dd>
-          General information for those developing third-party libraries.
-        </dd>
-      </dl>
-      <h2>
-        License
-      </h2>
-      <p>
-        The code in this example JAR library is released under the MIT license, a more permissive license than the GPL, under which the rest of Logisim is released.
-      </p>
-      <p>
-        Copyright (c) 2009, Carl Burch.
-      </p>
-      <p>
-        Permission is hereby granted, free of charge, to any person obtaining a copy of this software and associated documentation files (the "Software"), to deal in the Software without restriction, including without limitation the rights to use, copy, modify, merge, publish, distribute, sublicense, and/or sell copies of the Software, and to permit persons to whom the Software is furnished to do so, subject to the following conditions:
-      </p>
-      <p>
-        The above copyright notice and this permission notice shall be included in all copies or substantial portions of the Software.
-      </p>
-      <p>
-        THE SOFTWARE IS PROVIDED "AS IS", WITHOUT WARRANTY OF ANY KIND, EXPRESS OR IMPLIED, INCLUDING BUT NOT LIMITED TO THE WARRANTIES OF MERCHANTABILITY, FITNESS FOR A PARTICULAR PURPOSE AND NONINFRINGEMENT. IN NO EVENT SHALL THE AUTHORS OR COPYRIGHT HOLDERS BE LIABLE FOR ANY CLAIM, DAMAGES OR OTHER LIABILITY, WHETHER IN AN ACTION OF CONTRACT, TORT OR OTHERWISE, ARISING FROM, OUT OF OR IN CONNECTION WITH THE SOFTWARE OR THE USE OR OTHER DEALINGS IN THE SOFTWARE.
-      </p>
-      <p>
-        <b>Next:</b> <a href="incr.html">Gray Code Incrementer</a>.
-      </p>
-    </div>
-  </body>
-</html>
->>>>>>> 5ecb02a1
+<!DOCTYPE html PUBLIC "-//W3C//DTD HTML 4.0//EN">
+<html>
+  <head>
+    <meta name="viewport" content="width=device-width, initial-scale=1.0">
+    <meta name="created" content="2018-10-23T06:18:10.521000000">
+    <meta name="changed" content="2018-10-23T06:18:42.262000000">
+    <meta http-equiv="content-type" content="text/html; charset=utf-8">
+    <meta http-equiv="Content-Language" content="en">
+    <title>
+      JAR Libraries
+    </title>
+    <link rel="stylesheet" type="text/css" href="../../style.css">
+  </head>
+  <body>
+    <div class="maindiv">
+      <h1>
+        JAR Libraries
+      </h1>
+      <h2>
+        Using JAR libraries
+      </h2>
+      <p>
+        Logisim has two types of circuit components: those that are designed within Logisim as combinations of components, and those primitive components that are written in Java. Logisim circuits are easier to design, but they cannot support sophisticated user interaction, and they are relatively inefficient.
+      </p>
+      <p>
+        Logisim contains a fairly thorough collection of built-in libraries of Java components, but it can also load additional libraries written by you or others. Once you have downloaded a library, you can import it into your project by right-clicking the project in the explorer pane (the top line) and choosing Load Library &gt; JAR Library.... Then, Logisim will prompt you to select the JAR file. (In some circumstances, you may have to type the starting class name when prompted, which would be provided by the library developer. However, a developer typically configures the JAR library to avoid this (by including a <q>manifest</q> file in the JAR with a Library-Class attribute specifying the main class name).)
+      </p>
+      <h2>
+        Creating JAR libraries
+      </h2>
+      <p>
+        The remainder of this section is dedicated to a series of thoroughly commented examples illustrating how to develop Logisim libraries yourself. You should only attempt this if you're an experienced Java programmer. You will find the documentation beyond these examples fairly meager.
+      </p>
+      <p>
+        You can download a JAR file that allows these examples to be imported into Logisim via the Logisim Web site's Links section. That JAR file also contains the source code contained in these examples.
+      </p>
+      <dl>
+        <dt>
+          <a href="incr.html">Gray Code Incrementer</a>
+        </dt>
+        <dd>
+          <p>
+            Illustrates the essential components of any component type using a simple example of a component that takes a multibit input and computes the next Gray code value following it.
+          </p>
+        </dd>
+        <dt>
+          <a href="library.html">Library Class</a>
+        </dt>
+        <dd>
+          <p>
+            Illustrates how to define a library. This is the entry point for any JAR file - the class whose name the user enters when loading the JAR library.
+          </p>
+        </dd>
+        <dt>
+          <a href="simpctr.html">Simple Gray Code Counter</a>
+        </dt>
+        <dd>
+          <p>
+            Illustrates how to make a component that has internal state, in particular an 8-bit counter that iterates through Gray codes.
+          </p>
+        </dd>
+        <dt>
+          <a href="counter.html">Gray Code Counter</a>
+        </dt>
+        <dd>
+          <p>
+            Demonstrates a complete, fairly sophisticated component with which the user can interact. It implements a Gray code counter where the number of bits remembered is customizable, and where the user can edit the current value by clicking on it with the Poke Tool and typing a value.
+          </p>
+        </dd>
+        <dt>
+          <a href="guide.html">Guidelines</a>
+        </dt>
+        <dd>
+          General information for those developing third-party libraries.
+        </dd>
+      </dl>
+      <h2>
+        License
+      </h2>
+      <p>
+        The code in this example JAR library is released under the MIT license, a more permissive license than the GPL, under which the rest of Logisim is released.
+      </p>
+      <p>
+        Copyright (c) 2009, Carl Burch.
+      </p>
+      <p>
+        Permission is hereby granted, free of charge, to any person obtaining a copy of this software and associated documentation files (the "Software"), to deal in the Software without restriction, including without limitation the rights to use, copy, modify, merge, publish, distribute, sublicense, and/or sell copies of the Software, and to permit persons to whom the Software is furnished to do so, subject to the following conditions:
+      </p>
+      <p>
+        The above copyright notice and this permission notice shall be included in all copies or substantial portions of the Software.
+      </p>
+      <p>
+        THE SOFTWARE IS PROVIDED "AS IS", WITHOUT WARRANTY OF ANY KIND, EXPRESS OR IMPLIED, INCLUDING BUT NOT LIMITED TO THE WARRANTIES OF MERCHANTABILITY, FITNESS FOR A PARTICULAR PURPOSE AND NONINFRINGEMENT. IN NO EVENT SHALL THE AUTHORS OR COPYRIGHT HOLDERS BE LIABLE FOR ANY CLAIM, DAMAGES OR OTHER LIABILITY, WHETHER IN AN ACTION OF CONTRACT, TORT OR OTHERWISE, ARISING FROM, OUT OF OR IN CONNECTION WITH THE SOFTWARE OR THE USE OR OTHER DEALINGS IN THE SOFTWARE.
+      </p>
+      <p>
+        <b>Next:</b> <a href="incr.html">Gray Code Incrementer</a>.
+      </p>
+    </div>
+  </body>
+</html>