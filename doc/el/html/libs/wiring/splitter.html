--- conflicted
+++ resolved
@@ -1,247 +1,122 @@
-<<<<<<< HEAD
-<html>
-<head>
-<title>Splitter</title>
-</head>
-
-<body bgcolor="FFFFFF">
-
-<h1><img  align="center" src="../../../../en/icons/splitter.gif" width="32" height="32">
-<em>Splitter</em></h1>
-
-<p><table>
-<tr><td><strong>Library:</strong></td>
-	<td><a href="index.html">Wiring</a></td></tr>
-<tr><td><strong>Introduced:</strong></td>
-	<td>2.0 Beta 1 (in Base library, moved to Wiring in 2.7.0)</td></tr>
-<tr><td valign="top"><strong>Appearance:</strong></td>
-	<td valign="top"><img src="../../../../en/img-libs/splitter.png" width="24" height="44"></td></tr>
-</table></p>
-
-<h2>Behavior</h2>
-
-<p>The splitter creates a correspondence between a multi-bit value and several
-separate subsets of those bits. Despite its name, it can either
-split a multi-bit value into component parts, or it can combine
-component parts into a multi-bit value - or indeed it can do both at once.
-A more complete description of splitters is found in the `<a
-href="../../guide/bundles/splitting.html">Splitters</a>' section of the
-<em>User's Guide</em>.</p>
-
-<p>Logisim treats splitters specially when propagating values within a
-circuit: Whereas all other components have a computed delay for purposes
-of simulating their behavior, values propagate through splitters (as
-well as wires) instantaneously.</p>
-
-<p><strong>Note:</strong> The term <em>splitter</em> is a non-standard
-term, which is unique to Logisim as far as I know. I am unaware of any
-standard term for such a concept; the only term I have heard used is
-<em>bus ripper</em>, but this term is unnecessarily violent for my
-tastes.</p>
-
-<h2>Pins</h2>
-
-<p>To distinguish the several connecting points for a splitter, we refer
-to the single connecting point one side as its <em>combined end</em>,
-and we refer to the multiple connecting points on the other side as its
-<em>split ends</em>.</p>
-
-<dl>
-
-<dt>Combined end (input/output bit width matches Bit Width In attribute)
-<dd>A value holding all of the bits traveling through the splitter.
-
-<dt>Split ends (input/output, bit width computed based on Bit <var>x</var> attributes)
-<dd>The number of split ends is specified in the Fan Out attribute, and
-each split end has an index that is at least 0 and less than the Fan Out
-attribute. For each split end, all bits for which Bit <var>x</var>
-refers to its index travels through that split end; the order of these
-bits is the same as their order within the combined end.
-
-</dl>
-
-<h2>Attributes</h2>
-
-<p>When the component is selected or being added,
-the digits '0' through '9' alter its <q>Fan Out</q> attribute,
-Alt-0 through Alt-9 alter both the <q>Fan Out</q> and <q>Bit Width In</q> attributes,
-and the arrow keys alter its <q>Facing</q> attribute.</p>
-
-<dl>
-
-<dt>Facing</dt>
-<dd><p>The location of the split ends relative to the combined end.</p></dd>
-
-<dt>Fan Out</dt>
-<dd><p>The number of split ends.</p></dd>
-
-<dt>Bit Width In</dt>
-<dd><p>The bit width of the combined end.</p></dd>
-
-<dt>Appearance</dt>
-<dd><p>Supports different ways of depicting the splitter in the circuit.
-The <q>Left-handed</q> option (the default) draws a spine going left from the
-combined end, with a labeled line coming from the spine for each split end.
-The <q>Right-handed</q> option is the same except the spine goes right (if you're
-facing according to the Facing attribute).
-The <q>Centered</q> option centers the spine so it goes in roughly equal directions
-left and right.
-And the <q>Legacy</q> option draws diagonal lines to each split end, without labels;
-this option is primarily for compatibility with versions
-older than 2.7.0, when this was the only option for splitter appearance.</p></dd>
-
-<dt>Bit <var>x</var></dt>
-<dd><p>The index of the split end to which bit <var>x</var> of the combined
-end corresponds. The split ends are indexed starting from 0 at the top
-(for a splitter facing east or west) or from 0 at the left/west (for a
-splitter facing north or south). A bit can be specified to correspond to
-none of the split ends. There is no way for a bit to correspond to
-multiple split ends.</p>
-
-<p>Sometimes you can avoid twiddling each individual Bit <var>x</var> attribute
-by bringing up the pop-up menu for a splitter (usually by right-clicking or
-control-clicking it). The pop-up menu includes options labeled Distribute Ascending
-and Distribute Descending. The Distribute Ascending option distributes the bits
-so that each split end receives the same number of bits, starting from end 0.
-(If the number of split ends doesn't divide exactly into the number of bits,
-then the bits are distributed as evenly as possible.)
-Distribute Descending does the same but starts from the highest-numbered end.</p></dd>
-
-</dl>
-
-<h2>Poke Tool Behavior</h2>
-
-<p>None.</p>
-
-<h2>Text Tool Behavior</h2>
-
-<p>None.</p>
-
-<p><a href="../index.html">Back to <em>Library Reference</em></a></p>
-
-</body>
-</html>
-=======
-<html>
-<head>
-<title>Splitter</title>
-</head>
-
-<body bgcolor="FFFFFF">
-
-<h1><img  align="center" src="../../../../icons/splitter.gif" width="32" height="32">
-<em>Splitter</em></h1>
-
-<p><table>
-<tr><td><strong>Library:</strong></td>
-	<td><a href="index.html">Wiring</a></td></tr>
-<tr><td><strong>Introduced:</strong></td>
-	<td>2.0 Beta 1 (in Base library, moved to Wiring in 2.7.0)</td></tr>
-<tr><td valign="top"><strong>Appearance:</strong></td>
-	<td valign="top"><img src="../../../../img-libs/splitter.png" width="24" height="44"></td></tr>
-</table></p>
-
-<h2>Behavior</h2>
-
-<p>The splitter creates a correspondence between a multi-bit value and several
-separate subsets of those bits. Despite its name, it can either
-split a multi-bit value into component parts, or it can combine
-component parts into a multi-bit value - or indeed it can do both at once.
-A more complete description of splitters is found in the `<a
-href="../../guide/bundles/splitting.html">Splitters</a>' section of the
-<em>User's Guide</em>.</p>
-
-<p>Logisim treats splitters specially when propagating values within a
-circuit: Whereas all other components have a computed delay for purposes
-of simulating their behavior, values propagate through splitters (as
-well as wires) instantaneously.</p>
-
-<p><strong>Note:</strong> The term <em>splitter</em> is a non-standard
-term, which is unique to Logisim as far as I know. I am unaware of any
-standard term for such a concept; the only term I have heard used is
-<em>bus ripper</em>, but this term is unnecessarily violent for my
-tastes.</p>
-
-<h2>Pins</h2>
-
-<p>To distinguish the several connecting points for a splitter, we refer
-to the single connecting point one side as its <em>combined end</em>,
-and we refer to the multiple connecting points on the other side as its
-<em>split ends</em>.</p>
-
-<dl>
-
-<dt>Combined end (input/output bit width matches Bit Width In attribute)
-<dd>A value holding all of the bits traveling through the splitter.
-
-<dt>Split ends (input/output, bit width computed based on Bit <var>x</var> attributes)
-<dd>The number of split ends is specified in the Fan Out attribute, and
-each split end has an index that is at least 0 and less than the Fan Out
-attribute. For each split end, all bits for which Bit <var>x</var>
-refers to its index travels through that split end; the order of these
-bits is the same as their order within the combined end.
-
-</dl>
-
-<h2>Attributes</h2>
-
-<p>When the component is selected or being added,
-the digits '0' through '9' alter its <q>Fan Out</q> attribute,
-Alt-0 through Alt-9 alter both the <q>Fan Out</q> and <q>Bit Width In</q> attributes,
-and the arrow keys alter its <q>Facing</q> attribute.</p>
-
-<dl>
-
-<dt>Facing</dt>
-<dd><p>The location of the split ends relative to the combined end.</p></dd>
-
-<dt>Fan Out</dt>
-<dd><p>The number of split ends.</p></dd>
-
-<dt>Bit Width In</dt>
-<dd><p>The bit width of the combined end.</p></dd>
-
-<dt>Appearance</dt>
-<dd><p>Supports different ways of depicting the splitter in the circuit.
-The <q>Left-handed</q> option (the default) draws a spine going left from the
-combined end, with a labeled line coming from the spine for each split end.
-The <q>Right-handed</q> option is the same except the spine goes right (if you're
-facing according to the Facing attribute).
-The <q>Centered</q> option centers the spine so it goes in roughly equal directions
-left and right.
-And the <q>Legacy</q> option draws diagonal lines to each split end, without labels;
-this option is primarily for compatibility with versions
-older than 2.7.0, when this was the only option for splitter appearance.</p></dd>
-
-<dt>Bit <var>x</var></dt>
-<dd><p>The index of the split end to which bit <var>x</var> of the combined
-end corresponds. The split ends are indexed starting from 0 at the top
-(for a splitter facing east or west) or from 0 at the left/west (for a
-splitter facing north or south). A bit can be specified to correspond to
-none of the split ends. There is no way for a bit to correspond to
-multiple split ends.</p>
-
-<p>Sometimes you can avoid twiddling each individual Bit <var>x</var> attribute
-by bringing up the pop-up menu for a splitter (usually by right-clicking or
-control-clicking it). The pop-up menu includes options labeled Distribute Ascending
-and Distribute Descending. The Distribute Ascending option distributes the bits
-so that each split end receives the same number of bits, starting from end 0.
-(If the number of split ends doesn't divide exactly into the number of bits,
-then the bits are distributed as evenly as possible.)
-Distribute Descending does the same but starts from the highest-numbered end.</p></dd>
-
-</dl>
-
-<h2>Poke Tool Behavior</h2>
-
-<p>None.</p>
-
-<h2>Text Tool Behavior</h2>
-
-<p>None.</p>
-
-<p><a href="../index.html">Back to <em>Library Reference</em></a></p>
-
-</body>
-</html>
->>>>>>> 5ecb02a1
+<html>
+<head>
+<title>Splitter</title>
+</head>
+
+<body bgcolor="FFFFFF">
+
+<h1><img  align="center" src="../../../../icons/splitter.gif" width="32" height="32">
+<em>Splitter</em></h1>
+
+<p><table>
+<tr><td><strong>Library:</strong></td>
+	<td><a href="index.html">Wiring</a></td></tr>
+<tr><td><strong>Introduced:</strong></td>
+	<td>2.0 Beta 1 (in Base library, moved to Wiring in 2.7.0)</td></tr>
+<tr><td valign="top"><strong>Appearance:</strong></td>
+	<td valign="top"><img src="../../../../img-libs/splitter.png" width="24" height="44"></td></tr>
+</table></p>
+
+<h2>Behavior</h2>
+
+<p>The splitter creates a correspondence between a multi-bit value and several
+separate subsets of those bits. Despite its name, it can either
+split a multi-bit value into component parts, or it can combine
+component parts into a multi-bit value - or indeed it can do both at once.
+A more complete description of splitters is found in the `<a
+href="../../guide/bundles/splitting.html">Splitters</a>' section of the
+<em>User's Guide</em>.</p>
+
+<p>Logisim treats splitters specially when propagating values within a
+circuit: Whereas all other components have a computed delay for purposes
+of simulating their behavior, values propagate through splitters (as
+well as wires) instantaneously.</p>
+
+<p><strong>Note:</strong> The term <em>splitter</em> is a non-standard
+term, which is unique to Logisim as far as I know. I am unaware of any
+standard term for such a concept; the only term I have heard used is
+<em>bus ripper</em>, but this term is unnecessarily violent for my
+tastes.</p>
+
+<h2>Pins</h2>
+
+<p>To distinguish the several connecting points for a splitter, we refer
+to the single connecting point one side as its <em>combined end</em>,
+and we refer to the multiple connecting points on the other side as its
+<em>split ends</em>.</p>
+
+<dl>
+
+<dt>Combined end (input/output bit width matches Bit Width In attribute)
+<dd>A value holding all of the bits traveling through the splitter.
+
+<dt>Split ends (input/output, bit width computed based on Bit <var>x</var> attributes)
+<dd>The number of split ends is specified in the Fan Out attribute, and
+each split end has an index that is at least 0 and less than the Fan Out
+attribute. For each split end, all bits for which Bit <var>x</var>
+refers to its index travels through that split end; the order of these
+bits is the same as their order within the combined end.
+
+</dl>
+
+<h2>Attributes</h2>
+
+<p>When the component is selected or being added,
+the digits '0' through '9' alter its <q>Fan Out</q> attribute,
+Alt-0 through Alt-9 alter both the <q>Fan Out</q> and <q>Bit Width In</q> attributes,
+and the arrow keys alter its <q>Facing</q> attribute.</p>
+
+<dl>
+
+<dt>Facing</dt>
+<dd><p>The location of the split ends relative to the combined end.</p></dd>
+
+<dt>Fan Out</dt>
+<dd><p>The number of split ends.</p></dd>
+
+<dt>Bit Width In</dt>
+<dd><p>The bit width of the combined end.</p></dd>
+
+<dt>Appearance</dt>
+<dd><p>Supports different ways of depicting the splitter in the circuit.
+The <q>Left-handed</q> option (the default) draws a spine going left from the
+combined end, with a labeled line coming from the spine for each split end.
+The <q>Right-handed</q> option is the same except the spine goes right (if you're
+facing according to the Facing attribute).
+The <q>Centered</q> option centers the spine so it goes in roughly equal directions
+left and right.
+And the <q>Legacy</q> option draws diagonal lines to each split end, without labels;
+this option is primarily for compatibility with versions
+older than 2.7.0, when this was the only option for splitter appearance.</p></dd>
+
+<dt>Bit <var>x</var></dt>
+<dd><p>The index of the split end to which bit <var>x</var> of the combined
+end corresponds. The split ends are indexed starting from 0 at the top
+(for a splitter facing east or west) or from 0 at the left/west (for a
+splitter facing north or south). A bit can be specified to correspond to
+none of the split ends. There is no way for a bit to correspond to
+multiple split ends.</p>
+
+<p>Sometimes you can avoid twiddling each individual Bit <var>x</var> attribute
+by bringing up the pop-up menu for a splitter (usually by right-clicking or
+control-clicking it). The pop-up menu includes options labeled Distribute Ascending
+and Distribute Descending. The Distribute Ascending option distributes the bits
+so that each split end receives the same number of bits, starting from end 0.
+(If the number of split ends doesn't divide exactly into the number of bits,
+then the bits are distributed as evenly as possible.)
+Distribute Descending does the same but starts from the highest-numbered end.</p></dd>
+
+</dl>
+
+<h2>Poke Tool Behavior</h2>
+
+<p>None.</p>
+
+<h2>Text Tool Behavior</h2>
+
+<p>None.</p>
+
+<p><a href="../index.html">Back to <em>Library Reference</em></a></p>
+
+</body>
+</html>