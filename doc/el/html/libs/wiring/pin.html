--- conflicted
+++ resolved
@@ -1,251 +1,124 @@
-<<<<<<< HEAD
-<html>
-<head>
-<title>Pin</title>
-</head>
-
-<body bgcolor="FFFFFF">
-
-<h1><img  align="center" src="../../../../en/icons/pinInput.gif" width="32" height="32">
-<img  align="center" src="../../../../en/icons/pinOutput.gif" width="32" height="32">
-<em>Pin</em></h1>
-
-<p><table>
-<tr><td><strong>Library:</strong></td>
-	<td><a href="index.html">Wiring</a></td></tr>
-<tr><td><strong>Introduced:</strong></td>
-	<td>2.0 Beta 1 (in Base library, moved to Wiring in 2.7.0)</td></tr>
-<tr><td valign="top"><strong>Appearance:</strong></td>
-	<td valign="top"><img src="../../../../en/img-libs/pin.png" width="101" height="51"></td></tr>
-</table></p>
-
-<h2>Behavior</h2>
-
-<p>A pin is an output or an input to a circuit, depending on the value
-of its Output? attribute. In drawing a pin, Logisim represents output
-pins using a circle or rounded rectangle, and input pins are represented
-using squares or rectangles. In either case, the individual bits of the
-value being sent or received is displayed within the component (except
-within printer view, when the component only says how many bits wide the
-pin is).</p>
-
-<p>A pin is a convenient component for interacting with a circuit, and
-beginning Logisim users need not use them in any other way. But a
-user building a circuit using several subcircuits (as described in the
-`<a href="../../guide/subcirc/index.html">Subcircuits</a>' section of
-the <em>User's Guide</em>) will use pins also
-to specify the interface between a
-circuit and a subcircuit. In particular, a circuit layout's pin
-components define the pins that appear on the subcircuit component when
-the layout is used within another circuit. In such a circuit, the values
-sent and received to those locations on the subcircuit component are
-tied to the pins within the subcircuit layout.</p>
-
-<h2>Pins</h2>
-
-<p>A pin component has only one pin, which will be an input to the
-component if the pin is an output pin, and it will be an output to the
-component if the pin is an input pin.  In either case, its bit width
-matches the Data Bits attribute, and its location is specified by the
-Facing attribute.</p>
-
-<h2>Attributes</h2>
-
-<p>When the component is selected or being added,
-Alt-0 through Alt-9 alter its <q>Data Bits</q> attribute,
-the arrow keys alter its <q>Facing</q> attribute,
-and Alt with an arrow key alters its <q>Label Location</q> attribute.</p>
-
-<dl>
-
-<dt>Facing</dt>
-<dd>The side of the component where its input/output pin should be.</dd>
-
-<dt>Output?</dt>
-<dd>Specifies whether the component is an output pin or an input pin.
-(Note that if the pin component is an input pin, then the pin that acts
-as its interface within the circuit will be an output, and vice versa.)</dd>
-
-<dt>Data Bits</dt>
-<dd>The number of bits for the value that the pin handles.</dd>
-
-<dt>Three-state?</dt>
-<dd>For an input pin, this configures whether the user can 
-instruct the pin to emit unspecified (i.e., floating) values.
-The attribute deals with the user interface only; it does not have
-any effect on how the pin behaves when the circuit layout is used as a
-subcircuit.
-For an output pin, the attribute has no effect.</dd>
-
-<dt>Pull Behavior</dt>
-<dd>For an input pin, the attribute specifies how floating values should
-be treated when received as an input, perhaps from a circuit using the
-layout as a subcircuit. With "unchanged," the floating values are sent
-into the layout as floating values; with "pull up," they are converted
-into 1 values before being sent into the circuit layout; and with "pull
-down," they are converted into 0 values before being sent into the
-circuit layout.</dd>
-
-<dt>Label</dt>
-<dd>The text within the label associated with the component.</dd>
-
-<dt>Label Location</dt>
-<dd>The location of the label relative to the component.</dd>
-
-<dt>Label Font</dt>
-<dd>The font with which to render the label.</dd>
-
-</dl>
-
-<h2>Poke Tool Behavior</h2>
-
-<p>Clicking an output pin has no effect, although the pin's attributes
-will be displayed.</p>
-
-<p>Clicking an input pin will toggle the bit that is clicked. If it is a
-three-state pin, then the corresponding bit will rotate between the
-three states.</p>
-
-<p>If, however, the user is viewing the state of a subcircuit
-as described in the `<a href="../../guide/subcirc/debug.html">Debugging
-Subcircuits</a>' of the <em>User's Guide</em>,
-then the pin's value is pinned to whatever value the subcircuit is
-receiving from the containing circuit. The user cannot change the value
-without breaking this link between the subcircuit's state and the 
-containing circuit's state, and Logisim will prompt the user to verify
-that breaking this link is actually desired.</p>
-
-<h2>Text Tool Behavior</h2>
-
-<p>Allows the label associated with the component to be edited.</p>
-
-<p><a href="../index.html">Back to <em>Library Reference</em></a></p>
-
-</body>
-</html>
-=======
-<html>
-<head>
-<title>Pin</title>
-</head>
-
-<body bgcolor="FFFFFF">
-
-<h1><img  align="center" src="../../../../icons/pinInput.gif" width="32" height="32">
-<img  align="center" src="../../../../icons/pinOutput.gif" width="32" height="32">
-<em>Pin</em></h1>
-
-<p><table>
-<tr><td><strong>Library:</strong></td>
-	<td><a href="index.html">Wiring</a></td></tr>
-<tr><td><strong>Introduced:</strong></td>
-	<td>2.0 Beta 1 (in Base library, moved to Wiring in 2.7.0)</td></tr>
-<tr><td valign="top"><strong>Appearance:</strong></td>
-	<td valign="top"><img src="../../../../img-libs/pin.png" width="101" height="51"></td></tr>
-</table></p>
-
-<h2>Behavior</h2>
-
-<p>A pin is an output or an input to a circuit, depending on the value
-of its Output? attribute. In drawing a pin, Logisim represents output
-pins using a circle or rounded rectangle, and input pins are represented
-using squares or rectangles. In either case, the individual bits of the
-value being sent or received is displayed within the component (except
-within printer view, when the component only says how many bits wide the
-pin is).</p>
-
-<p>A pin is a convenient component for interacting with a circuit, and
-beginning Logisim users need not use them in any other way. But a
-user building a circuit using several subcircuits (as described in the
-`<a href="../../guide/subcirc/index.html">Subcircuits</a>' section of
-the <em>User's Guide</em>) will use pins also
-to specify the interface between a
-circuit and a subcircuit. In particular, a circuit layout's pin
-components define the pins that appear on the subcircuit component when
-the layout is used within another circuit. In such a circuit, the values
-sent and received to those locations on the subcircuit component are
-tied to the pins within the subcircuit layout.</p>
-
-<h2>Pins</h2>
-
-<p>A pin component has only one pin, which will be an input to the
-component if the pin is an output pin, and it will be an output to the
-component if the pin is an input pin.  In either case, its bit width
-matches the Data Bits attribute, and its location is specified by the
-Facing attribute.</p>
-
-<h2>Attributes</h2>
-
-<p>When the component is selected or being added,
-Alt-0 through Alt-9 alter its <q>Data Bits</q> attribute,
-the arrow keys alter its <q>Facing</q> attribute,
-and Alt with an arrow key alters its <q>Label Location</q> attribute.</p>
-
-<dl>
-
-<dt>Facing</dt>
-<dd>The side of the component where its input/output pin should be.</dd>
-
-<dt>Output?</dt>
-<dd>Specifies whether the component is an output pin or an input pin.
-(Note that if the pin component is an input pin, then the pin that acts
-as its interface within the circuit will be an output, and vice versa.)</dd>
-
-<dt>Data Bits</dt>
-<dd>The number of bits for the value that the pin handles.</dd>
-
-<dt>Three-state?</dt>
-<dd>For an input pin, this configures whether the user can 
-instruct the pin to emit unspecified (i.e., floating) values.
-The attribute deals with the user interface only; it does not have
-any effect on how the pin behaves when the circuit layout is used as a
-subcircuit.
-For an output pin, the attribute has no effect.</dd>
-
-<dt>Pull Behavior</dt>
-<dd>For an input pin, the attribute specifies how floating values should
-be treated when received as an input, perhaps from a circuit using the
-layout as a subcircuit. With "unchanged," the floating values are sent
-into the layout as floating values; with "pull up," they are converted
-into 1 values before being sent into the circuit layout; and with "pull
-down," they are converted into 0 values before being sent into the
-circuit layout.</dd>
-
-<dt>Label</dt>
-<dd>The text within the label associated with the component.</dd>
-
-<dt>Label Location</dt>
-<dd>The location of the label relative to the component.</dd>
-
-<dt>Label Font</dt>
-<dd>The font with which to render the label.</dd>
-
-</dl>
-
-<h2>Poke Tool Behavior</h2>
-
-<p>Clicking an output pin has no effect, although the pin's attributes
-will be displayed.</p>
-
-<p>Clicking an input pin will toggle the bit that is clicked. If it is a
-three-state pin, then the corresponding bit will rotate between the
-three states.</p>
-
-<p>If, however, the user is viewing the state of a subcircuit
-as described in the `<a href="../../guide/subcirc/debug.html">Debugging
-Subcircuits</a>' of the <em>User's Guide</em>,
-then the pin's value is pinned to whatever value the subcircuit is
-receiving from the containing circuit. The user cannot change the value
-without breaking this link between the subcircuit's state and the 
-containing circuit's state, and Logisim will prompt the user to verify
-that breaking this link is actually desired.</p>
-
-<h2>Text Tool Behavior</h2>
-
-<p>Allows the label associated with the component to be edited.</p>
-
-<p><a href="../index.html">Back to <em>Library Reference</em></a></p>
-
-</body>
-</html>
->>>>>>> 5ecb02a1
+<html>
+<head>
+<title>Pin</title>
+</head>
+
+<body bgcolor="FFFFFF">
+
+<h1><img  align="center" src="../../../../icons/pinInput.gif" width="32" height="32">
+<img  align="center" src="../../../../icons/pinOutput.gif" width="32" height="32">
+<em>Pin</em></h1>
+
+<p><table>
+<tr><td><strong>Library:</strong></td>
+	<td><a href="index.html">Wiring</a></td></tr>
+<tr><td><strong>Introduced:</strong></td>
+	<td>2.0 Beta 1 (in Base library, moved to Wiring in 2.7.0)</td></tr>
+<tr><td valign="top"><strong>Appearance:</strong></td>
+	<td valign="top"><img src="../../../../img-libs/pin.png" width="101" height="51"></td></tr>
+</table></p>
+
+<h2>Behavior</h2>
+
+<p>A pin is an output or an input to a circuit, depending on the value
+of its Output? attribute. In drawing a pin, Logisim represents output
+pins using a circle or rounded rectangle, and input pins are represented
+using squares or rectangles. In either case, the individual bits of the
+value being sent or received is displayed within the component (except
+within printer view, when the component only says how many bits wide the
+pin is).</p>
+
+<p>A pin is a convenient component for interacting with a circuit, and
+beginning Logisim users need not use them in any other way. But a
+user building a circuit using several subcircuits (as described in the
+`<a href="../../guide/subcirc/index.html">Subcircuits</a>' section of
+the <em>User's Guide</em>) will use pins also
+to specify the interface between a
+circuit and a subcircuit. In particular, a circuit layout's pin
+components define the pins that appear on the subcircuit component when
+the layout is used within another circuit. In such a circuit, the values
+sent and received to those locations on the subcircuit component are
+tied to the pins within the subcircuit layout.</p>
+
+<h2>Pins</h2>
+
+<p>A pin component has only one pin, which will be an input to the
+component if the pin is an output pin, and it will be an output to the
+component if the pin is an input pin.  In either case, its bit width
+matches the Data Bits attribute, and its location is specified by the
+Facing attribute.</p>
+
+<h2>Attributes</h2>
+
+<p>When the component is selected or being added,
+Alt-0 through Alt-9 alter its <q>Data Bits</q> attribute,
+the arrow keys alter its <q>Facing</q> attribute,
+and Alt with an arrow key alters its <q>Label Location</q> attribute.</p>
+
+<dl>
+
+<dt>Facing</dt>
+<dd>The side of the component where its input/output pin should be.</dd>
+
+<dt>Output?</dt>
+<dd>Specifies whether the component is an output pin or an input pin.
+(Note that if the pin component is an input pin, then the pin that acts
+as its interface within the circuit will be an output, and vice versa.)</dd>
+
+<dt>Data Bits</dt>
+<dd>The number of bits for the value that the pin handles.</dd>
+
+<dt>Three-state?</dt>
+<dd>For an input pin, this configures whether the user can 
+instruct the pin to emit unspecified (i.e., floating) values.
+The attribute deals with the user interface only; it does not have
+any effect on how the pin behaves when the circuit layout is used as a
+subcircuit.
+For an output pin, the attribute has no effect.</dd>
+
+<dt>Pull Behavior</dt>
+<dd>For an input pin, the attribute specifies how floating values should
+be treated when received as an input, perhaps from a circuit using the
+layout as a subcircuit. With "unchanged," the floating values are sent
+into the layout as floating values; with "pull up," they are converted
+into 1 values before being sent into the circuit layout; and with "pull
+down," they are converted into 0 values before being sent into the
+circuit layout.</dd>
+
+<dt>Label</dt>
+<dd>The text within the label associated with the component.</dd>
+
+<dt>Label Location</dt>
+<dd>The location of the label relative to the component.</dd>
+
+<dt>Label Font</dt>
+<dd>The font with which to render the label.</dd>
+
+</dl>
+
+<h2>Poke Tool Behavior</h2>
+
+<p>Clicking an output pin has no effect, although the pin's attributes
+will be displayed.</p>
+
+<p>Clicking an input pin will toggle the bit that is clicked. If it is a
+three-state pin, then the corresponding bit will rotate between the
+three states.</p>
+
+<p>If, however, the user is viewing the state of a subcircuit
+as described in the `<a href="../../guide/subcirc/debug.html">Debugging
+Subcircuits</a>' of the <em>User's Guide</em>,
+then the pin's value is pinned to whatever value the subcircuit is
+receiving from the containing circuit. The user cannot change the value
+without breaking this link between the subcircuit's state and the 
+containing circuit's state, and Logisim will prompt the user to verify
+that breaking this link is actually desired.</p>
+
+<h2>Text Tool Behavior</h2>
+
+<p>Allows the label associated with the component to be edited.</p>
+
+<p><a href="../index.html">Back to <em>Library Reference</em></a></p>
+
+</body>
+</html>